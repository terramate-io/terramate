--- conflicted
+++ resolved
@@ -38,7 +38,6 @@
 	ErrAlreadyVendored errors.Kind = "module is already vendored"
 )
 
-<<<<<<< HEAD
 type modinfo struct {
 	source     string
 	vendoredAt string
@@ -48,11 +47,8 @@
 // Vendor will vendor the given module and its dependencies inside the provided
 // root dir.
 // The root dir must be an absolute path.
-=======
-// Vendor will vendor the given module inside the provided vendor dir.
 // The vendor dir must be an absolute path that will be considered as relative
 // to the given rootdir.
->>>>>>> 2e7fc4a4
 //
 // Vendored modules will be located at:
 //
@@ -62,34 +58,35 @@
 // The whole path inside the vendor dir will be created if it not exists.
 // Vendoring will not download any git submodules.
 //
-<<<<<<< HEAD
 // The remote git module dependencies will also be vendored and each
 // module.source declaration for those dependencies will be rewritten to
 // reference them inside the vendor directory.
 //
 // It returns a report of everything vendored and ignored (with a reason).
-func Vendor(rootdir string, modsrc tf.Source) Report {
-	return recVendor(rootdir, modsrc, NewEmptyReport(), nil)
+func Vendor(rootdir string, vendorDir string, modsrc tf.Source) Report {
+	report := NewEmptyReport()
+	if !filepath.IsAbs(vendorDir) {
+		report.Error = errors.E("vendor dir %q must be absolute path", vendorDir)
+		return report
+	}
+
+	return recVendor(rootdir, vendorDir, modsrc, report, nil)
 }
 
 // VendorAll will vendor all dependencies of the tfdir into rootdir.
 // It will scan all .tf files in the directory and vendor each module declaration
 // containing the supported remote source URLs.
-func VendorAll(rootdir string, tfdir string) Report {
-	return vendorAll(rootdir, tfdir, NewEmptyReport())
-}
-
-func recVendor(rootdir string, modsrc tf.Source, report Report, info *modinfo) Report {
-=======
-// It returns the absolute path where the module has been vendored.
-func Vendor(rootdir, vendordir string, modsrc tf.Source) (string, error) {
->>>>>>> 2e7fc4a4
+func VendorAll(rootdir string, vendorDir string, tfdir string) Report {
+	return vendorAll(rootdir, vendorDir, tfdir, NewEmptyReport())
+}
+
+func recVendor(rootdir string, vendorDir string, modsrc tf.Source, report Report, info *modinfo) Report {
 	logger := log.With().
 		Str("action", "modvendor.recVendor()").
 		Str("module.source", modsrc.Raw).
 		Logger()
 
-	moddir, err := doVendor(rootdir, modsrc)
+	moddir, err := doVendor(rootdir, vendorDir, modsrc)
 	if err != nil {
 		if errors.IsKind(err, ErrAlreadyVendored) {
 			// it's not an error in the case it's an indirect vendoring
@@ -112,11 +109,11 @@
 
 	logger.Trace().Msg("successfully downloaded")
 
-	report.addVendored(modsrc.Raw, modsrc)
-	return vendorAll(rootdir, moddir, report)
-}
-
-func vendorAll(rootdir string, tfdir string, report Report) Report {
+	report.addVendored(modsrc.Raw, modsrc, Dir(vendorDir, modsrc))
+	return vendorAll(rootdir, vendorDir, moddir, report)
+}
+
+func vendorAll(rootdir string, vendorDir string, tfdir string, report Report) Report {
 	logger := log.With().
 		Str("action", "modvendor.vendorAll()").
 		Str("dir", tfdir).
@@ -188,9 +185,9 @@
 			delete(sourcemap, source)
 			continue
 		}
-		report = recVendor(rootdir, modsrc, report, info)
+		report = recVendor(rootdir, vendorDir, modsrc, report, info)
 		if _, ok := report.Vendored[source]; ok {
-			info.vendoredAt = Dir(modsrc)
+			info.vendoredAt = Dir(vendorDir, modsrc)
 
 			logger.Trace().Msg("vendored successfully")
 		}
@@ -211,20 +208,19 @@
 // be returned, vendored projects are never updated.
 // This function is not recursive, so dependencies won't have their dependencies
 // vendored. See Vendor() for a recursive vendoring function.
-func doVendor(rootdir string, modsrc tf.Source) (string, error) {
+func doVendor(rootdir string, vendorDir string, modsrc tf.Source) (string, error) {
 	logger := log.With().
 		Str("action", "modvendor.doVendor()").
 		Str("rootdir", rootdir).
-		Str("vendordir", vendordir).
+		Str("vendordir", vendorDir).
 		Str("url", modsrc.URL).
 		Str("path", modsrc.Path).
 		Str("ref", modsrc.Ref).
 		Logger()
 
-	if !filepath.IsAbs(vendordir) {
-		return "", errors.E("vendor dir %q must be absolute path", vendordir)
-	}
-	vendordir = filepath.Join(rootdir, vendordir)
+	if !filepath.IsAbs(vendorDir) {
+		return "", errors.E("vendor dir %q must be absolute path", vendorDir)
+	}
 
 	if modsrc.Ref == "" {
 		// TODO(katcipis): handle default references.
@@ -232,11 +228,7 @@
 		return "", errors.E("src %v reference must be non-empty", modsrc)
 	}
 
-<<<<<<< HEAD
-	modVendorDir := AbsVendorDir(rootdir, modsrc)
-=======
-	modVendorDir := filepath.Join(vendordir, modsrc.Path, modsrc.Ref)
->>>>>>> 2e7fc4a4
+	modVendorDir := AbsVendorDir(rootdir, vendorDir, modsrc)
 	if _, err := os.Stat(modVendorDir); err == nil {
 		return "", errors.E(ErrAlreadyVendored, "dir %q exists", modVendorDir)
 	}
@@ -394,11 +386,11 @@
 
 // Dir returns the directory for the vendored module source, relative to project
 // root.
-func Dir(modsrc tf.Source) string {
-	return filepath.Join("/vendor", modsrc.Path, modsrc.Ref)
+func Dir(vendorDir string, modsrc tf.Source) string {
+	return filepath.Join(vendorDir, modsrc.Path, modsrc.Ref)
 }
 
 // AbsVendorDir returns the absolute host path of the vendored module source.
-func AbsVendorDir(rootdir string, modsrc tf.Source) string {
-	return filepath.Join(rootdir, Dir(modsrc))
+func AbsVendorDir(rootdir string, vendorDir string, modsrc tf.Source) string {
+	return filepath.Join(rootdir, Dir(vendorDir, modsrc))
 }