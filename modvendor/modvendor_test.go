// Copyright 2022 Mineiros GmbH
//
// Licensed under the Apache License, Version 2.0 (the "License");
// you may not use this file except in compliance with the License.
// You may obtain a copy of the License at
//
//      http://www.apache.org/licenses/LICENSE-2.0
//
// Unless required by applicable law or agreed to in writing, software
// distributed under the License is distributed on an "AS IS" BASIS,
// WITHOUT WARRANTIES OR CONDITIONS OF ANY KIND, either express or implied.
// See the License for the specific language governing permissions and
// limitations under the License.

package modvendor_test

import (
	"bytes"
	"fmt"
	"io/fs"
	"io/ioutil"
	"os"
	"path/filepath"
	"regexp"
	"strings"
	"testing"
	"text/template"

	"github.com/madlambda/spells/assert"
	"github.com/mineiros-io/terramate/errors"
	"github.com/mineiros-io/terramate/hcl"
	"github.com/mineiros-io/terramate/modvendor"
	"github.com/mineiros-io/terramate/test"
	errtest "github.com/mineiros-io/terramate/test/errors"
	"github.com/mineiros-io/terramate/test/sandbox"
	"github.com/mineiros-io/terramate/tf"
	"github.com/rs/zerolog"

	. "github.com/mineiros-io/terramate/test/hclwrite/hclutils"
)

// vendorPathSpec describes paths inside a vendor directory when its
// directory is not yet know. It's format is just:
//   <module source>#<vendor relative path>
// Where the module source can use the "text/template" (dot) variable to be
// substituted at a later time when the final vendor directory is computed.
//
// Example:
//   git::file://{{.}}/module-test?ref=main#main.tf
type vendorPathSpec string

type testcase struct {
	name         string
	source       string
	layout       []string
	configs      []hclconfig
	wantVendored []string
	wantIgnored  []wantIgnoredVendor
	wantError    error

	// wantFiles describes file contents that must exist in the vendor directory.
	// The fmt.Stringer can be a template that gets compiled with text/template
	// package and having access to the relative paths of the vendored modules.
	// For example, if `wantVendored` contains [<modsrc1>, <modsrc2>, ...], then
	// the template will have access to the list [<relative path of modsrc1>,
	// <relative path of modsrc2>, ...].
	// Then the template can reference the third element of the list:
	//   source = {{index 2}}
	// If this looks like a hack to you, it's because it is.
	wantFiles map[vendorPathSpec]fmt.Stringer
}

type hclconfig struct {
	repo string
	path string
	data fmt.Stringer
}

type wantIgnoredVendor struct {
	RawSource     string
	ReasonPattern string
}

type wantReport struct {
	Vendored []string
	Ignored  []wantIgnoredVendor
	Error    error
}

func TestModVendorAllRecursive(t *testing.T) {
	tcases := []testcase{
		{
			name: "module with no remote deps",
			layout: []string{
				"g:module-test",
			},
			source: "git::file://{{.}}/module-test?ref=main",
			configs: []hclconfig{
				{
					repo: "module-test",
					path: "module-test/main.tf",
					data: Module(
						Labels("test"),
						Str("source", "./modules/non-existent"),
					),
				},
			},
			wantVendored: []string{
				"git::file://{{.}}/module-test?ref=main",
			},
		},
		{
			name: "module with HCL errors",
			layout: []string{
				"g:module-test",
			},
			source: "git::file://{{.}}/module-test?ref=main",
			configs: []hclconfig{
				{
					repo: "module-test",
					path: "module-test/main.tf",
					data: bytes.NewBufferString("this is not a valid HCL file"),
				},
			},
			wantVendored: []string{
				"git::file://{{.}}/module-test?ref=main",
			},
			wantError: errors.E(hcl.ErrHCLSyntax),
		},
		{
			name: "module with ignored remote deps",
			layout: []string{
				"g:module-test",
			},
			source: "git::file://{{.}}/module-test?ref=main",
			configs: []hclconfig{
				{
					repo: "module-test",
					path: "module-test/main.tf",
					data: Module(
						Labels("test"),
						Str("source", "https://example.com/my-module"),
					),
				},
			},
			wantVendored: []string{
				"git::file://{{.}}/module-test?ref=main",
			},
			wantIgnored: []wantIgnoredVendor{
				{
					RawSource:     "https://example.com/my-module",
					ReasonPattern: "unsupported module source",
				},
			},
		},
		{
			name:   "module not found",
			source: "git::file://{{.}}/module-that-does-not-exists?ref=main",
			wantIgnored: []wantIgnoredVendor{
				{
					RawSource:     "git::file://{{.}}/module-that-does-not-exists?ref=main",
					ReasonPattern: "failed to vendor",
				},
			},
		},
		{
			name: "module with 1 remote dependency",
			layout: []string{
				"g:module-test",
				"g:another-module",
			},
			source: "git::file://{{.}}/module-test?ref=main",
			configs: []hclconfig{
				{
					repo: "module-test",
					path: "module-test/main.tf",
					data: Module(
						Labels("test"),
						Str("source", "git::file://{{.}}/another-module?ref=main"),
					),
				},
			},
			wantFiles: map[vendorPathSpec]fmt.Stringer{
				"git::file://{{.}}/module-test?ref=main#main.tf": Module(
					Labels("test"),
					Str("source", "{{index . 1}}"),
				),
			},
			wantVendored: []string{
				"git::file://{{.}}/module-test?ref=main",
				"git::file://{{.}}/another-module?ref=main",
			},
		},
		{
			name: "module with 1 remote dependency that contains bogus module.source",
			layout: []string{
				"g:module-test",
				"g:another-module",
			},
			source: "git::file://{{.}}/module-test?ref=main",
			configs: []hclconfig{
				{
					repo: "module-test",
					path: "module-test/main.tf",
					data: Module(
						Labels("test"),
						Str("source", "git::file://{{.}}/another-module?ref=main"),
					),
				},
				{
					repo: "another-module",
					path: "another-module/main.tf",
					data: Module(
						Labels("test"),
						Str("source", "git::"),
					),
				},
			},
			wantFiles: map[vendorPathSpec]fmt.Stringer{
				"git::file://{{.}}/module-test?ref=main#main.tf": Module(
					Labels("test"),
					Str("source", "{{index . 1}}"),
				),
			},
			wantVendored: []string{
				"git::file://{{.}}/module-test?ref=main",
				"git::file://{{.}}/another-module?ref=main",
			},
			wantIgnored: []wantIgnoredVendor{
				{
					RawSource:     "git::",
					ReasonPattern: "reference must be non-empty",
				},
			},
		},
		{
			name: "module with 1 remote dependency referenced multiple times in same file",
			layout: []string{
				"g:module-test",
				"g:another-module",
			},
			source: "git::file://{{.}}/module-test?ref=main",
			configs: []hclconfig{
				{
					repo: "module-test",
					path: "module-test/main.tf",
					data: Doc(
						Module(
							Labels("test"),
							Str("source", "git::file://{{.}}/another-module?ref=main"),
						),
						Module(
							Labels("test"),
							Str("source", "git::file://{{.}}/another-module?ref=main"),
						),
						Module(
							Labels("test"),
							Str("source", "git::file://{{.}}/another-module?ref=main"),
						),
						Module(
							Labels("test"),
							Str("source", "git::file://{{.}}/another-module?ref=main"),
						),
					),
				},
			},
			wantFiles: map[vendorPathSpec]fmt.Stringer{
				"git::file://{{.}}/module-test?ref=main#main.tf": Doc(
					Module(
						Labels("test"),
						Str("source", "{{index . 1}}"),
					),
					Module(
						Labels("test"),
						Str("source", "{{index . 1}}"),
					),
					Module(
						Labels("test"),
						Str("source", "{{index . 1}}"),
					),
					Module(
						Labels("test"),
						Str("source", "{{index . 1}}"),
					),
				),
			},
			wantVendored: []string{
				"git::file://{{.}}/module-test?ref=main",
				"git::file://{{.}}/another-module?ref=main",
			},
		},
		{
			name: "module with 1 remote dependency referenced multiple times in different files",
			layout: []string{
				"g:module-test",
				"g:another-module",
			},
			source: "git::file://{{.}}/module-test?ref=main",
			configs: []hclconfig{
				{
					repo: "module-test",
					path: "module-test/1.tf",
					data: Doc(
						Module(
							Labels("test"),
							Str("source", "git::file://{{.}}/another-module?ref=main"),
						),
					),
				},
				{
					repo: "module-test",
					path: "module-test/2.tf",
					data: Doc(
						Module(
							Labels("test"),
							Str("source", "git::file://{{.}}/another-module?ref=main"),
							Str("other", "value"),
						),
						Module(
							Labels("test2"),
							Str("source", "git::file://{{.}}/another-module?ref=main"),
						),
					),
				},
			},
			wantVendored: []string{
				"git::file://{{.}}/module-test?ref=main",
				"git::file://{{.}}/another-module?ref=main",
			},
			wantFiles: map[vendorPathSpec]fmt.Stringer{
				"git::file://{{.}}/module-test?ref=main#1.tf": Module(
					Labels("test"),
					Str("source", "{{index . 1}}"),
				),
				"git::file://{{.}}/module-test?ref=main#2.tf": Doc(
					Module(
						Labels("test"),
						Str("source", "{{index . 1}}"),
						Str("other", "value"),
					),
					Module(
						Labels("test2"),
						Str("source", "{{index . 1}}"),
					),
				),
			},
		},
		{
			name: "my-module -> (awesome-module -> cool-module, best-module)",
			layout: []string{
				"g:my-module",
				"g:awesome-module",
				"g:best-module",
				"g:cool-module",
			},
			source: "git::file://{{.}}/my-module?ref=main",
			configs: []hclconfig{
				{
					repo: "my-module",
					path: "my-module/main.tf",
					data: Doc(
						Module(
							Labels("test"),
							Str("source", "git::file://{{.}}/awesome-module?ref=main"),
						),
					),
				},
				{
					repo: "my-module",
					path: "my-module/other.tf",
					data: Doc(
						Module(
							Labels("test"),
							Str("source", "git::file://{{.}}/best-module?ref=main"),
							Str("other", "value"),
						),
						Module(
							Labels("test2"),
							Str("source", "git::file://{{.}}/awesome-module?ref=main"),
						),
					),
				},
				{
					repo: "awesome-module",
					path: "awesome-module/main.tf",
					data: Doc(
						Module(
							Labels("test"),
							Str("source", "git::file://{{.}}/cool-module?ref=main"),
						),
					),
				},
			},
			wantVendored: []string{
				"git::file://{{.}}/my-module?ref=main",
				"git::file://{{.}}/awesome-module?ref=main",
				"git::file://{{.}}/cool-module?ref=main",
				"git::file://{{.}}/best-module?ref=main",
			},
			wantFiles: map[vendorPathSpec]fmt.Stringer{
				"git::file://{{.}}/my-module?ref=main#main.tf": Module(
					Labels("test"),
					Str("source", "{{index . 1}}"),
				),
				"git::file://{{.}}/my-module?ref=main#other.tf": Doc(
					Module(
						Labels("test"),
						Str("source", "{{index . 3}}"),
						Str("other", "value"),
					),
					Module(
						Labels("test2"),
						Str("source", "{{index . 1}}"),
					),
				),
				"git::file://{{.}}/awesome-module?ref=main#main.tf": Doc(
					Module(
						Labels("test"),
						Str("source", "{{index . 2}}"),
					),
				),
			},
		},
		{
			name: "my-module -> (awesome-module -> cool-module -> forgotten-module, best-module)",
			layout: []string{
				"g:my-module",
				"g:awesome-module",
				"g:best-module",
				"g:cool-module",
				"g:forgotten-module",
			},
			source: "git::file://{{.}}/my-module?ref=main",
			configs: []hclconfig{
				{
					repo: "my-module",
					path: "my-module/main.tf",
					data: Doc(
						Module(
							Labels("test"),
							Str("source", "git::file://{{.}}/awesome-module?ref=main"),
						),
					),
				},
				{
					repo: "my-module",
					path: "my-module/other.tf",
					data: Doc(
						Module(
							Labels("test"),
							Str("source", "git::file://{{.}}/best-module?ref=main"),
							Str("other", "value"),
						),
						Module(
							Labels("test2"),
							Str("source", "git::file://{{.}}/awesome-module?ref=main"),
						),
					),
				},
				{
					repo: "awesome-module",
					path: "awesome-module/main.tf",
					data: Doc(
						Module(
							Labels("test"),
							Str("source", "git::file://{{.}}/cool-module?ref=main"),
						),
					),
				},
				{
					repo: "cool-module",
					path: "cool-module/main.tf",
					data: Doc(
						Module(
							Labels("test"),
							Str("source", "git::file://{{.}}/forgotten-module?ref=main"),
						),
					),
				},
			},
			wantVendored: []string{
				"git::file://{{.}}/my-module?ref=main",
				"git::file://{{.}}/awesome-module?ref=main",
				"git::file://{{.}}/cool-module?ref=main",
				"git::file://{{.}}/best-module?ref=main",
				"git::file://{{.}}/forgotten-module?ref=main",
			},
			wantFiles: map[vendorPathSpec]fmt.Stringer{
				"git::file://{{.}}/my-module?ref=main#main.tf": Module(
					Labels("test"),
					Str("source", "{{index . 1}}"),
				),
				"git::file://{{.}}/my-module?ref=main#other.tf": Doc(
					Module(
						Labels("test"),
						Str("source", "{{index . 3}}"),
						Str("other", "value"),
					),
					Module(
						Labels("test2"),
						Str("source", "{{index . 1}}"),
					),
				),
				"git::file://{{.}}/awesome-module?ref=main#main.tf": Doc(
					Module(
						Labels("test"),
						Str("source", "{{index . 2}}"),
					),
				),
				"git::file://{{.}}/cool-module?ref=main#main.tf": Doc(
					Module(
						Labels("test"),
						Str("source", "{{index . 4}}"),
					),
				),
			},
		},
		{
			name: "cycle: my-module -> (awesome-module -> cool-module -> my-module, best-module)",
			layout: []string{
				"g:my-module",
				"g:awesome-module",
				"g:best-module",
				"g:cool-module",
			},
			source: "git::file://{{.}}/my-module?ref=main",
			configs: []hclconfig{
				{
					repo: "my-module",
					path: "my-module/main.tf",
					data: Doc(
						Module(
							Labels("test"),
							Str("source", "git::file://{{.}}/awesome-module?ref=main"),
						),
					),
				},
				{
					repo: "my-module",
					path: "my-module/other.tf",
					data: Doc(
						Module(
							Labels("test"),
							Str("source", "git::file://{{.}}/best-module?ref=main"),
							Str("other", "value"),
						),
						Module(
							Labels("test2"),
							Str("source", "git::file://{{.}}/awesome-module?ref=main"),
						),
					),
				},
				{
					repo: "awesome-module",
					path: "awesome-module/main.tf",
					data: Doc(
						Module(
							Labels("test"),
							Str("source", "git::file://{{.}}/cool-module?ref=main"),
						),
					),
				},
				{
					repo: "cool-module",
					path: "cool-module/main.tf",
					data: Doc(
						Module(
							Labels("test"),
							Str("source", "git::file://{{.}}/my-module?ref=main"),
						),
					),
				},
			},
			wantVendored: []string{
				"git::file://{{.}}/my-module?ref=main",
				"git::file://{{.}}/awesome-module?ref=main",
				"git::file://{{.}}/cool-module?ref=main",
				"git::file://{{.}}/best-module?ref=main",
			},
			wantFiles: map[vendorPathSpec]fmt.Stringer{
				"git::file://{{.}}/my-module?ref=main#main.tf": Module(
					Labels("test"),
					Str("source", "{{index . 1}}"),
				),
				"git::file://{{.}}/my-module?ref=main#other.tf": Doc(
					Module(
						Labels("test"),
						Str("source", "{{index . 3}}"),
						Str("other", "value"),
					),
					Module(
						Labels("test2"),
						Str("source", "{{index . 1}}"),
					),
				),
				"git::file://{{.}}/awesome-module?ref=main#main.tf": Doc(
					Module(
						Labels("test"),
						Str("source", "{{index . 2}}"),
					),
				),
			},
		},
	}

	for _, tc := range tcases {
		t.Run(tc.name, func(t *testing.T) {
			s := sandbox.New(t)
			s.BuildTree(tc.layout)

			modulesDir := s.RootDir()
			rootdir := t.TempDir()
			for _, cfg := range tc.configs {
				test.WriteFile(t, s.RootDir(), cfg.path,
					fixupString(t, cfg.data.String(), modulesDir))

				git := sandbox.NewGit(t, filepath.Join(modulesDir, cfg.repo))
				git.CommitAll("files updated")
			}
			source := fixupString(t, tc.source, modulesDir)
			modsrc, err := tf.ParseSource(source)
			assert.NoError(t, err)
			got := modvendor.Vendor(rootdir, modsrc)
			want := fixupReport(t, wantReport{
				Vendored: tc.wantVendored,
				Ignored:  tc.wantIgnored,
				Error:    tc.wantError,
			}, modulesDir)

			assertVendorReport(t, want, got)
			checkWantedFiles(t, tc, modulesDir, rootdir)
		})
	}
}

func fixupString(t *testing.T, input string, value interface{}) string {
	srctpl, err := template.New("template").Parse(input)
	assert.NoError(t, err)
	var buf bytes.Buffer
	err = srctpl.Execute(&buf, value)
	assert.NoError(t, err)
	return buf.String()
}

func fixupReport(t *testing.T, r wantReport, value string) modvendor.Report {
	out := modvendor.Report{
		Vendored: make(map[string]modvendor.Vendored),
		Error:    r.Error,
	}
	for _, vendored := range r.Vendored {
		rawSource := fixupString(t, vendored, value)
		modsrc, err := tf.ParseSource(rawSource)
		assert.NoError(t, err)
		out.Vendored[rawSource] = modvendor.Vendored{
			Source: modsrc,
			Dir:    modvendor.Dir(modsrc),
		}
	}
	for _, ignored := range r.Ignored {
		rawSource := fixupString(t, ignored.RawSource, value)
		reason := fixupString(t, ignored.ReasonPattern, value)
		out.Ignored = append(out.Ignored, modvendor.IgnoredVendor{
			RawSource: rawSource,
			Reason:    reason,
		})
	}
	return out
}

func evaluateWantedFiles(
	t *testing.T,
	wantFiles map[vendorPathSpec]fmt.Stringer,
	modulesDir string,
	rootdir string,
) map[string]fmt.Stringer {
	evaluated := map[string]fmt.Stringer{}
	for pathSpec, expectedStringer := range wantFiles {
		pathSpecParts := strings.Split(string(pathSpec), "#")
		assert.EqualInts(t, len(pathSpecParts), 2)
		source := pathSpecParts[0]
		path := pathSpecParts[1]

		modsrc, err := tf.ParseSource(fixupString(t, source, modulesDir))
		assert.NoError(t, err)
		absVendorDir := modvendor.AbsVendorDir(rootdir, modsrc)
		evaluatedPath := filepath.Join(absVendorDir, path)
		evaluated[evaluatedPath] = expectedStringer
	}
	return evaluated
}

func checkWantedFiles(
	t *testing.T,
	tc testcase,
	modulesDir string,
	rootdir string,
) {
	wantFiles := evaluateWantedFiles(t, tc.wantFiles, modulesDir, rootdir)
	vendorDir := filepath.Join(rootdir, "vendor")

	if _, err := os.Stat(vendorDir); err != nil {
		if os.IsNotExist(err) {
			return
		}
		assert.Error(t, err)
	}

	err := filepath.Walk(vendorDir, func(path string, _ fs.FileInfo, err error) error {
		if err != nil {
			return err
		}

		if filepath.Ext(path) != ".tf" {
			return nil
		}

		expectedStringTemplate, ok := wantFiles[path]
		if ok {
			// file must be rewritten
			relVendoredPaths := computeRelativePaths(
				t, filepath.Dir(path), tc.wantVendored, modulesDir, rootdir,
			)
			want := fixupString(t, expectedStringTemplate.String(), relVendoredPaths)
			got := string(test.ReadFile(t, filepath.Dir(path), filepath.Base(path)))
			assert.EqualStrings(t, want, got, "file %q mismatch", path)
		} else {
			// check the vendored file is the same as the one in the module dir.
			originalPath := strings.TrimPrefix(path, vendorDir)
			pathEnd := strings.TrimPrefix(originalPath, modulesDir)
			originalPath = strings.TrimSuffix(originalPath, pathEnd)
			pathParts := strings.Split(pathEnd, "/")
			moduleName := pathParts[1]

			originalPath = filepath.Join(originalPath, moduleName, strings.Join(pathParts[3:], "/"))

			originalBytes, err := ioutil.ReadFile(originalPath)
			assert.NoError(t, err)

			gotBytes, err := ioutil.ReadFile(path)
			assert.NoError(t, err)
			assert.EqualStrings(t, string(originalBytes), string(gotBytes),
				"files %q and %q mismatch", originalPath, path)
		}
		return nil
	})
	assert.NoError(t, err)
}

func computeRelativePaths(
	t *testing.T,
	relativeToDir string,
	wantVendored []string,
	modulesDir string,
	rootdir string,
) []string {
	// TODO(i4k): assumes files are always at the root of the module.
	relVendoredPaths := []string{}
	for _, vendored := range wantVendored {
		rawSource := fixupString(t, vendored, modulesDir)
		modsrc, err := tf.ParseSource(rawSource)
		assert.NoError(t, err)
		relPath, err := filepath.Rel(relativeToDir,
			modvendor.AbsVendorDir(rootdir, modsrc))
		assert.NoError(t, err)
		relVendoredPaths = append(relVendoredPaths, relPath)
	}
	return relVendoredPaths
}

func TestModVendorWithCommitIDRef(t *testing.T) {
	const (
		path     = "github.com/mineiros-io/example"
		filename = "test.txt"
		content  = "test"
	)

	repoSandbox := sandbox.New(t)

	repogit := repoSandbox.Git()

	repogit.CheckoutNew("branch")
	repoSandbox.RootEntry().CreateFile(filename, content)
	repogit.CommitAll("add file")

	ref := repogit.RevParse("branch")
	// So the initial clone gets the repo pointing at main as "default"
	repogit.Checkout("main")

	gitURL := "file://" + repoSandbox.RootDir()
	rootdir := t.TempDir()

<<<<<<< HEAD
	source, err := tf.ParseSource(fmt.Sprintf("git::%s?ref=%s", gitURL, ref))
	assert.NoError(t, err)

	got := modvendor.Vendor(rootdir, source)
	assertVendorReport(t, modvendor.Report{
		Vendored: map[string]modvendor.Vendored{
			source.Raw: {
				Source: source,
				Dir:    modvendor.Dir(source),
			},
		},
	}, got)

	cloneDir := modvendor.AbsVendorDir(rootdir, got.Vendored[source.Raw].Source)
	gotContent := test.ReadFile(t, cloneDir, filename)
	assert.EqualStrings(t, content, string(gotContent))
=======
	const vendordir = "/dir/reftest/vendor"
	cloneDir, err := modvendor.Vendor(rootdir, vendordir, tf.Source{
		URL:  gitURL,
		Ref:  ref,
		Path: path,
	})
	assert.NoError(t, err)

	wantCloneDir := vendoredDir(rootdir, vendordir, path, ref)
	assert.EqualStrings(t, wantCloneDir, cloneDir)

	got := test.ReadFile(t, cloneDir, filename)
	assert.EqualStrings(t, content, string(got))
>>>>>>> 2e7fc4a4
	assertNoGitDir(t, cloneDir)
}

func TestModVendorWithRef(t *testing.T) {
	const (
		path     = "github.com/mineiros-io/example"
		ref      = "main"
		filename = "test.txt"
		content  = "test"
	)

	repoSandbox := sandbox.New(t)

	repoSandbox.RootEntry().CreateFile(filename, content)

	repogit := repoSandbox.Git()
	repogit.CommitAll("add file")

	gitURL := "file://" + repoSandbox.RootDir()
	rootdir := t.TempDir()

<<<<<<< HEAD
	source, err := tf.ParseSource(fmt.Sprintf("git::%s?ref=%s", gitURL, ref))
	assert.NoError(t, err)

	got := modvendor.Vendor(rootdir, source)
	assertVendorReport(t, modvendor.Report{
		Vendored: map[string]modvendor.Vendored{
			source.Raw: {
				Source: source,
				Dir:    modvendor.Dir(source),
			},
		},
	}, got)

	cloneDir := got.Vendored[source.Raw].Dir
	wantCloneDir := modvendor.Dir(source)
=======
	const vendordir = "/vendor"
	cloneDir, err := modvendor.Vendor(rootdir, vendordir, tf.Source{
		URL:  gitURL,
		Ref:  ref,
		Path: path,
	})
	assert.NoError(t, err)

	wantCloneDir := vendoredDir(rootdir, vendordir, path, ref)
>>>>>>> 2e7fc4a4
	assert.EqualStrings(t, wantCloneDir, cloneDir)

	absCloneDir := modvendor.AbsVendorDir(rootdir, got.Vendored[source.Raw].Source)
	gotContent := test.ReadFile(t, absCloneDir, filename)
	assert.EqualStrings(t, content, string(gotContent))
	assertNoGitDir(t, absCloneDir)

	const (
		newRef      = "branch"
		newFilename = "new.txt"
		newContent  = "new"
	)

	repogit.CheckoutNew(newRef)
	repoSandbox.RootEntry().CreateFile(newFilename, newContent)
	repogit.CommitAll("add new file")
	// We need to checkout back to the initial branch
	// or else the test passes even if the correct ref is not used.
	repogit.Checkout(ref)

<<<<<<< HEAD
	source = tf.Source{
=======
	newCloneDir, err := modvendor.Vendor(rootdir, vendordir, tf.Source{
>>>>>>> 2e7fc4a4
		URL:  gitURL,
		Ref:  newRef,
		Path: path,
	}
	got = modvendor.Vendor(rootdir, source)

<<<<<<< HEAD
	wantCloneDir = modvendor.Dir(source)
	newCloneDir := got.Vendored[source.Raw].Dir
=======
	wantCloneDir = vendoredDir(rootdir, vendordir, path, newRef)
>>>>>>> 2e7fc4a4
	assert.EqualStrings(t, wantCloneDir, newCloneDir)

	absCloneDir = modvendor.AbsVendorDir(rootdir, got.Vendored[source.Raw].Source)
	assertNoGitDir(t, absCloneDir)

	gotContent = test.ReadFile(t, absCloneDir, filename)
	assert.EqualStrings(t, content, string(gotContent))

	gotContent = test.ReadFile(t, absCloneDir, newFilename)
	assert.EqualStrings(t, newContent, string(gotContent))
}

func TestModVendorDoesNothingIfRefExists(t *testing.T) {
	s := sandbox.New(t)

	s.RootEntry().CreateFile("file.txt", "data")

	g := s.Git()
	g.CommitAll("add file")

	gitURL := "file://" + s.RootDir()
	rootdir := t.TempDir()
<<<<<<< HEAD

	source, err := tf.ParseSource(fmt.Sprintf("git::%s?ref=main", gitURL))
	assert.NoError(t, err)

	clonedir := modvendor.AbsVendorDir(rootdir, source)
	test.MkdirAll(t, clonedir)
	got := modvendor.Vendor(rootdir, source)
	want := modvendor.Report{
		Ignored: []modvendor.IgnoredVendor{
			{
				RawSource: source.Raw,
				Reason:    string(modvendor.ErrAlreadyVendored),
			},
		},
	}
	assertVendorReport(t, want, got)
=======

	const vendordir = "/vendor/fun"
	clonedir := vendoredDir(rootdir, vendordir, path, ref)
	test.MkdirAll(t, clonedir)

	_, err := modvendor.Vendor(rootdir, vendordir, tf.Source{
		URL:  gitURL,
		Ref:  ref,
		Path: path,
	})
	assert.IsError(t, err, errors.E(modvendor.ErrAlreadyVendored))
>>>>>>> 2e7fc4a4

	entries := test.ReadDir(t, clonedir)
	if len(entries) > 0 {
		t.Fatalf("wanted clone dir to be empty, got: %v", entries)
	}
}

func TestModVendorNoRefFails(t *testing.T) {
	s := sandbox.New(t)
	gitURL := "file://" + s.RootDir()
	rootdir := t.TempDir()

<<<<<<< HEAD
	source, err := tf.ParseSource(fmt.Sprintf("git::%s", gitURL))
	assert.NoError(t, err)
	report := modvendor.Vendor(rootdir, source)

	assertVendorReport(t, modvendor.Report{
		Ignored: []modvendor.IgnoredVendor{
			{
				RawSource: source.Raw,
				Reason:    "reference must be non-empty",
			},
		},
	}, report)
=======
	_, err := modvendor.Vendor(rootdir, "/vendor", tf.Source{
		URL:  gitURL,
		Path: path,
	})

	assert.Error(t, err)
}

func TestModVendorVendorDirIsRelativeFails(t *testing.T) {
	const (
		path = "github.com/mineiros-io/example"
	)

	s := sandbox.New(t)
	gitURL := "file://" + s.RootDir()
	rootdir := t.TempDir()

	_, err := modvendor.Vendor(rootdir, "../test", tf.Source{
		URL:  gitURL,
		Path: path,
		Ref:  "main",
	})

	assert.Error(t, err)
>>>>>>> 2e7fc4a4
}

func assertNoGitDir(t *testing.T, dir string) {
	t.Helper()

	entries := test.ReadDir(t, dir)
	for _, entry := range entries {
		if entry.Name() == ".git" {
			t.Fatalf("found unwanted .git inside %q", dir)
		}
	}
}

<<<<<<< HEAD
func assertVendorReport(t *testing.T, want, got modvendor.Report) {
	assert.EqualInts(t, len(want.Vendored), len(got.Vendored),
		"number of vendored is different: want %s != got %s",
		want.Verbose(), got.Verbose())
	assert.EqualInts(t, len(want.Ignored), len(got.Ignored),
		"number of ignored is different: want %s != got %s",
		want.Verbose(), got.Verbose())
	for i, wantVendor := range want.Vendored {
		if wantVendor != got.Vendored[i] {
			t.Errorf("want %v is different than %v",
				want.Verbose(), got.Verbose())
		}
	}
	for i, wantIgnored := range want.Ignored {
		if wantIgnored.RawSource != got.Ignored[i].RawSource {
			t.Errorf("want.RawSource %v is different than %v",
				wantIgnored.RawSource, got.Ignored[i].RawSource)
		}
		if wantIgnored.Reason != "" {
			if ok, _ := regexp.MatchString(wantIgnored.Reason, got.Ignored[i].Reason); !ok {
				t.Errorf("want.Reason %v is different than %v",
					wantIgnored.Reason, got.Ignored[i].Reason)
			}
		} else if got.Ignored[i].Reason != "" {
			t.Fatalf("unexpected reason %q", got.Ignored[i].Reason)
		}
	}

	errtest.Assert(t, got.Error, want.Error)
=======
func vendoredDir(rootdir, vendordir, path, ref string) string {
	return filepath.Join(rootdir, vendordir, path, ref)
>>>>>>> 2e7fc4a4
}

func init() {
	zerolog.SetGlobalLevel(zerolog.Disabled)
}<|MERGE_RESOLUTION|>--- conflicted
+++ resolved
@@ -620,7 +620,7 @@
 			source := fixupString(t, tc.source, modulesDir)
 			modsrc, err := tf.ParseSource(source)
 			assert.NoError(t, err)
-			got := modvendor.Vendor(rootdir, modsrc)
+			got := modvendor.Vendor(rootdir, "/vendor", modsrc)
 			want := fixupReport(t, wantReport{
 				Vendored: tc.wantVendored,
 				Ignored:  tc.wantIgnored,
@@ -653,7 +653,7 @@
 		assert.NoError(t, err)
 		out.Vendored[rawSource] = modvendor.Vendored{
 			Source: modsrc,
-			Dir:    modvendor.Dir(modsrc),
+			Dir:    modvendor.Dir("/vendor", modsrc),
 		}
 	}
 	for _, ignored := range r.Ignored {
@@ -682,7 +682,7 @@
 
 		modsrc, err := tf.ParseSource(fixupString(t, source, modulesDir))
 		assert.NoError(t, err)
-		absVendorDir := modvendor.AbsVendorDir(rootdir, modsrc)
+		absVendorDir := modvendor.AbsVendorDir(rootdir, "/vendor", modsrc)
 		evaluatedPath := filepath.Join(absVendorDir, path)
 		evaluated[evaluatedPath] = expectedStringer
 	}
@@ -760,7 +760,7 @@
 		modsrc, err := tf.ParseSource(rawSource)
 		assert.NoError(t, err)
 		relPath, err := filepath.Rel(relativeToDir,
-			modvendor.AbsVendorDir(rootdir, modsrc))
+			modvendor.AbsVendorDir(rootdir, "/vendor", modsrc))
 		assert.NoError(t, err)
 		relVendoredPaths = append(relVendoredPaths, relPath)
 	}
@@ -789,38 +789,23 @@
 	gitURL := "file://" + repoSandbox.RootDir()
 	rootdir := t.TempDir()
 
-<<<<<<< HEAD
 	source, err := tf.ParseSource(fmt.Sprintf("git::%s?ref=%s", gitURL, ref))
 	assert.NoError(t, err)
 
-	got := modvendor.Vendor(rootdir, source)
+	const vendordir = "/dir/reftest/vendor"
+	got := modvendor.Vendor(rootdir, vendordir, source)
 	assertVendorReport(t, modvendor.Report{
 		Vendored: map[string]modvendor.Vendored{
 			source.Raw: {
 				Source: source,
-				Dir:    modvendor.Dir(source),
+				Dir:    modvendor.Dir(vendordir, source),
 			},
 		},
 	}, got)
 
-	cloneDir := modvendor.AbsVendorDir(rootdir, got.Vendored[source.Raw].Source)
+	cloneDir := modvendor.AbsVendorDir(rootdir, vendordir, got.Vendored[source.Raw].Source)
 	gotContent := test.ReadFile(t, cloneDir, filename)
 	assert.EqualStrings(t, content, string(gotContent))
-=======
-	const vendordir = "/dir/reftest/vendor"
-	cloneDir, err := modvendor.Vendor(rootdir, vendordir, tf.Source{
-		URL:  gitURL,
-		Ref:  ref,
-		Path: path,
-	})
-	assert.NoError(t, err)
-
-	wantCloneDir := vendoredDir(rootdir, vendordir, path, ref)
-	assert.EqualStrings(t, wantCloneDir, cloneDir)
-
-	got := test.ReadFile(t, cloneDir, filename)
-	assert.EqualStrings(t, content, string(got))
->>>>>>> 2e7fc4a4
 	assertNoGitDir(t, cloneDir)
 }
 
@@ -842,36 +827,25 @@
 	gitURL := "file://" + repoSandbox.RootDir()
 	rootdir := t.TempDir()
 
-<<<<<<< HEAD
 	source, err := tf.ParseSource(fmt.Sprintf("git::%s?ref=%s", gitURL, ref))
 	assert.NoError(t, err)
 
-	got := modvendor.Vendor(rootdir, source)
+	const vendordir = "/vendor"
+	got := modvendor.Vendor(rootdir, vendordir, source)
 	assertVendorReport(t, modvendor.Report{
 		Vendored: map[string]modvendor.Vendored{
 			source.Raw: {
 				Source: source,
-				Dir:    modvendor.Dir(source),
+				Dir:    modvendor.Dir("/vendor", source),
 			},
 		},
 	}, got)
 
 	cloneDir := got.Vendored[source.Raw].Dir
-	wantCloneDir := modvendor.Dir(source)
-=======
-	const vendordir = "/vendor"
-	cloneDir, err := modvendor.Vendor(rootdir, vendordir, tf.Source{
-		URL:  gitURL,
-		Ref:  ref,
-		Path: path,
-	})
-	assert.NoError(t, err)
-
-	wantCloneDir := vendoredDir(rootdir, vendordir, path, ref)
->>>>>>> 2e7fc4a4
+	wantCloneDir := modvendor.Dir("/vendor", source)
 	assert.EqualStrings(t, wantCloneDir, cloneDir)
 
-	absCloneDir := modvendor.AbsVendorDir(rootdir, got.Vendored[source.Raw].Source)
+	absCloneDir := modvendor.AbsVendorDir(rootdir, vendordir, got.Vendored[source.Raw].Source)
 	gotContent := test.ReadFile(t, absCloneDir, filename)
 	assert.EqualStrings(t, content, string(gotContent))
 	assertNoGitDir(t, absCloneDir)
@@ -889,26 +863,18 @@
 	// or else the test passes even if the correct ref is not used.
 	repogit.Checkout(ref)
 
-<<<<<<< HEAD
 	source = tf.Source{
-=======
-	newCloneDir, err := modvendor.Vendor(rootdir, vendordir, tf.Source{
->>>>>>> 2e7fc4a4
 		URL:  gitURL,
 		Ref:  newRef,
 		Path: path,
 	}
-	got = modvendor.Vendor(rootdir, source)
-
-<<<<<<< HEAD
-	wantCloneDir = modvendor.Dir(source)
+	got = modvendor.Vendor(rootdir, vendordir, source)
+
+	wantCloneDir = modvendor.Dir(vendordir, source)
 	newCloneDir := got.Vendored[source.Raw].Dir
-=======
-	wantCloneDir = vendoredDir(rootdir, vendordir, path, newRef)
->>>>>>> 2e7fc4a4
 	assert.EqualStrings(t, wantCloneDir, newCloneDir)
 
-	absCloneDir = modvendor.AbsVendorDir(rootdir, got.Vendored[source.Raw].Source)
+	absCloneDir = modvendor.AbsVendorDir(rootdir, "/vendor", got.Vendored[source.Raw].Source)
 	assertNoGitDir(t, absCloneDir)
 
 	gotContent = test.ReadFile(t, absCloneDir, filename)
@@ -928,14 +894,14 @@
 
 	gitURL := "file://" + s.RootDir()
 	rootdir := t.TempDir()
-<<<<<<< HEAD
 
 	source, err := tf.ParseSource(fmt.Sprintf("git::%s?ref=main", gitURL))
 	assert.NoError(t, err)
 
-	clonedir := modvendor.AbsVendorDir(rootdir, source)
+	const vendordir = "/vendor/fun"
+	clonedir := modvendor.AbsVendorDir(rootdir, vendordir, source)
 	test.MkdirAll(t, clonedir)
-	got := modvendor.Vendor(rootdir, source)
+	got := modvendor.Vendor(rootdir, vendordir, source)
 	want := modvendor.Report{
 		Ignored: []modvendor.IgnoredVendor{
 			{
@@ -945,19 +911,6 @@
 		},
 	}
 	assertVendorReport(t, want, got)
-=======
-
-	const vendordir = "/vendor/fun"
-	clonedir := vendoredDir(rootdir, vendordir, path, ref)
-	test.MkdirAll(t, clonedir)
-
-	_, err := modvendor.Vendor(rootdir, vendordir, tf.Source{
-		URL:  gitURL,
-		Ref:  ref,
-		Path: path,
-	})
-	assert.IsError(t, err, errors.E(modvendor.ErrAlreadyVendored))
->>>>>>> 2e7fc4a4
 
 	entries := test.ReadDir(t, clonedir)
 	if len(entries) > 0 {
@@ -970,10 +923,9 @@
 	gitURL := "file://" + s.RootDir()
 	rootdir := t.TempDir()
 
-<<<<<<< HEAD
 	source, err := tf.ParseSource(fmt.Sprintf("git::%s", gitURL))
 	assert.NoError(t, err)
-	report := modvendor.Vendor(rootdir, source)
+	report := modvendor.Vendor(rootdir, "/vendor", source)
 
 	assertVendorReport(t, modvendor.Report{
 		Ignored: []modvendor.IgnoredVendor{
@@ -983,13 +935,6 @@
 			},
 		},
 	}, report)
-=======
-	_, err := modvendor.Vendor(rootdir, "/vendor", tf.Source{
-		URL:  gitURL,
-		Path: path,
-	})
-
-	assert.Error(t, err)
 }
 
 func TestModVendorVendorDirIsRelativeFails(t *testing.T) {
@@ -1001,14 +946,13 @@
 	gitURL := "file://" + s.RootDir()
 	rootdir := t.TempDir()
 
-	_, err := modvendor.Vendor(rootdir, "../test", tf.Source{
+	report := modvendor.Vendor(rootdir, "../test", tf.Source{
 		URL:  gitURL,
 		Path: path,
 		Ref:  "main",
 	})
 
-	assert.Error(t, err)
->>>>>>> 2e7fc4a4
+	assert.Error(t, report.Error)
 }
 
 func assertNoGitDir(t *testing.T, dir string) {
@@ -1022,7 +966,6 @@
 	}
 }
 
-<<<<<<< HEAD
 func assertVendorReport(t *testing.T, want, got modvendor.Report) {
 	assert.EqualInts(t, len(want.Vendored), len(got.Vendored),
 		"number of vendored is different: want %s != got %s",
@@ -1052,10 +995,6 @@
 	}
 
 	errtest.Assert(t, got.Error, want.Error)
-=======
-func vendoredDir(rootdir, vendordir, path, ref string) string {
-	return filepath.Join(rootdir, vendordir, path, ref)
->>>>>>> 2e7fc4a4
 }
 
 func init() {
