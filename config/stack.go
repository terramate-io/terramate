--- conflicted
+++ resolved
@@ -92,11 +92,7 @@
 		name = filepath.Base(treecfg.Dir().String())
 	}
 
-<<<<<<< HEAD
-	watchFiles, err := validateWatchPaths(root, treecfg.HostDir(), stackcfg.Watch)
-=======
-	watchFiles, err := ValidateWatchPaths(root, cfg.AbsDir(), cfg.Stack.Watch)
->>>>>>> 932838ec
+	watchFiles, err := ValidateWatchPaths(root, treecfg.HostDir(), stackcfg.Watch)
 	if err != nil {
 		return nil, errors.E(err, ErrStackInvalidWatch)
 	}
@@ -294,11 +290,7 @@
 func StacksFromTrees(trees List[*Tree]) (List[*SortableStack], error) {
 	var stacks List[*SortableStack]
 	for _, tree := range trees {
-<<<<<<< HEAD
-		s, err := NewStackFromHCL(root, tree)
-=======
 		s, err := tree.Stack()
->>>>>>> 932838ec
 		if err != nil {
 			return nil, err
 		}
@@ -315,11 +307,7 @@
 	stacksIDs := map[string]*Stack{}
 
 	for _, stackNode := range cfg.Stacks() {
-<<<<<<< HEAD
-		stack, err := NewStackFromHCL(cfg.RootDir(), stackNode)
-=======
 		stack, err := stackNode.Stack()
->>>>>>> 932838ec
 		if err != nil {
 			return nil, err
 		}
@@ -375,16 +363,8 @@
 		return nil, false, nil
 	}
 
-<<<<<<< HEAD
-	s, err := NewStackFromHCL(root.HostDir(), tree)
-	if err != nil {
-		return nil, true, err
-	}
-	return s, true, nil
-=======
 	s, err := tree.Stack()
 	return s, true, err
->>>>>>> 932838ec
 }
 
 // ReverseStacks reverses the given stacks slice.
