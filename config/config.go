// Copyright 2021 Mineiros GmbH
//
// Licensed under the Apache License, Version 2.0 (the "License");
// you may not use this file except in compliance with the License.
// You may obtain a copy of the License at
//
//      http://www.apache.org/licenses/LICENSE-2.0
//
// Unless required by applicable law or agreed to in writing, software
// distributed under the License is distributed on an "AS IS" BASIS,
// WITHOUT WARRANTIES OR CONDITIONS OF ANY KIND, either express or implied.
// See the License for the specific language governing permissions and
// limitations under the License.

package config

import (
	"os"
	"path"
	"path/filepath"
	"sort"
	"strings"

	"github.com/mineiros-io/terramate/errors"
	"github.com/mineiros-io/terramate/hcl"
	"github.com/mineiros-io/terramate/project"
	"github.com/rs/zerolog/log"
)

const (
	// DefaultFilename is the name of the default Terramate configuration file.
	DefaultFilename = "terramate.tm.hcl"
)

const (
	// ErrSchema indicates that the configuration has an invalid schema.
	ErrSchema errors.Kind = "config has an invalid schema"
)

// Tree is the configuration tree.
// The tree maps the filesystem directories, which means each directory in the
// project has a tree instance even if it's empty (ie no .tm files in it).
type Tree struct {
	// Node is the configuration of this tree node.
	Node hcl.Config

	// Children is a map of configuration dir names to tree nodes.
	Children map[string]*Tree

	// Parent is the parent node or nil if none.
	Parent *Tree

	dir string
}

// List of config trees.
type List []*Tree

// TryLoadConfig try to load the Terramate configuration tree. It looks for the
// the config in fromdir and all parent directories until / is reached.
// If the configuration is found, it returns the whole configuration tree,
// configpath != "" and found as true.
func TryLoadConfig(fromdir string) (tree *Tree, configpath string, found bool, err error) {
	for {
		logger := log.With().
			Str("action", "config.TryLoadConfig()").
			Str("path", fromdir).
			Logger()

		logger.Trace().Msg("Parse Terramate config.")

		cfg, err := hcl.ParseDir(fromdir, fromdir)
		if err != nil {
			// the imports only works for the correct rootdir.
			// As we are looking for the rootdir, we should ignore ErrImport
			// errors.
			if !errors.IsKind(err, hcl.ErrImport) {
				return nil, "", false, err
			}
		} else if cfg.Terramate != nil && cfg.Terramate.Config != nil {
			tree, err := loadTree(fromdir, fromdir, &cfg)
			return tree, fromdir, true, err
		}

		parent, ok := parentDir(fromdir)
		if !ok {
			break
		}
		fromdir = parent
	}
	return nil, "", false, nil
}

// LoadTree loads the whole hierarchical configuration from cfgdir downwards
// using rootdir as project root.
func LoadTree(rootdir string, cfgdir string) (*Tree, error) {
	return loadTree(rootdir, cfgdir, nil)
}

// Dir is the node directory.
func (tree *Tree) Dir() string {
	return tree.dir
}

// RootDir returns the tree root directory..
func (tree *Tree) RootDir() string {
	if tree.Parent != nil {
		return tree.Parent.RootDir()
	}
	return tree.dir
}

// Root returns the root of the configuration tree.
func (tree *Tree) Root() *Tree {
	if tree.Parent != nil {
		return tree.Parent.Root()
	}
	return tree
}

// IsStack tells if the node is a stack.
func (tree *Tree) IsStack() bool {
	return tree.Node.Stack != nil
}

// Stacks returns the stack nodes from the tree.
// The search algorithm is a Deep-First-Search (DFS).
func (tree *Tree) Stacks() List {
	stacks := tree.stacks()
	sort.Sort(stacks)
	return stacks
}

func (tree *Tree) stacks() List {
	var stacks List
	if tree.IsStack() {
		stacks = append(stacks, tree)
	}
	for _, children := range tree.Children {
		stacks = append(stacks, children.stacks()...)
	}
	return stacks
}

// Lookup a node from the tree using a filesystem query path.
// The abspath is relative to the current tree node.
func (tree *Tree) Lookup(abspath project.Path) (*Tree, bool) {
	pathstr := abspath.String()
	if len(pathstr) == 0 || pathstr[0] != '/' {
		return nil, false
	}

	parts := strings.Split(pathstr, "/")
	cfg := tree
	parts = parts[1:] // skip root/current cfg
	for i := 0; i < len(parts); i++ {
		if parts[i] == "" {
			continue
		}
		node, found := cfg.Children[parts[i]]
		if !found {
			return nil, false
		}
		cfg = node
	}
	return cfg, true
}

// StacksByPaths returns the stacks from the provided relative paths.
func (tree *Tree) StacksByPaths(base project.Path, relpaths ...string) List {
	logger := log.With().
		Str("action", "tree.StacksByPath").
<<<<<<< HEAD
		Str("basedir", base.String()).
=======
		Stringer("basedir", base).
>>>>>>> d9033e12
		Strs("paths", relpaths).
		Logger()

	logger.Trace().Msg("lookup paths")

	normalizePaths := func(paths []string) []project.Path {
		pathmap := map[string]struct{}{}
		var normalized []project.Path
		for _, p := range paths {
			var pathstr string
			if path.IsAbs(p) {
				pathstr = p
			} else {
				pathstr = path.Join(base.String(), p)
			}
			if _, ok := pathmap[pathstr]; !ok {
				pathmap[pathstr] = struct{}{}
				normalized = append(normalized, project.NewPath(pathstr))
			}
		}
		return normalized
	}

	var stacks List
	for _, path := range normalizePaths(relpaths) {
		node, ok := tree.Lookup(path)
		if !ok {
			logger.Warn().Msgf("path %s not found in configuration", path.String())
			continue
		}
		stacks = append(stacks, node.stacks()...)
	}

	sort.Sort(stacks)

	logger.Trace().Msgf("found %d stacks out of %d paths", len(stacks), len(relpaths))

	return stacks
}

func (l List) Len() int           { return len(l) }
func (l List) Less(i, j int) bool { return l[i].dir < l[j].dir }
func (l List) Swap(i, j int)      { l[i], l[j] = l[j], l[i] }

func loadTree(rootdir string, cfgdir string, rootcfg *hcl.Config) (*Tree, error) {
	logger := log.With().
		Str("action", "config.loadTree()").
		Str("dir", rootdir).
		Logger()

	tree := NewTree(cfgdir)
	if rootcfg != nil {
		tree.Node = *rootcfg
	} else {
		cfg, err := hcl.ParseDir(rootdir, cfgdir)
		if err != nil {
			return nil, err
		}
		tree.Node = cfg
	}

	f, err := os.Open(cfgdir)
	if err != nil {
		return nil, errors.E(err, "failed to open rootdir directory")
	}

	logger.Trace().Msg("reading directory file names")

	names, err := f.Readdirnames(0)
	if err != nil {
		return nil, errors.E(err, "failed to read files in %s", rootdir)
	}
	for _, name := range names {
		logger = logger.With().
			Str("filename", name).
			Logger()

		if ignoreFilename(name) {
			logger.Trace().Msg("ignoring dot file")
			continue
		}
		dir := filepath.Join(cfgdir, name)
		st, err := os.Lstat(dir)
		if err != nil {
			return nil, errors.E(err, "failed to stat %s", dir)
		}
		if !st.IsDir() {
			logger.Trace().Msg("ignoring non-directory file")
			continue
		}

		logger.Trace().Msg("loading children tree")

		node, err := LoadTree(rootdir, dir)
		if err != nil {
			return nil, errors.E(err, "failed to load config from %s", dir)
		}

		node.Parent = tree
		tree.Children[name] = node
	}
	return tree, nil
}

<<<<<<< HEAD
// LoadSubTree loads a subtree into the current tree. The destdir
=======
// LoadSubTree loads a subtree located at cfgdir into the current tree.
>>>>>>> d9033e12
func (tree *Tree) LoadSubTree(cfgdir project.Path) error {
	var parent project.Path

	var parentNode *Tree
	parent = cfgdir.Dir()
	for parent != "/" {
		var found bool
		parentNode, found = tree.Lookup(parent)
		if found {
			break
		}
		parent = parent.Dir()
	}

	if parentNode == nil {
		parentNode = tree
	}

	rootdir := tree.RootDir()

	relpath := strings.TrimPrefix(cfgdir.String(), parent.String())
	relpath = strings.TrimPrefix(relpath, "/")
	components := strings.Split(relpath, "/")
	nextComponent := components[0]
	subtreeDir := filepath.Join(rootdir, parent.String(), nextComponent)

	node, err := LoadTree(rootdir, subtreeDir)
	if err != nil {
		return errors.E(err, "failed to load config from %s", subtreeDir)
	}

	if node.Dir() == rootdir {
		// root configuration reloaded
		*tree = *node
	} else {
		node.Parent = parentNode
		parentNode.Children[nextComponent] = node
	}
	return nil
}

// IsEmptyConfig tells if the configuration is empty.
func (tree *Tree) IsEmptyConfig() bool {
	return tree.Node.IsEmpty()
}

// IsStack returns true if the given directory is a stack, false otherwise.
func IsStack(cfg *Tree, dir string) bool {
	node, ok := cfg.Lookup(project.PrjAbsPath(cfg.RootDir(), dir))
	return ok && node.IsStack()
}

// NewTree creates a new tree node.
func NewTree(cfgdir string) *Tree {
	return &Tree{
		dir:      cfgdir,
		Children: make(map[string]*Tree),
	}
}

func parentDir(dir string) (string, bool) {
	parent := filepath.Dir(dir)
	return parent, parent != dir
}

func ignoreFilename(name string) bool {
	return name[0] == '.' // assumes filename length > 0
}<|MERGE_RESOLUTION|>--- conflicted
+++ resolved
@@ -170,11 +170,7 @@
 func (tree *Tree) StacksByPaths(base project.Path, relpaths ...string) List {
 	logger := log.With().
 		Str("action", "tree.StacksByPath").
-<<<<<<< HEAD
-		Str("basedir", base.String()).
-=======
 		Stringer("basedir", base).
->>>>>>> d9033e12
 		Strs("paths", relpaths).
 		Logger()
 
@@ -279,11 +275,7 @@
 	return tree, nil
 }
 
-<<<<<<< HEAD
-// LoadSubTree loads a subtree into the current tree. The destdir
-=======
 // LoadSubTree loads a subtree located at cfgdir into the current tree.
->>>>>>> d9033e12
 func (tree *Tree) LoadSubTree(cfgdir project.Path) error {
 	var parent project.Path
 
