--- conflicted
+++ resolved
@@ -69,11 +69,7 @@
 	report := forEachStack(rootdir, workingDir, func(
 		projmeta project.Metadata,
 		stack *stack.S,
-<<<<<<< HEAD
-		globals globals.G,
-=======
 		globals globals.Map,
->>>>>>> 478c5223
 	) dirReport {
 		stackpath := stack.HostPath()
 		logger := log.With().
@@ -499,11 +495,7 @@
 	return string(data), true, nil
 }
 
-<<<<<<< HEAD
-type forEachStackFunc func(project.Metadata, *stack.S, globals.G) dirReport
-=======
 type forEachStackFunc func(project.Metadata, *stack.S, globals.Map) dirReport
->>>>>>> 478c5223
 
 func forEachStack(root, workingDir string, fn forEachStackFunc) Report {
 	logger := log.With().
