--- conflicted
+++ resolved
@@ -89,13 +89,8 @@
 // If a critical error that fails the loading of all results happens it returns
 // a non-nil error. In this case the error is not specific to generating code
 // for a specific dir.
-<<<<<<< HEAD
 func Load(root *config.Root, globals *globals.Resolver, vendorDir project.Path) ([]LoadResult, error) {
-	stacks, err := config.LoadAllStacks(root.Tree())
-=======
-func Load(root *config.Root, vendorDir project.Path) ([]LoadResult, error) {
 	stacks, err := config.LoadAllStacks(root, root.Tree())
->>>>>>> 932838ec
 	if err != nil {
 		return nil, err
 	}
@@ -140,11 +135,7 @@
 				continue
 			}
 
-<<<<<<< HEAD
-			file, err := genfile.Eval(block, evalctx, dircfg.Dir())
-=======
-			file, skip, err := genfile.Eval(block, dircfg, evalctx)
->>>>>>> 932838ec
+			file, skip, err := genfile.Eval(block, evalctx, dircfg.Dir())
 			if err != nil {
 				res.Err = errors.L(res.Err, err).AsError()
 				results = append(results, res)
@@ -198,25 +189,15 @@
 	vendorDir project.Path,
 	vendorRequests chan<- event.VendorRequest,
 ) Report {
-<<<<<<< HEAD
-	stackReport := forEachStack(root, globalsResolver, vendorDir,
-		vendorRequests, doStackGeneration)
+	stackReport := doStackGeneration(root, globalsResolver, vendorDir, vendorRequests)
 	rootReport := doRootGeneration(root, globalsResolver)
-=======
-	stackReport := doStackGeneration(root, vendorDir, vendorRequests)
-	rootReport := doRootGeneration(root)
->>>>>>> 932838ec
 	report := mergeReports(stackReport, rootReport)
 	return cleanupOrphaned(root, report)
 }
 
 func doStackGeneration(
 	root *config.Root,
-<<<<<<< HEAD
-	evalctx *eval.Context,
-	stack *config.Stack,
-=======
->>>>>>> 932838ec
+	globals *globals.Resolver,
 	vendorDir project.Path,
 	vendorRequests chan<- event.VendorRequest,
 ) Report {
@@ -226,32 +207,24 @@
 
 	report := Report{}
 
-<<<<<<< HEAD
-	generated, err := loadStackCodeCfgs(root, evalctx, stack, vendorDir, vendorRequests)
-	if err != nil {
-		report.err = err
-		return report
-	}
-=======
-	for _, cfg := range root.Tree().Stacks() {
-		stack, err := cfg.Stack()
+	for _, tree := range root.Tree().Stacks() {
+		st, err := tree.Stack()
 		if err != nil {
 			report.BootstrapErr = err
 			return report
 		}
->>>>>>> 932838ec
-
-		globals := globals.ForStack(root, stack)
-		if err := globals.AsError(); err != nil {
-			report.addFailure(cfg.Dir(), err)
-			continue
-		}
+		evalctx := eval.New(
+			tree.Dir(),
+			runtime.NewResolver(root, st),
+			globals,
+		)
+		evalctx.SetFunctions(stdlib.Functions(evalctx, tree.HostDir()))
 
 		logger.Debug().Msg("generating files")
 
-		generated, err := loadStackCodeCfgs(root, stack, globals.Globals, vendorDir, vendorRequests)
+		generated, err := loadStackCodeCfgs(root, evalctx, st, vendorDir, vendorRequests)
 		if err != nil {
-			report.addFailure(cfg.Dir(), err)
+			report.addFailure(tree.Dir(), err)
 			continue
 		}
 
@@ -261,19 +234,19 @@
 			for _, err := range errsmap {
 				errs.Append(err)
 			}
-			report.addFailure(cfg.Dir(), errs.AsError())
-			continue
-		}
-
-		err = validateStackGeneratedFiles(root, cfg.HostDir(), generated)
+			report.addFailure(tree.Dir(), errs.AsError())
+			continue
+		}
+
+		err = validateStackGeneratedFiles(root, tree.HostDir(), generated)
 		if err != nil {
-			report.addFailure(cfg.Dir(), err)
-			continue
-		}
-
-		allFiles, err := allStackGeneratedFiles(root, stack.HostDir(root), generated)
+			report.addFailure(tree.Dir(), err)
+			continue
+		}
+
+		allFiles, err := allStackGeneratedFiles(root, st.HostDir(root), generated)
 		if err != nil {
-			report.addFailure(cfg.Dir(), errors.E(err, "listing all generated files"))
+			report.addFailure(tree.Dir(), errors.E(err, "listing all generated files"))
 			continue
 		}
 
@@ -283,7 +256,7 @@
 
 		for _, file := range generated {
 			filename := file.Label()
-			path := filepath.Join(cfg.HostDir(), filename)
+			path := filepath.Join(tree.HostDir(), filename)
 			logger := logger.With().
 				Str("filename", filename).
 				Logger()
@@ -301,14 +274,14 @@
 			if !oldExists || oldFileBody != body {
 				err := writeGeneratedCode(root, path, file)
 				if err != nil {
-					report.addFailure(cfg.Dir(), errors.E(err, "saving file %q", filename))
+					report.addFailure(tree.Dir(), errors.E(err, "saving file %q", filename))
 					continue
 				}
 			}
 
 			if !oldExists {
 				log.Info().
-					Stringer("stack", stack.Dir).
+					Stringer("stack", st.Dir).
 					Str("file", filename).
 					Msg("created file")
 
@@ -317,7 +290,7 @@
 				delete(allFiles, filename)
 				if body != oldFileBody {
 					log.Info().
-						Stringer("stack", stack.Dir).
+						Stringer("stack", st.Dir).
 						Str("file", filename).
 						Msg("changed file")
 
@@ -328,23 +301,23 @@
 
 		for filename := range allFiles {
 			log.Info().
-				Stringer("stack", stack.Dir).
+				Stringer("stack", st.Dir).
 				Str("file", filename).
 				Msg("deleted file")
 
 			stackReport.addDeletedFile(filename)
 
-			path := filepath.Join(cfg.HostDir(), filename)
+			path := filepath.Join(tree.HostDir(), filename)
 			err = os.Remove(path)
 			if err != nil {
-				report.addFailure(cfg.Dir(), errors.E("removing file %s", filename))
+				report.addFailure(tree.Dir(), errors.E("removing file %s", filename))
 				continue
 			}
 
 			delete(allFiles, filename)
 		}
 
-		report.addDirReport(cfg.Dir(), stackReport)
+		report.addDirReport(tree.Dir(), stackReport)
 	}
 
 	logger.Debug().Msg("finished generating files")
@@ -402,11 +375,7 @@
 
 			logger.Debug().Msg("block validated successfully")
 
-<<<<<<< HEAD
-			file, err := genfile.Eval(block, evalctx, cfg.Dir())
-=======
-			file, skip, err := genfile.Eval(block, cfg, evalctx)
->>>>>>> 932838ec
+			file, skip, err := genfile.Eval(block, evalctx, cfg.Dir())
 			if err != nil {
 				report.addFailure(targetDir, err)
 				return report
@@ -805,48 +774,6 @@
 	return string(data), true, nil
 }
 
-<<<<<<< HEAD
-type forEachStackFunc func(
-	*config.Root,
-	*eval.Context,
-	*config.Stack,
-	project.Path,
-	chan<- event.VendorRequest,
-) dirReport
-
-func forEachStack(
-	root *config.Root,
-	globalsResolver *globals.Resolver,
-	vendorDir project.Path,
-	vendorRequests chan<- event.VendorRequest,
-	fn forEachStackFunc,
-) Report {
-	report := Report{}
-
-	stacks, err := config.LoadAllStacks(root.Tree())
-	if err != nil {
-		report.BootstrapErr = err
-		return report
-	}
-
-	for _, elem := range stacks {
-		tree := elem.Stack.Tree()
-		evalctx := eval.New(
-			tree.Dir(),
-			runtime.NewResolver(root, elem.Stack),
-			globalsResolver,
-		)
-		evalctx.SetFunctions(stdlib.Functions(evalctx, tree.HostDir()))
-
-		stackReport := fn(root, evalctx, elem.Stack, vendorDir, vendorRequests)
-		report.addDirReport(elem.Dir(), stackReport)
-	}
-
-	return report
-}
-
-=======
->>>>>>> 932838ec
 func allStackGeneratedFiles(
 	root *config.Root,
 	dir string,
