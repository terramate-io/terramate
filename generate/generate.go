--- conflicted
+++ resolved
@@ -88,18 +88,6 @@
 	Err error
 }
 
-<<<<<<< HEAD
-// Load will load all the generated files from the root tree.
-// Each directory will be represented by a single [LoadResult] inside the
-// returned slice. Errors generating code for specific dirs will be found inside
-// each [LoadResult].
-// If a critical error that fails the loading of all results happens it returns
-// a non-nil error. In this case the error is not specific to generating code
-// for a specific dir.
-func Load(cfg *config.Tree) ([]LoadResult, error) {
-	root := cfg.Root()
-	stacks, err := stack.LoadAll(root)
-=======
 // Load will load all the generated files inside the given tree.
 // Each directory will be represented by a single [LoadResult] inside the returned slice.
 // Errors generating code for specific dirs will be found inside each [LoadResult].
@@ -111,8 +99,8 @@
 // a non-nil error. In this case the error is not specific to generating code for a
 // specific dir.
 func Load(cfg *config.Tree, vendorDir project.Path) ([]LoadResult, error) {
-	stacks, err := stack.LoadAll(cfg)
->>>>>>> 8547f008
+	root := cfg.Root()
+	stacks, err := stack.LoadAll(root)
 	if err != nil {
 		return nil, err
 	}
@@ -128,11 +116,7 @@
 			continue
 		}
 
-<<<<<<< HEAD
-		generated, err := loadStackCodeCfgs(root, projmeta, st, loadres.Globals)
-=======
 		generated, err := loadStackCodeCfgs(cfg, projmeta, st, loadres.Globals, vendorDir, nil)
->>>>>>> 8547f008
 		if err != nil {
 			res.Err = err
 			results[i] = res
@@ -204,28 +188,21 @@
 // failed on code generation, any failure found is added to the report but does
 // not abort the overall code generation process, so partial results can be
 // obtained and the report needs to be inspected to check.
-<<<<<<< HEAD
-func Do(cfg *config.Tree) Report {
-	root := cfg.Root()
-	stackReport := forEachStack(root, doStackGeneration)
-	rootReport := doRootGeneration(root)
-=======
 func Do(
-	cfg *config.Tree,
-	workingDir string,
+	root *config.Tree,
 	vendorDir project.Path,
 	vendorRequests chan<- event.VendorRequest,
 ) Report {
-	stackReport := forEachStack(cfg, workingDir, vendorDir,
+	root = root.Root()
+	stackReport := forEachStack(root, vendorDir,
 		vendorRequests, doStackGeneration)
-	rootReport := doRootGeneration(cfg)
->>>>>>> 8547f008
+	rootReport := doRootGeneration(root)
 	report := mergeReports(stackReport, rootReport)
 	return cleanupOrphaned(root, report)
 }
 
 func doStackGeneration(
-	cfg *config.Tree,
+	root *config.Tree,
 	projmeta project.Metadata,
 	stack *stack.S,
 	globals *eval.Object,
@@ -242,13 +219,13 @@
 
 	logger.Debug().Msg("generating files")
 
-	asserts, err := loadAsserts(cfg, projmeta, stack, globals)
+	asserts, err := loadAsserts(root, projmeta, stack, globals)
 	if err != nil {
 		report.err = err
 		return report
 	}
 
-	generated, err := loadStackCodeCfgs(cfg, projmeta, stack, globals, vendorDir, vendorRequests)
+	generated, err := loadStackCodeCfgs(root, projmeta, stack, globals, vendorDir, vendorRequests)
 	if err != nil {
 		report.err = err
 		return report
@@ -258,7 +235,7 @@
 		asserts = append(asserts, gen.Asserts()...)
 	}
 
-	err = handleAsserts(cfg.RootDir(), stack.HostPath(), asserts)
+	err = handleAsserts(root.RootDir(), stack.HostPath(), asserts)
 	if err != nil {
 		report.err = err
 		return report
@@ -274,7 +251,7 @@
 		return report
 	}
 
-	err = validateStackGeneratedFiles(cfg, stackpath, generated)
+	err = validateStackGeneratedFiles(root, stackpath, generated)
 	if err != nil {
 		report.err = err
 		return report
@@ -290,7 +267,7 @@
 		return r
 	}
 
-	removedFiles, err = removeStackGeneratedFiles(cfg, stack.HostPath(), generated)
+	removedFiles, err = removeStackGeneratedFiles(root, stack.HostPath(), generated)
 	if err != nil {
 		return failureReport(
 			report,
@@ -847,17 +824,12 @@
 	chan<- event.VendorRequest,
 ) dirReport
 
-<<<<<<< HEAD
-func forEachStack(root *config.Tree, fn forEachStackFunc) Report {
-=======
 func forEachStack(
-	cfg *config.Tree,
-	workingDir string,
+	root *config.Tree,
 	vendorDir project.Path,
 	vendorRequests chan<- event.VendorRequest,
 	fn forEachStackFunc,
 ) Report {
->>>>>>> 8547f008
 	logger := log.With().
 		Str("action", "generate.forEachStack()").
 		Str("root", root.RootDir()).
@@ -890,11 +862,7 @@
 
 		logger.Trace().Msg("Calling stack callback.")
 
-<<<<<<< HEAD
-		stackReport := fn(root, projmeta, st, globalsReport.Globals)
-=======
-		stackReport := fn(cfg, projmeta, st, globalsReport.Globals, vendorDir, vendorRequests)
->>>>>>> 8547f008
+		stackReport := fn(root, projmeta, st, globalsReport.Globals, vendorDir, vendorRequests)
 		report.addDirReport(st.Path(), stackReport)
 	}
 
