--- conflicted
+++ resolved
@@ -180,8 +180,6 @@
 					condition: false,
 					file: genFile{
 						origin: "/stack/test.tm",
-<<<<<<< HEAD
-=======
 						body:   "",
 					},
 				},
@@ -221,7 +219,6 @@
 					condition: true,
 					file: genFile{
 						origin: "/stack/test.tm",
->>>>>>> 4e7f4a57
 						body:   "data",
 					},
 				},
@@ -252,11 +249,7 @@
 					condition: false,
 					file: genFile{
 						origin: "/stack/test.tm",
-<<<<<<< HEAD
-						body:   "cond=false",
-=======
 						body:   "",
->>>>>>> 4e7f4a57
 					},
 				},
 			},
@@ -280,11 +273,7 @@
 					condition: false,
 					file: genFile{
 						origin: "/stack/test.tm",
-<<<<<<< HEAD
-						body:   "whatever",
-=======
 						body:   "",
->>>>>>> 4e7f4a57
 					},
 				},
 			},
