// Copyright 2022 Mineiros GmbH
//
// Licensed under the Apache License, Version 2.0 (the "License");
// you may not use this file except in compliance with the License.
// You may obtain a copy of the License at
//
//      http://www.apache.org/licenses/LICENSE-2.0
//
// Unless required by applicable law or agreed to in writing, software
// distributed under the License is distributed on an "AS IS" BASIS,
// WITHOUT WARRANTIES OR CONDITIONS OF ANY KIND, either express or implied.
// See the License for the specific language governing permissions and
// limitations under the License.

// Package genfile implements generate_file code generation.
package genfile

import (
	"fmt"
	"path"
	"path/filepath"
	"sort"

	"github.com/mineiros-io/terramate/config"
	"github.com/mineiros-io/terramate/errors"
	"github.com/mineiros-io/terramate/event"
	"github.com/mineiros-io/terramate/hcl"
	"github.com/mineiros-io/terramate/hcl/eval"
	"github.com/mineiros-io/terramate/hcl/info"

	"github.com/mineiros-io/terramate/lets"
	"github.com/mineiros-io/terramate/project"
	"github.com/mineiros-io/terramate/stack"
	"github.com/zclconf/go-cty/cty"
)

const (
	// ErrInvalidContentType indicates the content attribute
	// has an invalid type.
	ErrInvalidContentType errors.Kind = "invalid content type"

	// ErrInvalidConditionType indicates the condition attribute
	// has an invalid type.
	ErrInvalidConditionType errors.Kind = "invalid condition type"

	// ErrContentEval indicates an error when evaluating the content attribute.
	ErrContentEval errors.Kind = "evaluating content"

	// ErrConditionEval indicates an error when evaluating the condition attribute.
	ErrConditionEval errors.Kind = "evaluating condition"

	// ErrLabelConflict indicates the two generate_file blocks
	// have the same label.
	ErrLabelConflict errors.Kind = "label conflict detected"
)

const (
	// StackContext is the stack context name.
	StackContext = "stack"

	// RootContext is the root context name.
	RootContext = "root"
)

// File represents generated file from a single generate_file block.
type File struct {
	label     string
	context   string
	origin    info.Range
	body      string
	condition bool
	asserts   []config.Assert
}

// Label of the original generate_file block.
func (f File) Label() string {
	return f.label
}

// Body returns the file body.
func (f File) Body() string {
	return f.body
}

// Range returns the range information of the generate_file block.
func (f File) Range() info.Range {
	return f.origin
}

// Condition returns the result of the evaluation of the
// condition attribute for the generated code.
func (f File) Condition() bool {
	return f.condition
}

// Context of the generate_file block.
func (f File) Context() string {
	return f.context
}

// Asserts returns all (if any) of the evaluated assert configs of the
// generate_file block. If [File.Condition] returns false then assert configs
// will always be empty since they are not evaluated at all in that case.
func (f File) Asserts() []config.Assert {
	return f.asserts
}

// Header returns the header of this file.
func (f File) Header() string {
	// For now we don't support headers for arbitrary files
	return ""
}

func (f File) String() string {
	return fmt.Sprintf("generate_file %q (condition %t) (body %q) (origin %q)",
		f.Label(), f.Condition(), f.Body(), f.Range().Path())
}

// Load loads and parses from the file system all generate_file blocks for
// a given stack. It will navigate the file system from the stack dir until
// it reaches rootdir, loading generate_file blocks found on Terramate
// configuration files.
//
// All generate_file blocks must have unique labels, even ones at different
// directories. Any conflicts will be reported as an error.
//
// Metadata and globals for the stack are used on the evaluation of the
// generate_file blocks.
//
// The rootdir MUST be an absolute path.
func Load(
	cfg *config.Tree,
	projmeta project.Metadata,
	sm stack.Metadata,
	globals *eval.Object,
	vendorDir project.Path,
	vendorRequests chan<- event.VendorRequest,
) ([]File, error) {
	genFileBlocks, err := loadGenFileBlocks(cfg, sm.Path())
	if err != nil {
		return nil, errors.E("loading generate_file", err)
	}

	var files []File

	for _, genFileBlock := range genFileBlocks {
		if genFileBlock.Context != StackContext {
			continue
		}

		evalctx := stack.NewEvalCtx(projmeta, sm, globals)
		file, err := Eval(genFileBlock, evalctx.Context)
		if err != nil {
			return nil, err
		}
		files = append(files, file)
	}

<<<<<<< HEAD
		vendorTargetDir := project.NewPath(path.Join(
			sm.Path().String(),
			filepath.Dir(name)))
		evalctx.SetTmVendor(vendorTargetDir, vendorDir, vendorRequests)

		condition := true
		if genFileBlock.Condition != nil {
			value, err := evalctx.Eval(genFileBlock.Condition.Expr)
			if err != nil {
				return nil, errors.E(ErrConditionEval, err)
			}
			if value.Type() != cty.Bool {
				return nil, errors.E(
					ErrInvalidConditionType,
					"condition has type %s but must be boolean",
					value.Type().FriendlyName(),
				)
			}
			condition = value.True()
		}
=======
	sort.Slice(files, func(i, j int) bool {
		return files[i].String() < files[j].String()
	})
>>>>>>> e5e16af2

	return files, nil
}

// Eval the generate_file block.
func Eval(block hcl.GenFileBlock, evalctx *eval.Context) (File, error) {
	name := block.Label
	err := lets.Load(block.Lets, evalctx)
	if err != nil {
		return File{}, err
	}

	condition := true
	if block.Condition != nil {
		value, err := evalctx.Eval(block.Condition.Expr)
		if err != nil {
			return File{}, errors.E(ErrConditionEval, err)
		}
		if value.Type() != cty.Bool {
			return File{}, errors.E(
				ErrInvalidConditionType,
				"condition has type %s but must be boolean",
				value.Type().FriendlyName(),
			)
		}
		condition = value.True()
	}

	if !condition {
		return File{
			label:     name,
			origin:    block.Range,
			condition: condition,
			context:   block.Context,
		}, nil
	}

	asserts := make([]config.Assert, len(block.Asserts))
	assertsErrs := errors.L()
	assertFailed := false

	for i, assertCfg := range block.Asserts {
		assert, err := config.EvalAssert(evalctx, assertCfg)
		if err != nil {
			assertsErrs.Append(err)
			continue
		}
		asserts[i] = assert
		if !assert.Assertion && !assert.Warning {
			assertFailed = true
		}
	}

	if err := assertsErrs.AsError(); err != nil {
		return File{}, err
	}

	if assertFailed {
		return File{
			label:     name,
			origin:    block.Range,
			condition: condition,
			context:   block.Context,
			asserts:   asserts,
		}, nil
	}

	value, err := evalctx.Eval(block.Content.Expr)
	if err != nil {
		return File{}, errors.E(ErrContentEval, err)
	}

	if value.Type() != cty.String {
		return File{}, errors.E(
			ErrInvalidContentType,
			"content has type %s but must be string",
			value.Type().FriendlyName(),
		)
	}

	return File{
		label:     name,
		origin:    block.Range,
		body:      value.AsString(),
		condition: condition,
		context:   block.Context,
		asserts:   asserts,
	}, nil
}

// loadGenFileBlocks will load all generate_file blocks.
// The returned map maps the name of the block (its label)
// to the original block and the path (relative to project root) of the config
// from where it was parsed.
func loadGenFileBlocks(tree *config.Tree, cfgdir project.Path) ([]hcl.GenFileBlock, error) {
	res := []hcl.GenFileBlock{}
	cfg, ok := tree.Lookup(cfgdir)
	if ok && !cfg.IsEmptyConfig() {
		res = append(res, cfg.Node.Generate.Files...)
	}

	parentCfgDir := cfgdir.Dir()
	if parentCfgDir == cfgdir {
		return res, nil
	}

	parentRes, err := loadGenFileBlocks(tree, parentCfgDir)
	if err != nil {
		return nil, err
	}

	res = append(res, parentRes...)
	return res, nil
}<|MERGE_RESOLUTION|>--- conflicted
+++ resolved
@@ -148,40 +148,23 @@
 			continue
 		}
 
+		name := genFileBlock.Label
 		evalctx := stack.NewEvalCtx(projmeta, sm, globals)
-		file, err := Eval(genFileBlock, evalctx.Context)
-		if err != nil {
-			return nil, err
-		}
-		files = append(files, file)
-	}
-
-<<<<<<< HEAD
 		vendorTargetDir := project.NewPath(path.Join(
 			sm.Path().String(),
 			filepath.Dir(name)))
 		evalctx.SetTmVendor(vendorTargetDir, vendorDir, vendorRequests)
 
-		condition := true
-		if genFileBlock.Condition != nil {
-			value, err := evalctx.Eval(genFileBlock.Condition.Expr)
-			if err != nil {
-				return nil, errors.E(ErrConditionEval, err)
-			}
-			if value.Type() != cty.Bool {
-				return nil, errors.E(
-					ErrInvalidConditionType,
-					"condition has type %s but must be boolean",
-					value.Type().FriendlyName(),
-				)
-			}
-			condition = value.True()
-		}
-=======
+		file, err := Eval(genFileBlock, evalctx.Context)
+		if err != nil {
+			return nil, err
+		}
+		files = append(files, file)
+	}
+
 	sort.Slice(files, func(i, j int) bool {
 		return files[i].String() < files[j].String()
 	})
->>>>>>> e5e16af2
 
 	return files, nil
 }
