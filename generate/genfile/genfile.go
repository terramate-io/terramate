// Copyright 2022 Mineiros GmbH
//
// Licensed under the Apache License, Version 2.0 (the "License");
// you may not use this file except in compliance with the License.
// You may obtain a copy of the License at
//
//      http://www.apache.org/licenses/LICENSE-2.0
//
// Unless required by applicable law or agreed to in writing, software
// distributed under the License is distributed on an "AS IS" BASIS,
// WITHOUT WARRANTIES OR CONDITIONS OF ANY KIND, either express or implied.
// See the License for the specific language governing permissions and
// limitations under the License.

package genfile

import (
	"fmt"
	"path/filepath"
	"sort"
	"strings"

	"github.com/hashicorp/hcl/v2/hclsyntax"
	"github.com/mineiros-io/terramate/errors"
	"github.com/mineiros-io/terramate/globals"
	"github.com/mineiros-io/terramate/hcl"
	"github.com/mineiros-io/terramate/lets"
	"github.com/mineiros-io/terramate/project"
	"github.com/mineiros-io/terramate/stack"
	"github.com/rs/zerolog/log"
	"github.com/zclconf/go-cty/cty"
)

const (
	// ErrInvalidContentType indicates the content attribute
	// has an invalid type.
	ErrInvalidContentType errors.Kind = "invalid content type"

	// ErrInvalidConditionType indicates the condition attribute
	// has an invalid type.
	ErrInvalidConditionType errors.Kind = "invalid condition type"

	// ErrContentEval indicates an error when evaluating the content attribute.
	ErrContentEval errors.Kind = "evaluating content"

	// ErrConditionEval indicates an error when evaluating the condition attribute.
	ErrConditionEval errors.Kind = "evaluating condition"

	// ErrLabelConflict indicates the two generate_file blocks
	// have the same label.
	ErrLabelConflict errors.Kind = "label conflict detected"
)

// File represents generated file from a single generate_file block.
type File struct {
	name      string
	origin    string
	body      string
	condition bool
}

// Name of the file.
func (f File) Name() string {
	return f.name
}

// Body returns the file body.
func (f File) Body() string {
	return f.body
}

// Origin returns the path, relative to the project root,
// of the configuration that originated the file.
func (f File) Origin() string {
	return f.origin
}

// Condition returns the result of the evaluation of the
// condition attribute for the generated code.
func (f File) Condition() bool {
	return f.condition
}

// Header returns the header of this file.
func (f File) Header() string {
	// For now we don't support headers for arbitrary files
	return ""
}

func (f File) String() string {
	return fmt.Sprintf("generate_file %q (condition %t) (body %q) (origin %q)",
		f.Name(), f.Condition(), f.Body(), f.Origin())
}

// Load loads and parses from the file system all generate_file blocks for
// a given stack. It will navigate the file system from the stack dir until
// it reaches rootdir, loading generate_file blocks found on Terramate
// configuration files.
//
// All generate_file blocks must have unique labels, even ones at different
// directories. Any conflicts will be reported as an error.
//
// Metadata and globals for the stack are used on the evaluation of the
// generate_file blocks.
//
// The rootdir MUST be an absolute path.
<<<<<<< HEAD
func Load(projmeta project.Metadata, sm stack.Metadata, globals globals.G) ([]File, error) {
=======
func Load(projmeta project.Metadata, sm stack.Metadata, globals globals.Map) ([]File, error) {
>>>>>>> ff558cbe
	logger := log.With().
		Str("action", "genfile.Load()").
		Str("path", sm.HostPath()).
		Logger()

	logger.Trace().Msg("loading generate_file blocks")

	genFileBlocks, err := loadGenFileBlocks(projmeta.Rootdir(), sm.HostPath())
	if err != nil {
		return nil, errors.E("loading generate_file", err)
	}

	evalctx := stack.NewEvalCtx(projmeta, sm, globals)

	logger.Trace().Msg("generating files")

	var files []File

	for _, genFileBlock := range genFileBlocks {
		name := genFileBlock.label
		origin := genFileBlock.origin

		logger := logger.With().
			Str("block", name).
			Str("origin", origin).
			Logger()

		err := lets.Load(genFileBlock.lets, evalctx.Context)
		if err != nil {
			return nil, err
		}

		logger.Trace().Msg("evaluating condition")

		condition := true
		if genFileBlock.block.Condition != nil {
			logger.Trace().Msg("has condition attribute, evaluating it")
			value, err := evalctx.Eval(genFileBlock.block.Condition.Expr)
			if err != nil {
				return nil, errors.E(ErrConditionEval, err)
			}
			if value.Type() != cty.Bool {
				return nil, errors.E(
					ErrInvalidConditionType,
					"condition has type %s but must be boolean",
					value.Type().FriendlyName(),
				)
			}
			condition = value.True()
		}

		if !condition {
			logger.Trace().Msg("condition=false, content wont be evaluated")

			files = append(files, File{
				name:      name,
				origin:    genFileBlock.origin,
				condition: condition,
			})

			continue
		}

		logger.Trace().Msg("evaluating contents")

		value, err := evalctx.Eval(genFileBlock.block.Content.Expr)
		if err != nil {
			return nil, errors.E(ErrContentEval, err)
		}

		if value.Type() != cty.String {
			return nil, errors.E(
				ErrInvalidContentType,
				"content has type %s but must be string",
				value.Type().FriendlyName(),
			)
		}

		files = append(files, File{
			name:      name,
			origin:    genFileBlock.origin,
			body:      value.AsString(),
			condition: condition,
		})
	}

	sort.Slice(files, func(i, j int) bool {
		return files[i].String() < files[j].String()
	})

	logger.Trace().Msg("evaluated all blocks with success.")

	return files, nil
}

type genFileBlock struct {
	label  string
	origin string
	lets   hclsyntax.Blocks
	block  hcl.GenFileBlock
}

// loadGenFileBlocks will load all generate_file blocks.
// The returned map maps the name of the block (its label)
// to the original block and the path (relative to project root) of the config
// from where it was parsed.
func loadGenFileBlocks(rootdir string, cfgdir string) ([]genFileBlock, error) {
	logger := log.With().
		Str("action", "genfile.loadGenFileBlocks()").
		Str("root", rootdir).
		Str("configDir", cfgdir).
		Logger()

	logger.Trace().Msg("Parsing generate_hcl blocks.")

	if !strings.HasPrefix(cfgdir, rootdir) {
		logger.Trace().Msg("config dir outside root, nothing to do")
		return nil, nil
	}

	blocks, err := hcl.ParseGenerateFileBlocks(rootdir, cfgdir)
	if err != nil {
		return nil, errors.E(err, "cfgdir %q", cfgdir)
	}

	logger.Trace().Msg("Parsed generate_file blocks.")
	res := []genFileBlock{}

	for _, block := range blocks {
		origin := project.PrjAbsPath(rootdir, block.Origin)

		res = append(res, genFileBlock{
			label:  block.Label,
			origin: origin,
			block:  block,
			lets:   block.Lets,
		})

		logger.Trace().Msg("loaded generate_file block.")
	}

	parentCfgDir := filepath.Dir(cfgdir)
	if parentCfgDir == cfgdir {
		return res, nil
	}

	parentRes, err := loadGenFileBlocks(rootdir, parentCfgDir)
	if err != nil {
		return nil, err
	}

	res = append(res, parentRes...)

	logger.Trace().Msg("loaded generate_file blocks with success.")
	return res, nil
}<|MERGE_RESOLUTION|>--- conflicted
+++ resolved
@@ -104,11 +104,7 @@
 // generate_file blocks.
 //
 // The rootdir MUST be an absolute path.
-<<<<<<< HEAD
-func Load(projmeta project.Metadata, sm stack.Metadata, globals globals.G) ([]File, error) {
-=======
 func Load(projmeta project.Metadata, sm stack.Metadata, globals globals.Map) ([]File, error) {
->>>>>>> ff558cbe
 	logger := log.With().
 		Str("action", "genfile.Load()").
 		Str("path", sm.HostPath()).
