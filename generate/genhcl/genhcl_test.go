--- conflicted
+++ resolved
@@ -1659,11 +1659,7 @@
 			),
 		},
 		{
-<<<<<<< HEAD
-			name: "basic [for loops",
-=======
 			name: "list for loop without eval references",
->>>>>>> dd990db9
 			config: hcldoc(
 				expr("obj", `[for k in local.list : k]`),
 			),
@@ -1672,7 +1668,6 @@
 			),
 		},
 		{
-<<<<<<< HEAD
 			name: "{for loop from map and funcall",
 			config: hcldoc(
 				expr("obj", `{for s in var.list : s => upper(s)}`),
@@ -1716,7 +1711,8 @@
 			want: hcldoc(
 				expr("obj", `[for s in var.list : upper(s) if s != ""]`),
 			),
-=======
+		},
+		{
 			name: "list for loop with global reference fails",
 			globals: globals(
 				expr("list", `["a", "b", "c"]`),
@@ -1735,7 +1731,6 @@
 				expr("obj", `[for k in global.obj : k]`),
 			),
 			wantErr: eval.ErrForExprDisallowEval,
->>>>>>> dd990db9
 		},
 	}
 
