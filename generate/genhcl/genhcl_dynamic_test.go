// Copyright 2022 Mineiros GmbH
//
// Licensed under the Apache License, Version 2.0 (the "License");
// you may not use this file except in compliance with the License.
// You may obtain a copy of the License at
//
//      http://www.apache.org/licenses/LICENSE-2.0
//
// Unless required by applicable law or agreed to in writing, software
// distributed under the License is distributed on an "AS IS" BASIS,
// WITHOUT WARRANTIES OR CONDITIONS OF ANY KIND, either express or implied.
// See the License for the specific language governing permissions and
// limitations under the License.

package genhcl_test

import (
	"testing"

	"github.com/mineiros-io/terramate/errors"
	"github.com/mineiros-io/terramate/generate/genhcl"
	"github.com/mineiros-io/terramate/hcl/eval"
	. "github.com/mineiros-io/terramate/test/hclwrite/hclutils"
)

func TestGenerateHCLDynamic(t *testing.T) {
	tcases := []testcase{
		{
			name:  "tm_dynamic with empty content block",
			stack: "/stack",
			configs: []hclconfig{
				{
					path: "/stack",
					add: GenerateHCL(
						Labels("tm_dynamic_test.tf"),
						Content(
							TmDynamic(
								Labels("my_block"),
								Expr("for_each", `["a", "b", "c"]`),
								Block("content"),
							),
						),
					),
				},
			},
			want: []result{
				{
					name: "tm_dynamic_test.tf",
					hcl: genHCL{
						origin:    defaultCfg("/stack"),
						condition: true,
						body: Doc(
							Block("my_block"),
							Block("my_block"),
							Block("my_block"),
						),
					},
				},
			},
		},
		{
			name:  "tm_dynamic with content fully evaluated",
			stack: "/stack",
			configs: []hclconfig{
				{
					path: "/stack",
					add: GenerateHCL(
						Labels("tm_dynamic_test.tf"),
						Content(
							TmDynamic(
								Labels("my_block"),
								Expr("for_each", `["a", "b", "c"]`),
								Content(
									Expr("value", "my_block.value"),
									Expr("key", "my_block.key"),
								),
							),
						),
					),
				},
			},
			want: []result{
				{
					name: "tm_dynamic_test.tf",
					hcl: genHCL{
						origin:    defaultCfg("/stack"),
						condition: true,
						body: Doc(
							Block("my_block",
								Number("key", 0),
								Str("value", "a"),
							),
							Block("my_block",
								Number("key", 1),
								Str("value", "b"),
							),
							Block("my_block",
								Number("key", 2),
								Str("value", "c"),
							),
						),
					},
				},
			},
		},
		{
			name:  "tm_dynamic with labels from globals",
			stack: "/stack",
			configs: []hclconfig{
				{
					path: "/stack",
					add: Doc(
						Globals(
							Expr("labels", `["label1", "label2"]`),
						),
						GenerateHCL(
							Labels("tm_dynamic_test.tf"),
							Content(
								TmDynamic(
									Labels("my_block"),
									Expr("for_each", `["a", "b", "c"]`),
									Expr("labels", `global.labels`),
									Content(
										Expr("value", "my_block.value"),
										Expr("key", "my_block.key"),
									),
								),
							),
						),
					),
				},
			},
			want: []result{
				{
					name: "tm_dynamic_test.tf",
					hcl: genHCL{
						origin:    defaultCfg("/stack"),
						condition: true,
						body: Doc(
							Block("my_block",
								Labels("label1", "label2"),
								Number("key", 0),
								Str("value", "a"),
							),
							Block("my_block",
								Labels("label1", "label2"),
								Number("key", 1),
								Str("value", "b"),
							),
							Block("my_block",
								Labels("label1", "label2"),
								Number("key", 2),
								Str("value", "c"),
							),
						),
					},
				},
			},
		},
		{
			name:  "tm_dynamic with labels from iterator variable",
			stack: "/stack",
			configs: []hclconfig{
				{
					path: "/stack",
					add: Doc(
						GenerateHCL(
							Labels("tm_dynamic_test.tf"),
							Content(
								TmDynamic(
									Labels("my_block"),
									Expr("for_each", `["a", "b", "c"]`),
									Expr("labels", `[my_block.value]`),
									Content(
										Expr("value", "my_block.value"),
										Expr("key", "my_block.key"),
									),
								),
							),
						),
					),
				},
			},
			want: []result{
				{
					name: "tm_dynamic_test.tf",
					hcl: genHCL{
						origin:    defaultCfg("/stack"),
						condition: true,
						body: Doc(
							Block("my_block",
								Labels("a"),
								Number("key", 0),
								Str("value", "a"),
							),
							Block("my_block",
								Labels("b"),
								Number("key", 1),
								Str("value", "b"),
							),
							Block("my_block",
								Labels("c"),
								Number("key", 2),
								Str("value", "c"),
							),
						),
					},
				},
			},
		},
		{
			name:  "tm_dynamic with duplicated labels",
			stack: "/stack",
			configs: []hclconfig{
				{
					path: "/stack",
					add: Doc(
						GenerateHCL(
							Labels("tm_dynamic_test.tf"),
							Content(
								TmDynamic(
									Labels("duplicated_labels"),
									Expr("for_each", `["val"]`),
									Expr("labels", `["a", "a"]`),
									Content(
										Str("value", "str"),
									),
								),
							),
						),
					),
				},
			},
			want: []result{
				{
					name: "tm_dynamic_test.tf",
					hcl: genHCL{
						origin:    defaultCfg("/stack"),
						condition: true,
						body: Doc(
							Block("duplicated_labels",
								Labels("a", "a"),
								Str("value", "str"),
							),
						),
					},
				},
			},
		},
		{
			name:  "tm_dynamic partially evaluated",
			stack: "/stack",
			configs: []hclconfig{
				{
					path: "/stack",
					add: GenerateHCL(
						Labels("tm_dynamic_test.tf"),
						Content(
							TmDynamic(
								Labels("my_block"),
								Expr("for_each", `["a", "b", "c"]`),
								Content(
									Expr("value", "my_block.value"),
									Expr("key", "my_block.key"),
									Expr("other", "something.other"),
								),
							),
						),
					),
				},
			},
			want: []result{
				{
					name: "tm_dynamic_test.tf",
					hcl: genHCL{
						origin:    defaultCfg("/stack"),
						condition: true,
						body: Doc(
							Block("my_block",
								Number("key", 0),
								Expr("other", "something.other"),
								Str("value", "a"),
							),
							Block("my_block",
								Number("key", 1),
								Expr("other", "something.other"),
								Str("value", "b"),
							),
							Block("my_block",
								Number("key", 2),
								Expr("other", "something.other"),
								Str("value", "c"),
							),
						),
					},
				},
			},
		},
		{
			name:  "tm_dynamic with different iterator",
			stack: "/stack",
			configs: []hclconfig{
				{
					path: "/stack",
					add: GenerateHCL(
						Labels("tm_dynamic_test.tf"),
						Content(
							TmDynamic(
								Labels("my_block"),
								Expr("for_each", `["a", "b", "c"]`),
								Expr("iterator", "b"),
								Content(
									Expr("value", "b.value"),
									Expr("key", "b.key"),
									Expr("other", "something.other"),
								),
							),
						),
					),
				},
			},
			want: []result{
				{
					name: "tm_dynamic_test.tf",
					hcl: genHCL{
						origin:    defaultCfg("/stack"),
						condition: true,
						body: Doc(
							Block("my_block",
								Number("key", 0),
								Expr("other", "something.other"),
								Str("value", "a"),
							),
							Block("my_block",
								Number("key", 1),
								Expr("other", "something.other"),
								Str("value", "b"),
							),
							Block("my_block",
								Number("key", 2),
								Expr("other", "something.other"),
								Str("value", "c"),
							),
						),
					},
				},
			},
		},
		{
<<<<<<< HEAD
			name:  "content with no for_each",
			stack: "/stack",
			configs: []hclconfig{
				{
					path: "/stack",
					add: GenerateHCL(
						Labels("tm_dynamic_test.tf"),
						Content(
							TmDynamic(
								Labels("my_block"),
								Content(
									Expr("other", "something.other"),
=======
			name:  "tm_dynamic ignored when condition evaluates to false",
			stack: "/stack",
			configs: []hclconfig{
				{
					path:     "/stack",
					filename: "condition.tm",
					add: GenerateHCL(
						Labels("tm_dynamic_test.tf"),
						Content(
							Str("data", "data"),
							TmDynamic(
								Labels("ignored"),
								Expr("for_each", `["a", "b", "c"]`),
								Bool("condition", false),
								Content(
									Expr("value", "b.value"),
>>>>>>> 7625e73f
								),
							),
						),
					),
				},
			},
			want: []result{
				{
					name: "tm_dynamic_test.tf",
					hcl: genHCL{
<<<<<<< HEAD
						origin:    defaultCfg("/stack"),
						condition: true,
						body: Doc(
							Block("my_block",
								Expr("other", "something.other"),
							),
						),
					},
				},
			},
		},
		{
=======
						origin:    "/stack/condition.tm",
						condition: true,
						body: Doc(
							Str("data", "data"),
						),
					},
				},
			},
		},
		{
			name:  "inner tm_dynamic blocks ignored when condition of parent evaluates to false",
			stack: "/stack",
			configs: []hclconfig{
				{
					path:     "/stack",
					filename: "condition.tm",
					add: GenerateHCL(
						Labels("tm_dynamic_test.tf"),
						Content(
							Str("data", "data"),
							TmDynamic(
								Labels("ignored"),
								Expr("for_each", `["a", "b", "c"]`),
								Bool("condition", false),
								Content(
									Expr("value", "b.value"),
									TmDynamic(
										Labels("not ignored"),
										Expr("for_each", `["a", "b", "c"]`),
										Bool("condition", true),
										Content(
											Expr("value", "b.value"),
										),
									),
								),
							),
						),
					),
				},
			},
			want: []result{
				{
					name: "tm_dynamic_test.tf",
					hcl: genHCL{
						origin:    "/stack/condition.tm",
						condition: true,
						body: Doc(
							Str("data", "data"),
						),
					},
				},
			},
		},
		{
			name:  "tm_dynamic for_each not evaluated when condition evaluates to false",
			stack: "/stack",
			configs: []hclconfig{
				{
					path:     "/stack",
					filename: "condition.tm",
					add: GenerateHCL(
						Labels("tm_dynamic_test.tf"),
						Content(
							Str("data", "data"),
							TmDynamic(
								Labels("ignored"),
								Expr("for_each", `global.list`),
								Expr("condition", `tm_can(global.list)`),
								Content(
									Expr("value", "b.value"),
								),
							),
						),
					),
				},
			},
			want: []result{
				{
					name: "tm_dynamic_test.tf",
					hcl: genHCL{
						origin:    "/stack/condition.tm",
						condition: true,
						body: Doc(
							Str("data", "data"),
						),
					},
				},
			},
		},
		{
			name:  "fails if condition fails to evaluate",
			stack: "/stack",
			configs: []hclconfig{
				{
					path:     "/stack",
					filename: "condition.tm",
					add: GenerateHCL(
						Labels("tm_dynamic_test.tf"),
						Content(
							Str("data", "data"),
							TmDynamic(
								Labels("ignored"),
								Expr("for_each", `global.list`),
								Expr("condition", `unknown.something`),
								Content(
									Expr("value", "b.value"),
								),
							),
						),
					),
				},
			},
			wantErr: errors.E(genhcl.ErrDynamicConditionEval),
		},
		{
			name:  "fails if condition is not boolean",
			stack: "/stack",
			configs: []hclconfig{
				{
					path:     "/stack",
					filename: "condition.tm",
					add: GenerateHCL(
						Labels("tm_dynamic_test.tf"),
						Content(
							Str("data", "data"),
							TmDynamic(
								Labels("ignored"),
								Expr("for_each", `global.list`),
								Str("condition", `not boolean`),
								Content(
									Expr("value", "b.value"),
								),
							),
						),
					),
				},
			},
			wantErr: errors.E(genhcl.ErrDynamicConditionEval),
		},
		{
>>>>>>> 7625e73f
			name:  "empty attributes generates empty blocks",
			stack: "/stack",
			configs: []hclconfig{
				{
					path: "/stack",
					add: GenerateHCL(
						Labels("empty.tf"),
						Content(
							TmDynamic(
								Labels("empty"),
								Expr("for_each", `["a", "b"]`),
								Expr("attributes", `{}`),
							),
						),
					),
				},
			},
			want: []result{
				{
					name: "empty.tf",
					hcl: genHCL{
						origin:    defaultCfg("/stack"),
						condition: true,
						body: Doc(
							Block("empty"),
							Block("empty"),
						),
					},
				},
			},
		},
		{
			name:  "attributes with no for_each defined",
			stack: "/stack",
			configs: []hclconfig{
				{
					path: "/stack",
					add: GenerateHCL(
						Labels("tm_dynamic_test.tf"),
						Content(
							TmDynamic(
								Labels("attributes"),
								Expr("attributes", `{
								  other = something.other,
								}`),
							),
						),
					),
				},
			},
			want: []result{
				{
					name: "tm_dynamic_test.tf",
					hcl: genHCL{
						origin:    defaultCfg("/stack"),
						condition: true,
						body: Doc(
							Block("attributes",
								Expr("other", "something.other"),
							),
						),
					},
				},
			},
		},
		{
			name:  "using partially evaluated attributes",
			stack: "/stack",
			configs: []hclconfig{
				{
					path: "/stack",
					add: GenerateHCL(
						Labels("tm_dynamic_test.tf"),
						Content(
							TmDynamic(
								Labels("attributes"),
								Expr("for_each", `["a", "b", "c"]`),
								Expr("iterator", "iter"),
								Expr("attributes", `{
								  value = iter.value,
								  key = iter.key,
								  other = something.other,
								}`),
							),
						),
					),
				},
			},
			want: []result{
				{
					name: "tm_dynamic_test.tf",
					hcl: genHCL{
						origin:    defaultCfg("/stack"),
						condition: true,
						body: Doc(
							Block("attributes",
								Str("value", "a"),
								Number("key", 0),
								Expr("other", "something.other"),
							),
							Block("attributes",
								Str("value", "b"),
								Number("key", 1),
								Expr("other", "something.other"),
							),
							Block("attributes",
								Str("value", "c"),
								Number("key", 2),
								Expr("other", "something.other"),
							),
						),
					},
				},
			},
		},
		{
			name:  "attributes is result of tm function",
			stack: "/stack",
			configs: []hclconfig{
				{
					path:     "/stack",
					filename: "globals.tm",
					add: Globals(
						Expr("obj", `{
						  a = "global data"
						}`),
					),
				},
				{
					path:     "/stack",
					filename: "gen.tm",
					add: GenerateHCL(
						Labels("test.tf"),
						Content(
							TmDynamic(
								Labels("test"),
								Expr("for_each", `["a"]`),
								Expr("iterator", "iter"),
								Expr("attributes", `tm_merge(global.obj, {
								  b = 666,
								})`),
							),
						),
					),
				},
			},
			want: []result{
				{
					name: "test.tf",
					hcl: genHCL{
						origin:    "/stack/gen.tm",
						condition: true,
						body: Doc(
							Block("test",
								Str("a", "global data"),
								Number("b", 666),
							),
						),
					},
				},
			},
		},
		{
			name:  "generated blocks have attributes on same order as attributes object",
			stack: "/stack",
			configs: []hclconfig{
				{
					path: "/stack",
					add: GenerateHCL(
						Labels("tm_dynamic_attributes_order.tf"),
						Content(
							TmDynamic(
								Labels("attributes_order"),
								Expr("for_each", `["test", "test2"]`),
								Expr("iterator", "iter"),
								Expr("attributes", `{
								  b = iter.value,
								  z = iter.key,
								  a = something.other,
								}`),
							),
						),
					),
				},
			},
			want: []result{
				{
					name: "tm_dynamic_attributes_order.tf",
					hcl: genHCL{
						origin:    defaultCfg("/stack"),
						condition: true,
						body: Doc(
							Block("attributes_order",
								Str("b", "test"),
								Number("z", 0),
								Expr("a", "something.other"),
							),
							Block("attributes_order",
								Str("b", "test2"),
								Number("z", 1),
								Expr("a", "something.other"),
							),
						),
					},
				},
			},
		},
		{
			name:  "attributes referencing globals and metadata with functions",
			stack: "/stack",
			configs: []hclconfig{
				{
					path:     "/",
					filename: "globals.tm",
					add: Globals(
						Str("data", "global string"),
					),
				},
				{
					path:     "/stack",
					filename: "generate.tm",
					add: GenerateHCL(
						Labels("tm_dynamic.tf"),
						Content(
							TmDynamic(
								Labels("references"),
								Expr("for_each", `["test"]`),
								Expr("attributes", `{
								  global  = global.data,
								  meta    = terramate.stack.path.absolute,
								  interp  = tm_upper("${global.data} interp"),
								  partial = local.data,
								  iter    = references.value
								  partialfunc = upper(global.data)
								  ternary = local.cond ? local.val : global.data
								}`),
							),
						),
					),
				},
			},
			want: []result{
				{
					name: "tm_dynamic.tf",
					hcl: genHCL{
						origin:    "/stack/generate.tm",
						condition: true,
						body: Doc(
							Block("references",
								Str("global", "global string"),
								Str("meta", "/stack"),
								Str("interp", "GLOBAL STRING INTERP"),
								Expr("partial", "local.data"),
								Str("iter", "test"),
								Expr("partialfunc", `upper("global string")`),
								Expr("ternary", `local.cond ? local.val : "global string"`),
							),
						),
					},
				},
			},
		},
		{
			name:  "attributes keys referencing globals and metadata with functions",
			stack: "/stack",
			configs: []hclconfig{
				{
					path:     "/",
					filename: "globals.tm",
					add: Globals(
						Str("key", "globalkey"),
					),
				},
				{
					path:     "/stack",
					filename: "generate.tm",
					add: GenerateHCL(
						Labels("tm_dynamic.tf"),
						Content(
							TmDynamic(
								Labels("references"),
								Expr("for_each", `["test"]`),
								Expr("attributes", `{
								  (global.key) = true,
								  (terramate.stack.name) = true,
								  (tm_upper(global.key)) = true,
								  (references.value) = true,
								}`),
							),
						),
					),
				},
			},
			want: []result{
				{
					name: "tm_dynamic.tf",
					hcl: genHCL{
						origin:    "/stack/generate.tm",
						condition: true,
						body: Doc(
							Block("references",
								Bool("globalkey", true),
								Bool("stack", true),
								Bool("GLOBALKEY", true),
								Bool("test", true),
							),
						),
					},
				},
			},
		},
		{
			name:  "tm_dynamic inside tm_dynamic using attributes",
			stack: "/stack",
			configs: []hclconfig{
				{
					path: "/stack",
					add: GenerateHCL(
						Labels("tm_dynamic_test.tf"),
						Content(
							TmDynamic(
								Labels("parent"),
								Expr("for_each", `["a", "b"]`),
								Content(
									Expr("value", "parent.value"),
									Expr("key", "parent.key"),
									Expr("other", "something.other"),
									TmDynamic(
										Labels("child"),
										Expr("for_each", `[0, 1]`),
										Expr("attributes", `{
											value = "${parent.key}-${parent.value}-${child.value}",
										}`),
									),
								),
							),
						),
					),
				},
			},
			want: []result{
				{
					name: "tm_dynamic_test.tf",
					hcl: genHCL{
						origin:    defaultCfg("/stack"),
						condition: true,
						body: Doc(
							Block("parent",
								Number("key", 0),
								Expr("other", "something.other"),
								Str("value", "a"),
								Block("child",
									Str("value", "0-a-0"),
								),
								Block("child",
									Str("value", "0-a-1"),
								),
							),
							Block("parent",
								Number("key", 1),
								Expr("other", "something.other"),
								Str("value", "b"),
								Block("child",
									Str("value", "1-b-0"),
								),
								Block("child",
									Str("value", "1-b-1"),
								),
							),
						),
					},
				},
			},
		},
		{
			name:  "tm_dynamic inside tm_dynamic using content",
			stack: "/stack",
			configs: []hclconfig{
				{
					path: "/stack",
					add: GenerateHCL(
						Labels("tm_dynamic_test.tf"),
						Content(
							TmDynamic(
								Labels("my_block"),
								Expr("for_each", `["a", "b", "c"]`),
								Expr("iterator", "b"),
								Content(
									Expr("value", "b.value"),
									Expr("key", "b.key"),
									Expr("other", "something.other"),
									TmDynamic(
										Labels("child"),
										Expr("for_each", `[0, 1, 2]`),
										Expr("iterator", "i"),
										Content(
											Str("value", "${b.key}-${b.value}-${i.value}"),
										),
									),
								),
							),
						),
					),
				},
			},
			want: []result{
				{
					name: "tm_dynamic_test.tf",
					hcl: genHCL{
						origin:    defaultCfg("/stack"),
						condition: true,
						body: Doc(
							Block("my_block",
								Number("key", 0),
								Expr("other", "something.other"),
								Str("value", "a"),
								Block("child",
									Str("value", "0-a-0"),
								),
								Block("child",
									Str("value", "0-a-1"),
								),
								Block("child",
									Str("value", "0-a-2"),
								),
							),
							Block("my_block",
								Number("key", 1),
								Expr("other", "something.other"),
								Str("value", "b"),
								Block("child",
									Str("value", "1-b-0"),
								),
								Block("child",
									Str("value", "1-b-1"),
								),
								Block("child",
									Str("value", "1-b-2"),
								),
							),
							Block("my_block",
								Number("key", 2),
								Expr("other", "something.other"),
								Str("value", "c"),
								Block("child",
									Str("value", "2-c-0"),
								),
								Block("child",
									Str("value", "2-c-1"),
								),
								Block("child",
									Str("value", "2-c-2"),
								),
							),
						),
					},
				},
			},
		},
		{
			name:  "tm_dynamic using globals in for_each and content",
			stack: "/stack",
			configs: []hclconfig{
				{
					path: "/stack",
					add: Doc(
						Globals(
							Str("msg", "hello"),
							Expr("values", `["a", "b", "c"]`),
						),
						GenerateHCL(
							Labels("tm_dynamic_test.tf"),
							Content(
								TmDynamic(
									Labels("my_block"),
									Expr("for_each", `global.values`),
									Content(
										Expr("msg", `global.msg`),
										Expr("val", `global.values[my_block.key]`),
									),
								),
							),
						),
					),
				},
			},
			want: []result{
				{
					name: "tm_dynamic_test.tf",
					hcl: genHCL{
						origin:    defaultCfg("/stack"),
						condition: true,
						body: Doc(
							Block("my_block",
								Str("msg", "hello"),
								Str("val", "a"),
							),
							Block("my_block",
								Str("msg", "hello"),
								Str("val", "b"),
							),
							Block("my_block",
								Str("msg", "hello"),
								Str("val", "c"),
							),
						),
					},
				},
			},
		},
		{
			name:  "tm_dynamic with invalid iterator",
			stack: "/stack",
			configs: []hclconfig{
				{
					path: "/stack",
					add: GenerateHCL(
						Labels("tm_dynamic_test.tf"),
						Content(
							TmDynamic(
								Labels("my_block"),
								Expr("for_each", `["a", "b", "c"]`),
								Expr("iterator", "[]"),
								Content(
									Expr("value", "b.value"),
								),
							),
						),
					),
				},
			},
			wantErr: errors.E(genhcl.ErrInvalidDynamicIterator),
		},
		{
			name:  "no for_each with iterator definiton",
			stack: "/stack",
			configs: []hclconfig{
				{
					path: "/stack",
					add: GenerateHCL(
						Labels("tm_dynamic_test.tf"),
						Content(
							TmDynamic(
								Labels("my_block"),
								Expr("iterator", "iter"),
								Content(
									Expr("value", "b.value"),
								),
							),
						),
					),
				},
			},
			wantErr: errors.E(genhcl.ErrInvalidDynamicIterator),
		},
		{
			name:  "no content block and no attributes fails",
			stack: "/stack",
			configs: []hclconfig{
				{
					path: "/stack",
					add: GenerateHCL(
						Labels("tm_dynamic_test.tf"),
						Content(
							TmDynamic(
								Labels("my_block"),
								Expr("for_each", `["a", "b", "c"]`),
							),
						),
					),
				},
			},
			wantErr: errors.E(genhcl.ErrParsing),
		},
		{
			name:  "attributes is null fails",
			stack: "/stack",
			configs: []hclconfig{
				{
					path: "/stack",
					add: GenerateHCL(
						Labels("tm_dynamic_test.tf"),
						Content(
							TmDynamic(
								Labels("my_block"),
								Expr("for_each", `["a"]`),
								Expr("attributes", "null"),
							),
						),
					),
				},
			},
			wantErr: errors.E(genhcl.ErrParsing),
		},
		{
			name:  "attributes is not object fails",
			stack: "/stack",
			configs: []hclconfig{
				{
					path: "/stack",
					add: GenerateHCL(
						Labels("tm_dynamic_test.tf"),
						Content(
							TmDynamic(
								Labels("my_block"),
								Expr("for_each", `["a"]`),
								Expr("attributes", "[]"),
							),
						),
					),
				},
			},
			wantErr: errors.E(genhcl.ErrParsing),
		},
		{
			name:  "attributes key is undefined fails",
			stack: "/stack",
			configs: []hclconfig{
				{
					path: "/stack",
					add: GenerateHCL(
						Labels("fail.tf"),
						Content(
							TmDynamic(
								Labels("my_block"),
								Expr("for_each", `["a"]`),
								Expr("attributes", `{ (local.a) : 666 }`),
							),
						),
					),
				},
			},
			wantErr: errors.E(genhcl.ErrDynamicAttrsEval),
		},
		{
			name:  "attributes key is not a string fails",
			stack: "/stack",
			configs: []hclconfig{
				{
					path: "/stack",
					add: Doc(
						Globals(
							Number("a", 666),
						),
						GenerateHCL(
							Labels("fail.tf"),
							Content(
								TmDynamic(
									Labels("my_block"),
									Expr("for_each", `["a"]`),
									Expr("attributes", `{ (global.a) : 666 }`),
								),
							),
						),
					),
				},
			},
			wantErr: errors.E(genhcl.ErrParsing),
		},
		{
			name:  "attributes key has space fails",
			stack: "/stack",
			configs: []hclconfig{
				{
					path: "/stack",
					add: Doc(
						GenerateHCL(
							Labels("fail.tf"),
							Content(
								TmDynamic(
									Labels("my_block"),
									Expr("for_each", `["a"]`),
									Expr("attributes", `{ "spaces not allowed" : 666 }`),
								),
							),
						),
					),
				},
			},
			wantErr: errors.E(genhcl.ErrParsing),
		},
		{
			name:  "attributes key is empty string fails",
			stack: "/stack",
			configs: []hclconfig{
				{
					path: "/stack",
					add: Doc(
						GenerateHCL(
							Labels("fail.tf"),
							Content(
								TmDynamic(
									Labels("my_block"),
									Expr("for_each", `["a"]`),
									Expr("attributes", `{ "" : 666 }`),
								),
							),
						),
					),
				},
			},
			wantErr: errors.E(genhcl.ErrParsing),
		},
		{
			name:  "attributes key starts with '-' fails",
			stack: "/stack",
			configs: []hclconfig{
				{
					path: "/stack",
					add: Doc(
						GenerateHCL(
							Labels("fail.tf"),
							Content(
								TmDynamic(
									Labels("my_block"),
									Expr("for_each", `["a"]`),
									Expr("attributes", `{ "-name" : 666 }`),
								),
							),
						),
					),
				},
			},
			wantErr: errors.E(genhcl.ErrParsing),
		},
		{
			name:  "attributes and unknown attribute fails",
			stack: "/stack",
			configs: []hclconfig{
				{
					path: "/stack",
					add: GenerateHCL(
						Labels("tm_dynamic_test.tf"),
						Content(
							TmDynamic(
								Labels("my_block"),
								Expr("for_each", `["a", "b", "c"]`),
								Expr("attributes", `{ b : 666 }`),
								Str("something", "val"),
							),
						),
					),
				},
			},
			wantErr: errors.E(genhcl.ErrParsing),
		},
		{
			name:  "tm_dynamic with more than one label fails",
			stack: "/stack",
			configs: []hclconfig{
				{
					path: "/stack",
					add: GenerateHCL(
						Labels("tm_dynamic_test.tf"),
						Content(
							TmDynamic(
								Labels("my_block", "nope"),
								Expr("for_each", `["a"]`),
								Content(
									Str("a", "val"),
								),
							),
						),
					),
				},
			},
			wantErr: errors.E(genhcl.ErrParsing),
		},
		{
			name:  "tm_dynamic with multiple content blocks fail",
			stack: "/stack",
			configs: []hclconfig{
				{
					path: "/stack",
					add: GenerateHCL(
						Labels("tm_dynamic_test.tf"),
						Content(
							TmDynamic(
								Labels("my_block"),
								Expr("for_each", `["a"]`),
								Content(
									Str("a", "val"),
								),
								Content(
									Str("a", "val"),
								),
							),
						),
					),
				},
			},
			wantErr: errors.E(genhcl.ErrParsing),
		},
		{
			name:  "tm_dynamic with unknown block fail",
			stack: "/stack",
			configs: []hclconfig{
				{
					path: "/stack",
					add: GenerateHCL(
						Labels("tm_dynamic_test.tf"),
						Content(
							TmDynamic(
								Labels("my_block"),
								Expr("for_each", `["a"]`),
								Content(
									Str("a", "val"),
								),
								Block("unsupported",
									Str("a", "val"),
								),
							),
						),
					),
				},
			},
			wantErr: errors.E(genhcl.ErrParsing),
		},
		{
			name:  "tm_dynamic with undefined for_each fail",
			stack: "/stack",
			configs: []hclconfig{
				{
					path: "/stack",
					add: GenerateHCL(
						Labels("tm_dynamic_test.tf"),
						Content(
							TmDynamic(
								Labels("my_block"),
								Expr("for_each", `[local.a]`),
								Content(
									Str("a", "val"),
								),
							),
						),
					),
				},
			},
			wantErr: errors.E(genhcl.ErrParsing),
		},
		{
			name:  "tm_dynamic with labels with undefined references fails",
			stack: "/stack",
			configs: []hclconfig{
				{
					path: "/stack",
					add: GenerateHCL(
						Labels("tm_dynamic_test.tf"),
						Content(
							TmDynamic(
								Labels("my_block"),
								Expr("for_each", `["a"]`),
								Expr("labels", "[local.a]"),
								Content(
									Str("a", "val"),
								),
							),
						),
					),
				},
			},
			wantErr: errors.E(genhcl.ErrInvalidDynamicLabels),
		},
		{
			name:  "tm_dynamic with labels that is not a list fails",
			stack: "/stack",
			configs: []hclconfig{
				{
					path: "/stack",
					add: GenerateHCL(
						Labels("tm_dynamic_test.tf"),
						Content(
							TmDynamic(
								Labels("my_block"),
								Expr("for_each", `["a"]`),
								Expr("labels", "{}"),
								Content(
									Str("a", "val"),
								),
							),
						),
					),
				},
			},
			wantErr: errors.E(genhcl.ErrInvalidDynamicLabels),
		},
		{
			name:  "tm_dynamic with iterator with traversal fails",
			stack: "/stack",
			configs: []hclconfig{
				{
					path: "/stack",
					add: GenerateHCL(
						Labels("tm_dynamic_test.tf"),
						Content(
							TmDynamic(
								Labels("my_block"),
								Expr("for_each", `["a"]`),
								Expr("iterator", "name.traverse"),
								Content(
									Str("a", "val"),
								),
							),
						),
					),
				},
			},
			wantErr: errors.E(genhcl.ErrInvalidDynamicIterator),
		},
		{
			name:  "tm_dynamic with undefined global on attributes fails",
			stack: "/stack",
			configs: []hclconfig{
				{
					path: "/stack",
					add: GenerateHCL(
						Labels("tm_dynamic_test.tf"),
						Content(
							TmDynamic(
								Labels("my_block"),
								Expr("for_each", `["a"]`),
								Expr("attributes", `{ a = global.undefined }`),
							),
						),
					),
				},
			},
			wantErr: errors.E(genhcl.ErrDynamicAttrsEval),
		},
		{
			name:  "tm_dynamic with undefined global on content fails",
			stack: "/stack",
			configs: []hclconfig{
				{
					path: "/stack",
					add: GenerateHCL(
						Labels("tm_dynamic_test.tf"),
						Content(
							TmDynamic(
								Labels("my_block"),
								Expr("for_each", `["a"]`),
								Content(
									Expr("a", `{ a = global.undefined }`),
								),
							),
						),
					),
				},
			},
			wantErr: errors.E(eval.ErrPartial),
		},
		{
			name:  "tm_dynamic with non-iterable for_each fail",
			stack: "/stack",
			configs: []hclconfig{
				{
					path: "/stack",
					add: GenerateHCL(
						Labels("tm_dynamic_test.tf"),
						Content(
							TmDynamic(
								Labels("my_block"),
								Number("for_each", 666),
								Content(
									Str("a", "val"),
								),
							),
						),
					),
				},
			},
			wantErr: errors.E(genhcl.ErrParsing),
		},
		{
			name:  "tm_dynamic with no label fails",
			stack: "/stack",
			configs: []hclconfig{
				{
					path: "/stack",
					add: GenerateHCL(
						Labels("tm_dynamic_test.tf"),
						Content(
							TmDynamic(
								Expr("for_each", `["a"]`),
								Content(
									Str("a", "val"),
								),
							),
						),
					),
				},
			},
			wantErr: errors.E(genhcl.ErrParsing),
		},
		{
			name:  "content and unknown attribute fails",
			stack: "/stack",
			configs: []hclconfig{
				{
					path: "/stack",
					add: GenerateHCL(
						Labels("tm_dynamic_test.tf"),
						Content(
							TmDynamic(
								Labels("my_block"),
								Expr("for_each", `["a", "b", "c"]`),
								Str("something", "val"),
								Content(
									Str("a", "val"),
								),
							),
						),
					),
				},
			},
			wantErr: errors.E(genhcl.ErrParsing),
		},
		{
			name:  "content block and attributes fails",
			stack: "/stack",
			configs: []hclconfig{
				{
					path: "/stack",
					add: GenerateHCL(
						Labels("tm_dynamic_test.tf"),
						Content(
							TmDynamic(
								Labels("my_block"),
								Expr("for_each", `["a", "b", "c"]`),
								Expr("attributes", `{ b : 666 }`),
								Content(
									Str("a", "val"),
								),
							),
						),
					),
				},
			},
			wantErr: errors.E(genhcl.ErrParsing),
		},
		{
			name:  "tm_dynamic with no for_each fails",
			stack: "/stack",
			configs: []hclconfig{
				{
					path: "/stack",
					add: GenerateHCL(
						Labels("tm_dynamic_test.tf"),
						Content(
							TmDynamic(
								Labels("my_block"),
								Content(
									Expr("value", "b.value"),
								),
							),
						),
					),
				},
			},
			wantErr: errors.E(genhcl.ErrParsing),
		},
	}

	for _, tcase := range tcases {
		tcase.run(t)
	}
}<|MERGE_RESOLUTION|>--- conflicted
+++ resolved
@@ -347,20 +347,6 @@
 			},
 		},
 		{
-<<<<<<< HEAD
-			name:  "content with no for_each",
-			stack: "/stack",
-			configs: []hclconfig{
-				{
-					path: "/stack",
-					add: GenerateHCL(
-						Labels("tm_dynamic_test.tf"),
-						Content(
-							TmDynamic(
-								Labels("my_block"),
-								Content(
-									Expr("other", "something.other"),
-=======
 			name:  "tm_dynamic ignored when condition evaluates to false",
 			stack: "/stack",
 			configs: []hclconfig{
@@ -377,7 +363,6 @@
 								Bool("condition", false),
 								Content(
 									Expr("value", "b.value"),
->>>>>>> 7625e73f
 								),
 							),
 						),
@@ -388,20 +373,6 @@
 				{
 					name: "tm_dynamic_test.tf",
 					hcl: genHCL{
-<<<<<<< HEAD
-						origin:    defaultCfg("/stack"),
-						condition: true,
-						body: Doc(
-							Block("my_block",
-								Expr("other", "something.other"),
-							),
-						),
-					},
-				},
-			},
-		},
-		{
-=======
 						origin:    "/stack/condition.tm",
 						condition: true,
 						body: Doc(
@@ -542,33 +513,34 @@
 			wantErr: errors.E(genhcl.ErrDynamicConditionEval),
 		},
 		{
->>>>>>> 7625e73f
-			name:  "empty attributes generates empty blocks",
-			stack: "/stack",
-			configs: []hclconfig{
-				{
-					path: "/stack",
-					add: GenerateHCL(
-						Labels("empty.tf"),
-						Content(
-							TmDynamic(
-								Labels("empty"),
-								Expr("for_each", `["a", "b"]`),
-								Expr("attributes", `{}`),
-							),
-						),
-					),
-				},
-			},
-			want: []result{
-				{
-					name: "empty.tf",
+			name:  "content with no for_each",
+			stack: "/stack",
+			configs: []hclconfig{
+				{
+					path: "/stack",
+					add: GenerateHCL(
+						Labels("tm_dynamic_test.tf"),
+						Content(
+							TmDynamic(
+								Labels("my_block"),
+								Content(
+									Expr("other", "something.other"),
+								),
+							),
+						),
+					),
+				},
+			},
+			want: []result{
+				{
+					name: "tm_dynamic_test.tf",
 					hcl: genHCL{
 						origin:    defaultCfg("/stack"),
 						condition: true,
 						body: Doc(
-							Block("empty"),
-							Block("empty"),
+							Block("my_block",
+								Expr("other", "something.other"),
+							),
 						),
 					},
 				},
@@ -603,6 +575,38 @@
 							Block("attributes",
 								Expr("other", "something.other"),
 							),
+						),
+					},
+				},
+			},
+		},
+		{
+			name:  "empty attributes generates empty blocks",
+			stack: "/stack",
+			configs: []hclconfig{
+				{
+					path: "/stack",
+					add: GenerateHCL(
+						Labels("empty.tf"),
+						Content(
+							TmDynamic(
+								Labels("empty"),
+								Expr("for_each", `["a", "b"]`),
+								Expr("attributes", `{}`),
+							),
+						),
+					),
+				},
+			},
+			want: []result{
+				{
+					name: "empty.tf",
+					hcl: genHCL{
+						origin:    defaultCfg("/stack"),
+						condition: true,
+						body: Doc(
+							Block("empty"),
+							Block("empty"),
 						),
 					},
 				},
@@ -918,6 +922,28 @@
 			},
 		},
 		{
+			name:  "no for_each with iterator definition",
+			stack: "/stack",
+			configs: []hclconfig{
+				{
+					path: "/stack",
+					add: GenerateHCL(
+						Labels("tm_dynamic_test.tf"),
+						Content(
+							TmDynamic(
+								Labels("my_block"),
+								Expr("iterator", "iter"),
+								Content(
+									Expr("value", "b.value"),
+								),
+							),
+						),
+					),
+				},
+			},
+			wantErr: errors.E(genhcl.ErrInvalidDynamicIterator),
+		},
+		{
 			name:  "tm_dynamic inside tm_dynamic using content",
 			stack: "/stack",
 			configs: []hclconfig{
@@ -1077,28 +1103,6 @@
 			wantErr: errors.E(genhcl.ErrInvalidDynamicIterator),
 		},
 		{
-			name:  "no for_each with iterator definiton",
-			stack: "/stack",
-			configs: []hclconfig{
-				{
-					path: "/stack",
-					add: GenerateHCL(
-						Labels("tm_dynamic_test.tf"),
-						Content(
-							TmDynamic(
-								Labels("my_block"),
-								Expr("iterator", "iter"),
-								Content(
-									Expr("value", "b.value"),
-								),
-							),
-						),
-					),
-				},
-			},
-			wantErr: errors.E(genhcl.ErrInvalidDynamicIterator),
-		},
-		{
 			name:  "no content block and no attributes fails",
 			stack: "/stack",
 			configs: []hclconfig{
