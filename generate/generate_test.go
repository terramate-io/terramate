--- conflicted
+++ resolved
@@ -47,11 +47,7 @@
 		skipOn     string
 		layout     []string
 		configs    []hclconfig
-<<<<<<< HEAD
-=======
-		workingDir string
 		vendorDir  string
->>>>>>> 8547f008
 		want       []generatedFile
 		wantReport generate.Report
 	}
@@ -764,16 +760,11 @@
 				}
 			}
 
-<<<<<<< HEAD
-			report := generate.Do(s.Config())
-=======
-			workingDir := filepath.Join(s.RootDir(), tcase.workingDir)
 			vendorDir := project.NewPath("/modules")
 			if tcase.vendorDir != "" {
 				vendorDir = project.NewPath(tcase.vendorDir)
 			}
-			report := generate.Do(s.Config(), workingDir, vendorDir, nil)
->>>>>>> 8547f008
+			report := generate.Do(s.Config(), vendorDir, nil)
 			assertEqualReports(t, report, tcase.wantReport)
 
 			assertGeneratedFiles(t)
@@ -781,11 +772,7 @@
 			// piggyback on the tests to validate that regeneration doesn't
 			// delete files or fail and has identical results.
 			t.Run("regenerate", func(t *testing.T) {
-<<<<<<< HEAD
-				report := generate.Do(s.Config())
-=======
-				report := generate.Do(s.Config(), workingDir, vendorDir, nil)
->>>>>>> 8547f008
+				report := generate.Do(s.Config(), vendorDir, nil)
 				// since we just generated everything, report should only contain
 				// the same failures as previous code generation.
 				assertEqualReports(t, report, generate.Report{
