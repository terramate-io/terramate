--- conflicted
+++ resolved
@@ -920,11 +920,7 @@
 		fmt.Sprintf("f:stack/%s:%s", genFilename, manualTfCode),
 	})
 
-<<<<<<< HEAD
-	report := generate.Do(s.Config())
-=======
-	report := generate.Do(s.Config(), s.RootDir(), project.NewPath("/modules"), nil)
->>>>>>> 8547f008
+	report := generate.Do(s.Config(), project.NewPath("/modules"), nil)
 	assert.EqualInts(t, 0, len(report.Successes), "want no success")
 	assert.EqualInts(t, 1, len(report.Failures), "want single failure")
 	assertReportHasError(t, report, errors.E(generate.ErrManualCodeExists))
@@ -1278,11 +1274,7 @@
 
 	cfg, err := config.LoadTree(rootEntry.Path(), rootEntry.Path())
 	assert.NoError(t, err)
-<<<<<<< HEAD
-	report := s.GenerateWith(cfg)
-=======
-	report := s.GenerateAt(cfg, rootEntry.Path(), project.NewPath("/modules"))
->>>>>>> 8547f008
+	report := s.GenerateWith(cfg, project.NewPath("/modules"))
 	assertEqualReports(t, report, generate.Report{
 		Successes: []generate.Result{
 			{
