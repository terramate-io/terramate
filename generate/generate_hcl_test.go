--- conflicted
+++ resolved
@@ -1382,11 +1382,7 @@
 	).String()
 	got := stackEntry.ReadFile(generatedFile)
 
-<<<<<<< HEAD
-	test.AssertGenHCLEquals(t, got, want)
-=======
 	test.AssertGenCodeEquals(t, got, want)
->>>>>>> 176405cc
 }
 
 func escapeBackslash(s string) string {
