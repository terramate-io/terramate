--- conflicted
+++ resolved
@@ -67,12 +67,7 @@
 
 ## stack.tags (set(string))(optional)
 
-<<<<<<< HEAD
-The tags must be a unique set of strings, where each tag must adhere to the
-following rules:
-=======
 The tags must be a unique set of strings, where each tag must adhere to the following rules:
->>>>>>> c057ba40
 
 - It must start with a lowercase ASCII alphabetic character (`[a-z]`).
 - It must end with a lowercase ASCII alphanumeric character (`[0-9a-z]`).
