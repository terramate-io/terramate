--- conflicted
+++ resolved
@@ -71,8 +71,7 @@
 
 `--git-change-base` supports all [git
 revision](https://git-scm.com/docs/gitrevisions) syntaxes, so if you know the
-<<<<<<< HEAD
-number of parent commits you can use `HEAD^n` or `HEAD@{<query>}, etc.
+number of parent commits you can use `HEAD^n` or `HEAD@{<query>}`, etc.
 
 # Module change detection
 
@@ -85,7 +84,4 @@
 ![Module Change Detection](/docs/assets/module-change-detection.gif)
 
 In order to do that, terramate will parse all `.tf` files inside the stack and
-check if the local modules it depend on have changed.
-=======
-number of parent commits you can use `HEAD^n` or `HEAD@{<query>}`, etc.
->>>>>>> 641d3baf
+check if the local modules it depend on have changed.