--- conflicted
+++ resolved
@@ -26,11 +26,7 @@
 information to Terramate Cloud.
 
 - `--cloud-sync-deployment` Synchronizes the deployment status and logs to Terramate Cloud
-<<<<<<< HEAD
 - `--cloud-sync-terraform-plan=FILE` A Terraform integration that allows synchronization of details about the changed, added, or deleted Terraform Resources that were planned to be applied in the deployment
-=======
-- `--cloud-sync-terraform-plan FILE` A Terraform integration that allows synchronization of details about the changed, added or deleted Terraform Resources that were planned to be applied in the deployment
->>>>>>> cd423a90
 
 The full command line to run an auto-approved apply based on an existing plan file in changed stacks only looks like the following:
 
