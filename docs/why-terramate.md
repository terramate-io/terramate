---
title: Why Terramate
description: Learn how Terramate differentiates to other tooling in the market and why you should be using Terramate.
---

# Why Terramate

This page describes existing approaches to managing cloud infrastructure with Infrastructure as Code and compares those
with what we call the "next generation" Infrastructure as Code approach that we provide with Terramate.

## Different approaches to Infrastructure as Code

Adopting, managing, and automating Infrastructure as Code is a time-consuming,
costly, and error-prone process. Currently, two approaches exist:

### The "Do it yourself" approach 💥

This approach describes teams that built a platform around IaC tools such as Terraform and OpenTofu. This approach often
leads to a combination of dozens of tools that solve different problems in automation, collaboration, security, observability,
etc. Following this approach requires dedicated product teams that glue all those tools into an often fragile platform
that doesn't scale.

### The "Purpose-built CI/CD" approach 🤑

This approach is often referred to as "TACOS"—**T**erraform **A**utomation and **C**ollaboration **software**.
These purpose-built CI/CD platforms come with a heavy price tag, are time-consuming to onboard and manage, and usually
require refactoring your existing IaC configurations into specific patterns. Using a dedicated CI/CD platform also requires
you to grant these platforms broad access to your cloud accounts and state files that often contain sensitive information.

## Why Terramate - The "Terramate" approach 💫

We designed Terramate to provide an alternative and new approach to solve common challenges in Infrastructure as Code.
Our philosophy is to integrate with all your existing tools and configurations in a non-intrusive way. The main value add
of Terramate is to add TACOs capabilities to your existing CI/CD.

<<<<<<< HEAD
- cheap
- secure
- allows you to stay in your native IaC
- scalable
- multi repo
- any command
- none intrusive
- fast, scalable
- allows you to work natively


## Terramate Vs

Terramate creates a new category.
=======
If you have more questions about Terramate, feel free to [book a demo](https://terramate.io/demo) or join our community
on [Discord](https://terramate.io/discord).
>>>>>>> f9d06d62
<|MERGE_RESOLUTION|>--- conflicted
+++ resolved
@@ -33,22 +33,5 @@
 Our philosophy is to integrate with all your existing tools and configurations in a non-intrusive way. The main value add
 of Terramate is to add TACOs capabilities to your existing CI/CD.
 
-<<<<<<< HEAD
-- cheap
-- secure
-- allows you to stay in your native IaC
-- scalable
-- multi repo
-- any command
-- none intrusive
-- fast, scalable
-- allows you to work natively
-
-
-## Terramate Vs
-
-Terramate creates a new category.
-=======
 If you have more questions about Terramate, feel free to [book a demo](https://terramate.io/demo) or join our community
-on [Discord](https://terramate.io/discord).
->>>>>>> f9d06d62
+on [Discord](https://terramate.io/discord).