--- conflicted
+++ resolved
@@ -422,12 +422,7 @@
 
 The list of stack tags. The default value is an empty list.
 
-<<<<<<< HEAD
-Please consider [stack configuration](stack.md) to see how
-you can change the stack tags.
-=======
 Please consider [stack configuration](stack.md) to see how you can change the stack tags.
->>>>>>> c057ba40
 
 ## Deprecated
 
