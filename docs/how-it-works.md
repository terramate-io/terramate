--- conflicted
+++ resolved
@@ -5,15 +5,9 @@
 
 # How does Terramate work?
 
-<<<<<<< HEAD
-Terramate works with any existing IaC setup, all major CI/CD platforms, and all of your existing tooling. Adding advanced
-capabilities such as precise guardrails, role-based security policies, and custom approval workflows that allow you to turn
-your existing CI/CD into a powerful vending machine for self-service infrastructure with IaC in less than 5 minutes.
-=======
 Terramate works with any existing IaC setup, all major CI/CD platforms and all of your existing tooling. Adding advanced
 capabilities such as custom approval workflows, role-based security policies, and AI-powered observability that allow you
 to turn your existing CI/CD into a powerful vending machine for self-service infrastructure with IaC in less than 5 minutes.
->>>>>>> d31b3532
 
 Terramate allows you to visualize, navigate, and observe your provisioned and deployed infrastructure resources and more.
 With a UI, ChatOps Slack Bot for notifications and actionable observability, Terramate enables self-service infrastructure
@@ -67,11 +61,7 @@
 
 ![Data Flow in Terramate](./cli/assets/terramate-diagram.png "Data Flow in Terramate")
 
-<<<<<<< HEAD
-In a nutshell, Terramate transforms your existing or new Terraform, OpenTofu, and Terragrunt projects by:
-=======
 ## How to get started
->>>>>>> d31b3532
 
 1. Start by installing [Terramate CLI](https://github.com/terramate-io/terramate).
 2. Add Terramate to any existing [Terraform](./cli/on-boarding/terraform.md), [OpenTofu](./cli/on-boarding/opentofu.md)
@@ -79,12 +69,6 @@
 3. Instead of running `terraform apply` (or any other command), start using [`terramate run terraform apply`](./cli/cmdline/run.md).
 4. Set up your CI/CD by using our [GitOps Automation Blueprints](./cli/automation/index.md).
 5. [Sign up](https://cloud.terramate.io) for a free Terramate Cloud Account (or run `terramate cloud login`).
-<<<<<<< HEAD
 6. Sync your stacks to Terramate Cloud.
 7. Connect Slack, GitHub, or GitLab, configure workflows, drift detection, and notifications.
-8. Onboard your team, onboard more repositories, and explore!
-=======
-6. [Sync your stacks](./cloud/drifts/synchronization-from-cli.md) to Terramate Cloud by running an initial drift detection workflow.
-7. Connect Slack, GitHub or GitLab, configure workflows, drift detection and notifications.
-8. Onboard your team, onboard more repositories, explore!
->>>>>>> d31b3532
+8. Onboard your team, onboard more repositories, and explore!