// Copyright 2022 Mineiros GmbH
//
// Licensed under the Apache License, Version 2.0 (the "License");
// you may not use this file except in compliance with the License.
// You may obtain a copy of the License at
//
//      http://www.apache.org/licenses/LICENSE-2.0
//
// Unless required by applicable law or agreed to in writing, software
// distributed under the License is distributed on an "AS IS" BASIS,
// WITHOUT WARRANTIES OR CONDITIONS OF ANY KIND, either express or implied.
// See the License for the specific language governing permissions and
// limitations under the License.

// Package errors implements the Terramate standard error type.
// It's heavily influenced by Rob Pike `errors` package in the Upspin project:
// 	https://commandcenter.blogspot.com/2017/12/error-handling-in-upspin.html
package errors

import (
	"errors"
	"fmt"
	"path/filepath"
	"strings"

	"github.com/hashicorp/hcl/v2"
)

// Error is the default Terramate error type.
// At least one of the error fields must be set.
// See E() for its usage.
type Error struct {
	// Kind is the kind of error.
	Kind Kind

	// Description of the error.
	Description string

	// FileRange holds the error source.
	FileRange hcl.Range

	// Stack which originated the error.
	Stack StackMeta

	// Err holds the underlying error.
	Err error
}

type (
	// Kind defines the kind of an error.
	Kind string
	// StackMeta has the metadata of the stack which originated the error.
	// Same interface as stack.Metadata.
	StackMeta interface {
		Name() string
		Desc() string
		Path() string
	}
)

const separator = ": "

// E builds an error value from its arguments.
// There must be at least one argument or E panics.
// The type of each argument determines its meaning.
// Multiple underlying errors can be provided and in such case E() builds a *List
// of errors as its underlying error.
// If multiple arguments of same type is presented (and it's not an
// underlying error type), only the last one is recorded.
//
// The supported types are:
//
// 	errors.Kind
//		The kind of error (eg.: HCLSyntax, TerramateSchema, etc).
//	hcl.Range
//		The file range where the error originated.
//	errors.StackMeta
//		The stack that originated the error.
//	hcl.Diagnostics
//		The underlying hcl error that triggered this one.
//		Only the first hcl.Diagnostic will be used.
//		If hcl.Range is not set, the diagnostic subject range is pulled.
//		If the string Description is not set, the diagnostic detail field is
//		pulled.
//	hcl.Diagnostic
//		Same behavior as hcl.Diagnostics but for a single diagnostic.
//	string
//		The error description. It supports formatting using the Go's fmt verbs
//		as long as the arguments are not one of the defined types.
//
//  The underlying error types are:
//
//  *List
//		The underlying error list wrapped by this one.
// 		This error wraps all of its individual errors so they carry all the
//		context to print them individually.
//	hcl.Diagnostics
//		The underlying list of hcl errors wrapped by this one.
//		This type is converted to a *List containing only the hcl.DiagError values.
//	hcl.Diagnostic
//		The underlying hcl error wrapped by this one.
//		It's ignored if its type is not hcl.DiagError.
//		If hcl.Range is not already set, the diagnostic subject range is pulled.
//		If the string Description is not set, the diagnostic detail field is
//		pulled.
//	error
//		The underlying error that triggered this one.
//
// If the error is printed, only those items that have been
// set to non-zero values will appear in the result. For the `hcl.Range` type,
// the `range.Empty()` method is used.
//
// When the underlying error is a single error, then the fields below are
// promoted from the underlying error when absent:
//
// - errors.Kind
// - errors.StackMeta
// - hcl.Range
//
// Minimization:
//
// In order to avoid duplicated messages, if the underlying error is an *Error,
// we erase the fields present in it if already set with same value in this
// error.
func E(args ...interface{}) *Error {
	if len(args) == 0 {
		panic("called with no args")
	}

	var format *string

	fmtargs := []interface{}{}

	e := &Error{}
	defer func() {
		if e.isEmpty() {
			panic(errors.New("empty error"))
		}
	}()

	errs := L()
	for _, arg := range args {
		switch arg := arg.(type) {
		case Kind:
			e.Kind = arg
		case hcl.Range:
			e.FileRange = arg
		case StackMeta:
			e.Stack = arg
		case hcl.Diagnostics:
			errs.Append(arg)
		case hcl.Diagnostic:
			errs.Append(&arg)
		case *hcl.Diagnostic:
			errs.Append(arg)
		case *List:
			errs.Append(arg)
		case error:
			errs.Append(arg)
		case string:
			val := arg
			if format == nil {
				format = &val
			} else {
				fmtargs = append(fmtargs, val)
			}
		default:
			fmtargs = append(fmtargs, arg)
		}
	}

	if format != nil {
		e.Description = fmt.Sprintf(*format, fmtargs...)
	} else if len(fmtargs) > 0 {
		panic(fmt.Errorf("errors.E called with arbitrary types %#v and no format", fmtargs))
	}

	if errs.len() == 0 {
		return e
	}

	if errs.len() > 1 {
		// if the underlying error is a *List we wrap all of its elements so they
		// carry all the context needed to print them individually.
		// Eg.:
		//   errs := errors.L()
		//   obj, err := something.Do()
		//   if err != nil {
		// 	 	errs.Append(errors.E(ErrSomethingBadHappened, err))
		//   }
		//
		//   if `err` is an *errors.List, the code above means that all of their
		//   error items have the kind `ErrSomethingBadHappened`.
		//

		// code below captures all arguments but the underlying errors
		// so we can wrap the elements of the list with same semantics intended
		// by the caller of E.
		wrappingArgs := []interface{}{}
		for _, arg := range args {
			switch arg.(type) {
			case error, *Error, *List, hcl.Diagnostic, *hcl.Diagnostic,
				hcl.Diagnostics:
				// do nothing
			default:
				wrappingArgs = append(wrappingArgs, arg)
			}
		}

		for i, el := range errs.errs {
			args := make([]interface{}, len(wrappingArgs))
			copy(args, wrappingArgs)
			args = append(args, el)
			errs.errs[i] = E(args...)
		}

		e.Err = errs
		return e
	}

	// errs.len == 1
	e.Err = errs.errs[0]

	switch prev := e.Err.(type) {
	case *hcl.Diagnostic:
		if prev.Subject != nil && e.FileRange.Empty() {
			e.FileRange = *prev.Subject
		}

		if e.Description == "" {
			e.Description = prev.Detail
		}

		e.Err = nil
	case *Error:
		if e.Kind == "" {
			e.Kind = prev.Kind
		}
		if prev.Kind == e.Kind {
			prev.Kind = ""
		}

		emptyRange := hcl.Range{}
		if e.FileRange == emptyRange {
			e.FileRange = prev.FileRange
		}
		if prev.FileRange == e.FileRange {
			prev.FileRange = hcl.Range{}
		}
		if equalStack(e.Stack, prev.Stack) {
			prev.Stack = nil
		}
		if prev.Description == e.Description {
			prev.Description = ""
		}
		if prev.isEmpty() {
			e.Err = prev.Err
		}
	}

	return e
}

// isEmpty tells if all fields of this error are empty.
// Note that e.Err is the underlying error hence not checked.
func (e *Error) isEmpty() bool {
	return e.FileRange == hcl.Range{} && e.Kind == "" && e.Description == "" && e.Stack == nil
}

func (e *Error) error(fields []interface{}, verbose bool) string {
	var errParts []string
	for _, arg := range fields {
		emptyRange := hcl.Range{}
		switch v := arg.(type) {
		case *List:
			// if the underlying error is a *List, all the elements are wrapped
			// with the parent error fields.
			return v.Error()
		case hcl.Range:
			if v != emptyRange {
				if verbose {
					errParts = append(errParts,
						fmt.Sprintf("filename=%q, start line=%d, start col=%d, "+
							"start byte=%d, end line=%d, end col=%d, end byte=%d",
							cleanFilename(v.Filename),
							v.Start.Line, v.Start.Column, v.Start.Byte,
							v.End.Line, v.End.Column, v.End.Byte),
					)
				} else {
					copiedRange := v
<<<<<<< HEAD
					copiedRange.Filename = filename(copiedRange.Filename)
=======
					copiedRange.Filename = cleanFilename(copiedRange.Filename)
>>>>>>> ff558cbe
					errParts = append(errParts, copiedRange.String())
				}
			}
		case Kind:
			if v != "" {
				errParts = append(errParts, string(v))
			}
		case string:
			if v != "" {
				errParts = append(errParts, v)
			}
		case StackMeta:
			if v != nil {
				if verbose {
					errParts = append(errParts,
						fmt.Sprintf("at stack (name=%q, path=%q, desc=%q)",
							v.Name(), v.Path(), v.Desc(),
						))
				} else {
					errParts = append(errParts, fmt.Sprintf("at stack %q", v.Path()))
				}
			}
		case error:
			if v != nil {
				errmsg := ""
				e, ok := v.(*Error)
				if ok {
					errmsg = e.error(e.defaultErrorFields(), verbose)
				} else {
					errmsg = v.Error()
				}
				errParts = append(errParts, errmsg)
			}
		case nil:
			// ignore nil values
		default:
			panic(fmt.Errorf("unexpected errors.E type: %+v", arg))
		}
	}

	return strings.Join(errParts, separator)
}

func (e *Error) defaultErrorFields() []interface{} {
	return []interface{}{
		e.FileRange,
		e.Kind,
		e.Description,
		e.Stack,
		e.Err,
	}
}

// Error returns the error message.
func (e *Error) Error() string {
	return e.error(e.defaultErrorFields(), false)
}

// Detailed returns a detailed error message.
func (e *Error) Detailed() string {
	return e.error(e.defaultErrorFields(), true)
}

// AsList returns the error as a list.
// If it's underlying error is a *List, then it just returns it because
// they're already explicitly wrapped.
func (e *Error) AsList() *List {
	var el *List
	if errors.As(e, &el) {
		return el
	}

	return L(e)
}

// Message returns the error message without some metadata.
// This method is suitable for editor extensions that needs to handle the
// metadata themselves.
func (e *Error) Message() string {
	return e.error([]interface{}{
		e.Kind,
		e.Description,
		e.Stack,
		e.Err,
	}, false)
}

// Is tells if err matches the target error.
// The target error must be of errors.Error type and it will try to match the following fields:
// - Kind
// - Description
// - Stack
// - FileRange
// Any fields absent (empty) on the target error are ignored even if they exist on err (partial match).
func (e *Error) Is(target error) bool {
	t, ok := target.(*Error)
	if !ok {
		return false
	}

	if t.Kind != "" && e.Kind != t.Kind {
		return false
	}

	if t.Description != "" && e.Description != t.Description {
		return false
	}

	if t.Stack != nil && !equalStack(e.Stack, t.Stack) {
		return false
	}

	if !t.FileRange.Empty() && e.FileRange != t.FileRange {
		return false
	}

	return true
}

// Unwrap returns the wrapped error, if there is any.
// Returns nil if there is no wrapped error.
func (e *Error) Unwrap() error {
	return e.Err
}

// IsKind tells if err is of kind k.
// It is a small wrapper around calling errors.Is(err, errors.Kind(k)).
func IsKind(err error, k Kind) bool {
	return Is(err, E(k))
}

// Is is just an alias to Go stdlib errors.Is
func Is(err, target error) bool {
	return errors.Is(err, target)
}

// As is just an alias to Go stdlib errors.As
func As(err error, target interface{}) bool {
	return errors.As(err, target)
}

func equalStack(s1, s2 StackMeta) bool {
	if (s1 == nil) != (s2 == nil) {
		return false
	}

	if s1 == nil { // s2 is also nil
		return true
	}

	return s1.Name() == s2.Name() &&
		s1.Desc() == s2.Desc() &&
		s1.Path() == s2.Path()
}

func cleanFilename(fname string) string {
	if ext := filepath.Ext(fname); ext == ".tm" || ext == ".tm.hcl" {
		return fname
	}
	return "<generated-code>"
}<|MERGE_RESOLUTION|>--- conflicted
+++ resolved
@@ -288,11 +288,7 @@
 					)
 				} else {
 					copiedRange := v
-<<<<<<< HEAD
-					copiedRange.Filename = filename(copiedRange.Filename)
-=======
 					copiedRange.Filename = cleanFilename(copiedRange.Filename)
->>>>>>> ff558cbe
 					errParts = append(errParts, copiedRange.String())
 				}
 			}
