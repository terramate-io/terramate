--- conflicted
+++ resolved
@@ -288,11 +288,7 @@
 					)
 				} else {
 					copiedRange := v
-<<<<<<< HEAD
-					copiedRange.Filename = filename(copiedRange.Filename)
-=======
 					copiedRange.Filename = cleanFilename(copiedRange.Filename)
->>>>>>> 6a65ab8e
 					errParts = append(errParts, copiedRange.String())
 				}
 			}
