--- conflicted
+++ resolved
@@ -67,18 +67,6 @@
 func (l *List) Errors() []error {
 	var errs []error
 	for _, err := range l.errs {
-<<<<<<< HEAD
-		switch e := err.(type) {
-		case *Error:
-			if el, ok := e.Err.(*List); ok {
-				errs = append(errs, el.Errors()...)
-			} else {
-				errs = append(errs, e)
-			}
-		case *List:
-			errs = append(errs, e.Errors()...)
-		default:
-=======
 		var (
 			e  *Error
 			el *List
@@ -86,7 +74,6 @@
 		if errors.As(err, &el) {
 			errs = append(errs, el.Errors()...)
 		} else if errors.As(err, &e) {
->>>>>>> 3f4b4a35
 			errs = append(errs, e)
 		} else {
 			errs = append(errs, err)
@@ -131,26 +118,6 @@
 	for _, err := range errs {
 		if err == nil {
 			continue
-<<<<<<< HEAD
-		}
-
-		switch e := err.(type) {
-		case hcl.Diagnostics:
-			{
-				for _, diag := range e {
-					l.errs = append(l.errs, E(diag))
-				}
-			}
-		case *List:
-			{
-				for _, err := range e.errs {
-					l.Append(err)
-				}
-			}
-		default:
-			l.errs = append(l.errs, err)
-		}
-=======
 		}
 
 		switch e := err.(type) {
@@ -171,7 +138,6 @@
 		default:
 			l.errs = append(l.errs, err)
 		}
->>>>>>> 3f4b4a35
 	}
 }
 
