--- conflicted
+++ resolved
@@ -107,13 +107,8 @@
 // Any error of type hcl.Diagnostics will have its hcl.Diagnostic elements added
 // to the error list.
 //
-<<<<<<< HEAD
-// Any error of type *List will have its error elements added to the
-// error list.
-=======
 // Any error of type errors.List will be flattened inside
 // the error list.
->>>>>>> c8d3c2da
 func (l *List) Append(errs ...error) {
 	if len(errs) == 0 {
 		return
