// Copyright 2021 Mineiros GmbH
//
// Licensed under the Apache License, Version 2.0 (the "License");
// you may not use this file except in compliance with the License.
// You may obtain a copy of the License at
//
//      http://www.apache.org/licenses/LICENSE-2.0
//
// Unless required by applicable law or agreed to in writing, software
// distributed under the License is distributed on an "AS IS" BASIS,
// WITHOUT WARRANTIES OR CONDITIONS OF ANY KIND, either express or implied.
// See the License for the specific language governing permissions and
// limitations under the License.

// Package hclwrite aims to provide some facilities making it easier/safer
// to generate HCL code for testing purposes. It aims at:
//
// - Close to how HCL is written.
// - Provide formatted string representation.
// - Avoid issues when raw HCL strings are used on tests in general.
//
// It is not a replacement to hclwrite: https://pkg.go.dev/github.com/hashicorp/hcl/v2/hclwrite
// It is just easier/nicer to use on tests + circumvents some limitations like:
//
// - https://stackoverflow.com/questions/67945463/how-to-use-hcl-write-to-set-expressions-with
package hclwrite

import (
	"fmt"
	"sort"
	"strings"

	"github.com/hashicorp/hcl/v2/hclwrite"
	"github.com/zclconf/go-cty/cty"
)

type Block struct {
	name        string
	labels      []string
	children    []*Block
	expressions map[string]string
	// Not cool to keep 2 copies of values but casting around
	// cty values is quite annoying, so this is a lazy solution.
	ctyvalues map[string]cty.Value
	values    map[string]interface{}
}

type HCL struct {
	blocks []*Block
}

func (b *Block) AddLabel(name string) {
	b.labels = append(b.labels, fmt.Sprintf("%q", name))
}

func (b *Block) AddExpr(key string, expr string) {
	b.expressions[key] = expr
}

func (b *Block) AddNumberInt(key string, v int64) {
	b.ctyvalues[key] = cty.NumberIntVal(v)
	b.values[key] = v
}

func (b *Block) AddString(key string, v string) {
	b.ctyvalues[key] = cty.StringVal(v)
	b.values[key] = fmt.Sprintf("%q", v)
}

func (b *Block) AddBoolean(key string, v bool) {
	b.ctyvalues[key] = cty.BoolVal(v)
	b.values[key] = v
}

func (b *Block) AddBlock(child *Block) {
	b.children = append(b.children, child)
}

func (b *Block) AttributesValues() map[string]cty.Value {
	return b.ctyvalues
}

func (b *Block) HasExpressions() bool {
	return len(b.expressions) > 0
}

func (b *Block) Build(parent *Block) {
	parent.AddBlock(b)
}

func (b *Block) String() string {
<<<<<<< HEAD
	code := b.name + "{\n"
=======
	code := b.name + strings.Join(b.labels, " ") + "{\n"
>>>>>>> 48184baf
	// Tried properly using hclwrite, it doesnt work well with expressions:
	// - https://stackoverflow.com/questions/67945463/how-to-use-hcl-write-to-set-expressions-with
	for _, name := range b.sortedExpressions() {
		code += fmt.Sprintf("%s=%s\n", name, b.expressions[name])
	}
	for _, name := range b.sortedValues() {
		code += fmt.Sprintf("%s=%v\n", name, b.values[name])
<<<<<<< HEAD
	}
	code += "}"
	return Format(code)
=======
	}
	for _, childblock := range b.children {
		code += childblock.String() + "\n"
	}
	code += "}"
	return Format(code)
}

func (h HCL) String() string {
	strs := make([]string, len(h.blocks))
	for i, block := range h.blocks {
		strs[i] = block.String()
	}
	return strings.Join(strs, "\n")
>>>>>>> 48184baf
}

func NewBlock(name string) *Block {
	return &Block{
		name:        name,
		expressions: map[string]string{},
		ctyvalues:   map[string]cty.Value{},
		values:      map[string]interface{}{},
	}
}

func NewHCL(blocks ...*Block) HCL {
	return HCL{blocks: blocks}
}

type BlockBuilder interface {
	Build(*Block)
}

type BlockBuilderFunc func(*Block)

func BuildBlock(name string, builders ...BlockBuilder) *Block {
	b := NewBlock(name)
	for _, builder := range builders {
		builder.Build(b)
	}
	return b
}

func Labels(labels ...string) BlockBuilder {
	return BlockBuilderFunc(func(g *Block) {
		for _, label := range labels {
			g.AddLabel(label)
		}
	})
}

func Expression(key string, expr string) BlockBuilder {
	return BlockBuilderFunc(func(g *Block) {
		g.AddExpr(key, expr)
	})
}

func String(key string, val string) BlockBuilder {
	return BlockBuilderFunc(func(g *Block) {
		g.AddString(key, val)
	})
}

func Boolean(key string, val bool) BlockBuilder {
	return BlockBuilderFunc(func(g *Block) {
		g.AddBoolean(key, val)
	})
}

func NumberInt(key string, val int64) BlockBuilder {
	return BlockBuilderFunc(func(g *Block) {
		g.AddNumberInt(key, val)
	})
}

func Format(code string) string {
	return strings.Trim(string(hclwrite.Format([]byte(code))), "\n ")
}

func (builder BlockBuilderFunc) Build(b *Block) {
	builder(b)
}

func (b *Block) sortedExpressions() []string {
	keys := make([]string, 0, len(b.expressions))
	for k := range b.expressions {
		keys = append(keys, k)
	}
	sort.Strings(keys)
	return keys
}

func (b *Block) sortedValues() []string {
	keys := make([]string, 0, len(b.values))
	for k := range b.values {
		keys = append(keys, k)
	}
<<<<<<< HEAD
}

func Format(code string) string {
	return strings.Trim(string(hclwrite.Format([]byte(code))), "\n ")
}

func (b *Block) sortedExpressions() []string {
	keys := make([]string, 0, len(b.expressions))
	for k := range b.expressions {
		keys = append(keys, k)
	}
	sort.Strings(keys)
	return keys
}

func (b *Block) sortedValues() []string {
	keys := make([]string, 0, len(b.values))
	for k := range b.values {
		keys = append(keys, k)
	}
=======
>>>>>>> 48184baf
	sort.Strings(keys)
	return keys
}<|MERGE_RESOLUTION|>--- conflicted
+++ resolved
@@ -89,11 +89,7 @@
 }
 
 func (b *Block) String() string {
-<<<<<<< HEAD
-	code := b.name + "{\n"
-=======
 	code := b.name + strings.Join(b.labels, " ") + "{\n"
->>>>>>> 48184baf
 	// Tried properly using hclwrite, it doesnt work well with expressions:
 	// - https://stackoverflow.com/questions/67945463/how-to-use-hcl-write-to-set-expressions-with
 	for _, name := range b.sortedExpressions() {
@@ -101,11 +97,6 @@
 	}
 	for _, name := range b.sortedValues() {
 		code += fmt.Sprintf("%s=%v\n", name, b.values[name])
-<<<<<<< HEAD
-	}
-	code += "}"
-	return Format(code)
-=======
 	}
 	for _, childblock := range b.children {
 		code += childblock.String() + "\n"
@@ -120,7 +111,6 @@
 		strs[i] = block.String()
 	}
 	return strings.Join(strs, "\n")
->>>>>>> 48184baf
 }
 
 func NewBlock(name string) *Block {
@@ -204,29 +194,6 @@
 	for k := range b.values {
 		keys = append(keys, k)
 	}
-<<<<<<< HEAD
-}
-
-func Format(code string) string {
-	return strings.Trim(string(hclwrite.Format([]byte(code))), "\n ")
-}
-
-func (b *Block) sortedExpressions() []string {
-	keys := make([]string, 0, len(b.expressions))
-	for k := range b.expressions {
-		keys = append(keys, k)
-	}
-	sort.Strings(keys)
-	return keys
-}
-
-func (b *Block) sortedValues() []string {
-	keys := make([]string, 0, len(b.values))
-	for k := range b.values {
-		keys = append(keys, k)
-	}
-=======
->>>>>>> 48184baf
 	sort.Strings(keys)
 	return keys
 }