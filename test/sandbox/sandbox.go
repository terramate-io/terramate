--- conflicted
+++ resolved
@@ -190,22 +190,17 @@
 	return s.git
 }
 
-<<<<<<< HEAD
-// RootDir returns the root directory of the test env. All dirs/files created
-// through the test env will be included inside this dir.
-=======
 // Loads metadata for sandbox
 func (s S) LoadMetadata() terramate.Metadata {
 	s.t.Helper()
 
-	meta, err := terramate.LoadMetadata(s.BaseDir())
+	meta, err := terramate.LoadMetadata(s.RootDir())
 	assert.NoError(s.t, err)
 	return meta
 }
 
-// BaseDir returns the base dir of the test env. All dirs/files created through
-// the test env will be included inside this dir.
->>>>>>> 37f9e358
+// RootDir returns the root directory of the test env. All dirs/files created
+// through the test env will be included inside this dir.
 //
 // It is a programming error to delete this dir, it will be automatically
 // removed when the test finishes.
