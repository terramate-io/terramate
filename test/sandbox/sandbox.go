// Copyright 2021 Mineiros GmbH
//
// Licensed under the Apache License, Version 2.0 (the "License");
// you may not use this file except in compliance with the License.
// You may obtain a copy of the License at
//
//      http://www.apache.org/licenses/LICENSE-2.0
//
// Unless required by applicable law or agreed to in writing, software
// distributed under the License is distributed on an "AS IS" BASIS,
// WITHOUT WARRANTIES OR CONDITIONS OF ANY KIND, either express or implied.
// See the License for the specific language governing permissions and
// limitations under the License.

// Package sandbox provides an easy way to setup isolated terramate projects
// that can be used on testing, acting like sandboxes.
//
// It helps with:
//
// - git initialization/operations
// - Terraform module creation
// - Terramate stack creation
package sandbox

import (
	"bytes"
	"fmt"
	"io/fs"
	"os"
	"path"
	"path/filepath"
	"strconv"
	"strings"
	"testing"

	"github.com/madlambda/spells/assert"
	"github.com/mineiros-io/terramate"
	"github.com/mineiros-io/terramate/config"
	"github.com/mineiros-io/terramate/generate"
	"github.com/mineiros-io/terramate/hcl"
	"github.com/mineiros-io/terramate/hcl/eval"
	"github.com/mineiros-io/terramate/project"
	"github.com/mineiros-io/terramate/stack"
	"github.com/mineiros-io/terramate/test"
)

// S is a full sandbox with its own base dir that is an initialized git repo for
// test purposes.
type S struct {
	t       testing.TB
	git     *Git
	rootdir string
	cfg     *config.Root
}

// DirEntry represents a directory and can be used to create files inside the
// directory.
type DirEntry struct {
	t        testing.TB
	rootpath string
	abspath  string
	relpath  string
}

// StackEntry represents a directory that's also a stack.
// It extends a DirEntry with stack specific functionality.
type StackEntry struct {
	DirEntry
}

// FileEntry represents a file and can be used to manipulate the file contents.
// It is optimized for reading/writing all contents, not stream programming
// (io.Reader/io.Writer).
// It has limited usefulness but it is easier to work with for testing.
type FileEntry struct {
	t        testing.TB
	hostpath string
	rootpath string
}

// New creates a new complete test sandbox.
// The git repository is set up with sane defaults.
//
// It is a programming error to use a test env created with a testing.TB other
// than the one of the test using the test env, for a new test/sub-test always
// create a new test env for it.
func New(t testing.TB) S {
	s := NoGit(t)

	s.git = NewGit(t, s.RootDir())
	s.git.Init()
	return s
}

// NewWithGitConfig creates a new sandbox using the cfg configuration for the
// git repository.
func NewWithGitConfig(t testing.TB, cfg GitConfig) S {
	s := NoGit(t)

	cfg.repoDir = s.RootDir()

	s.git = NewGitWithConfig(t, cfg)
	s.git.Init()
	return s
}

// NoGit creates a new test sandbox with no git repository.
//
// It is a programming error to use a test env created with a testing.TB other
// than the one of the test using the test env, for a new test/sub-test always
// create a new test env for it.
func NoGit(t testing.TB) S {
	t.Helper()

	// here we create some stacks outside the root directory of the
	// sandbox so we can check if terramate does not ascend to parent
	// directories.

	outerDir := t.TempDir()

	buildTree(t, config.NewRoot(config.NewTree(outerDir)), []string{
		"s:this-stack-must-never-be-visible",
		"s:other-hidden-stack",
	})

	rootdir := filepath.Join(outerDir, "sandbox")
	test.MkdirAll(t, rootdir)

	return S{
		t:       t,
		rootdir: test.CanonPath(t, rootdir),
	}
}

// BuildTree builds a tree layout based on the layout specification.
// Each string in the slice represents a filesystem operation, and each
// operation has the format below:
//
//	<kind>:<relative path>[:param]
//
// Where kind is one of the below:
//
//	"d" for directory creation.
//	"g" for local git directory creation.
//	"s" for initialized stacks.
//	"f" for file creation.
//	"l" for symbolic link creation.
//	"t" for terramate block.
//
// And [:param] is optional and it depends on the command.
//
// For the operations "f" and "s" [:param] is defined as:
//
//	For "f" it is the content of the file to be created.
//	For "s" it is a key value pair of the form:
//	  <attr1>=<val1>[;<attr2>=<val2>]
//
// Where attrN is a string attribute of the terramate block of the stack.
// TODO(i4k): document empty data field.
//
// Example:
//
//	s:name-of-the-stack:id=stack-id;after=["other-stack"]
//
// For the operation "l" the [:param] is the link name, while <relative path>
// is the target of the symbolic link:
//
//	l:<target>:<link name>
//
// So this:
//
//	l:dir/file:dir/link
//
// Is equivalent to:
//
//	ln -s dir/file dir/link
//
// This is an internal mini-lang used to simplify testcases, so it expects well
// formed layout specification.
func (s S) BuildTree(layout []string) {
	s.t.Helper()

	buildTree(s.t, s.Config(), layout)
}

// IsGit tells if the sandbox is a git repository.
func (s S) IsGit() bool { return s.git != nil }

// Git returns a git wrapper that is useful to run git commands safely inside
// the test env repo.
func (s S) Git() *Git {
	if s.git == nil {
		s.t.Fatal("git not initialized for the sandbox")
	}

	return s.git
}

// Generate generates code for all stacks on the sandbox
func (s S) Generate() generate.Report {
	return s.GenerateWith(s.Config(), project.NewPath("/modules"))
}

<<<<<<< HEAD
// GenerateWith is like Generate but uses the root as root config.
func (s S) GenerateWith(root *config.Root) generate.Report {
	t := s.t
	t.Helper()

	report := generate.Do(root)
=======
// GenerateWith generates code for all stacks inside the provided path.
func (s S) GenerateWith(cfg *config.Tree, vendorDir project.Path) generate.Report {
	t := s.t
	t.Helper()

	report := generate.Do(cfg, vendorDir, nil)
>>>>>>> 163a52b8
	for _, failure := range report.Failures {
		t.Errorf("Generate unexpected failure: %v", failure)
	}
	return report
}

// LoadStack load the stack given its relative path.
func (s S) LoadStack(relpath string) *stack.S {
	s.t.Helper()

	st, err := stack.Load(s.Config(), filepath.Join(s.rootdir, relpath))
	assert.NoError(s.t, err)

	return st
}

// LoadStacks load all stacks from sandbox rootdir.
func (s S) LoadStacks() stack.List {
	s.t.Helper()

	entries, err := terramate.ListStacks(s.Config().Tree())
	assert.NoError(s.t, err)

	var stacks stack.List
	for _, entry := range entries {
		stacks = append(stacks, entry.Stack)
	}

	return stacks
}

// LoadProjectMetadata loads the project metadata.
func (s S) LoadProjectMetadata() project.Metadata {
	s.t.Helper()

	return stack.NewProjectMetadata(s.RootDir(), s.LoadStacks())
}

// LoadStackGlobals loads globals for specific stack on the sandbox.
// Fails the caller test if an error is found.
func (s S) LoadStackGlobals(
	root *config.Root,
	projmeta project.Metadata,
	sm stack.Metadata,
) *eval.Object {
	s.t.Helper()

	report := stack.LoadStackGlobals(root, projmeta, sm)
	assert.NoError(s.t, report.AsError())
	return report.Globals
}

// RootDir returns the root directory of the test env. All dirs/files created
// through the test env will be included inside this dir.
//
// It is a programming error to delete this dir, it will be automatically
// removed when the test finishes.
func (s S) RootDir() string {
	return s.rootdir
}

// Config returns the root configuration for the sandbox.
// It memoizes the parsing output, then multiple calls will parse
// the configuration once.
func (s *S) Config() *config.Root {
	s.t.Helper()
	if s.cfg != nil {
		return s.cfg
	}
	cfg, err := config.LoadRoot(s.RootDir())
	assert.NoError(s.t, err)
	s.cfg = cfg
	return cfg
}

// ReloadConfig reloads the sandbox configuration.
func (s *S) ReloadConfig() *config.Root {
	s.t.Helper()
	s.cfg = nil
	return s.Config()
}

// RootEntry returns a DirEntry for the root directory of the test env.
func (s S) RootEntry() DirEntry {
	return s.DirEntry(".")
}

// CreateModule will create a module dir with the given relative path, returning
// a directory entry that can be used to create files inside the module dir.
func (s S) CreateModule(relpath string) DirEntry {
	t := s.t
	t.Helper()

	if filepath.IsAbs(relpath) {
		t.Fatalf("CreateModule() needs a relative path but given %q", relpath)
	}

	return newDirEntry(s.t, s.rootdir, relpath)
}

// CreateStack will create a stack dir with the given relative path and
// initializes the stack, returning a stack entry that can be used
// to create files inside the stack dir.
//
// If the path is absolute, it will be considered in relation to the sandbox
// root dir.
func (s S) CreateStack(relpath string) StackEntry {
	t := s.t
	t.Helper()

	if filepath.IsAbs(relpath) {
		relpath = relpath[1:]
	}

	st := newStackEntry(t, s.RootDir(), relpath)
	assert.NoError(t, stack.Create(s.Config(), stack.CreateCfg{Dir: st.Path()}))
	return st
}

// StackEntry gets the stack entry of the stack identified by relpath.
// The stack must exist (previously created).
func (s S) StackEntry(relpath string) StackEntry {
	return newStackEntry(s.t, s.RootDir(), relpath)
}

// DirEntry gets the dir entry for relpath.
// The dir must exist and must be a relative path to the sandbox root dir.
// The relpath must be a forward-slashed path.
func (s S) DirEntry(relpath string) DirEntry {
	t := s.t
	t.Helper()

	if strings.Contains(relpath, `\`) {
		panic("relpath requires a forward-slashed path")
	}

	if path.IsAbs(relpath) {
		t.Fatalf("DirEntry() needs a relative path but given %q", relpath)
	}

	abspath := filepath.Join(s.rootdir, filepath.FromSlash(relpath))
	stat, err := os.Stat(abspath)
	if err != nil {
		t.Fatalf("DirEntry(): dir must exist: %v", err)
	}

	if !stat.IsDir() {
		t.Fatalf("DirEntry(): %q is not directory", abspath)
	}

	return DirEntry{
		t:       t,
		abspath: abspath,
		relpath: relpath,
	}
}

// CreateFile will create a file inside this dir entry with the given name and
// the given body. The body can be plain text or a format string identical to
// what is defined on Go fmt package.
//
// It returns a file entry that can be used to further manipulate the created
// file, like replacing its contents. The file entry is optimized for always
// replacing the file contents, not streaming (using file as io.Writer).
//
// If the file already exists its contents will be truncated, like os.Create
// behavior: https://pkg.go.dev/os#Create
func (de DirEntry) CreateFile(name, body string, args ...interface{}) FileEntry {
	de.t.Helper()

	fe := FileEntry{
		t:        de.t,
		rootpath: de.rootpath,
		hostpath: filepath.Join(de.abspath, name),
	}
	fe.Write(body, args...)

	return fe
}

// ListGenFiles lists all files generated by Terramate for this dir entry.
func (de DirEntry) ListGenFiles(root *config.Root) []string {
	de.t.Helper()

	files, err := generate.ListGenFiles(root, de.abspath)
	assert.NoError(de.t, err, "listing dir generated files")
	return files
}

// CreateConfig will create a Terramate config file inside this dir entry with
// the given body using the default Terramate config filename.
//
// It returns a file entry that can be used to further manipulate the created
// file, like replacing its contents. The file entry is optimized for always
// replacing the file contents, not streaming (using file as io.Writer).
//
// If the file already exists its contents will be truncated, like os.Create
// behavior: https://pkg.go.dev/os#Create
func (de DirEntry) CreateConfig(body string) FileEntry {
	de.t.Helper()

	fe := FileEntry{
		t:        de.t,
		hostpath: filepath.Join(de.abspath, config.DefaultFilename),
	}
	fe.Write(body)
	return fe
}

// DeleteConfig deletes the default Terramate config file.
func (de DirEntry) DeleteConfig() {
	de.t.Helper()

	assert.NoError(de.t,
		os.Remove(filepath.Join(de.abspath, config.DefaultFilename)),
		"removing default configuration file")
}

// CreateDir creates a directory inside the dir entry directory. The relpath
// must be relative to the stack directory.
func (de DirEntry) CreateDir(relpath string) DirEntry {
	return newDirEntry(de.t, de.abspath, relpath)
}

// Chmod does the same as [test.Chmod] for the given file/dir inside
// this DirEntry.
func (de DirEntry) Chmod(relpath string, mode fs.FileMode) {
	test.Chmod(de.t, filepath.Join(de.abspath, relpath), mode)
}

// ReadFile will read a file inside this dir entry with the given name.
// It will fail the test if the file doesn't exist, since it assumes an
// expectation on the file being there.
func (de DirEntry) ReadFile(name string) []byte {
	de.t.Helper()
	return test.ReadFile(de.t, de.abspath, name)
}

// RemoveFile will delete a file inside this dir entry with the given name.
// It will succeeds if the file already doesn't exist.
func (de DirEntry) RemoveFile(name string) {
	de.t.Helper()
	test.RemoveFile(de.t, de.abspath, name)
}

// Path returns the absolute path of the directory entry.
func (de DirEntry) Path() string {
	return de.abspath
}

// RelPath returns the relative path of the directory entry
// using the host path separator.
func (de DirEntry) RelPath() string {
	return filepath.FromSlash(de.relpath)
}

// Git returns a Git wrapper for the dir.
func (de DirEntry) Git() *Git {
	git := NewGit(de.t, de.abspath)
	return git
}

// Write writes the given text body on the file, replacing its contents.
// The body can be plain text or a format string identical to what is defined on
// Go fmt package.
//
// It behaves like os.WriteFile: https://pkg.go.dev/os#WriteFile
func (fe FileEntry) Write(body string, args ...interface{}) {
	fe.t.Helper()

	body = fmt.Sprintf(body, args...)

	if err := os.WriteFile(fe.hostpath, []byte(body), 0700); err != nil {
		fe.t.Fatalf("os.WriteFile(%q) = %v", fe.hostpath, err)
	}
}

// Chmod changes the file mod, like os.Chmod.
func (fe FileEntry) Chmod(mode os.FileMode) {
	fe.t.Helper()

	test.Chmod(fe.t, fe.hostpath, mode)
}

// HostPath returns the absolute path of the file.
func (fe FileEntry) HostPath() string {
	return fe.hostpath
}

// Path returns the absolute project path of the file.
func (fe FileEntry) Path() string {
	return project.PrjAbsPath(fe.rootpath, fe.hostpath).String()
}

// ModSource returns the relative import path for the module with the given
// module dir entry. The path is relative to stack dir itself (hence suitable to
// be a module source path).
func (se StackEntry) ModSource(mod DirEntry) string {
	relpath, err := filepath.Rel(se.abspath, mod.abspath)
	assert.NoError(se.t, err)
	return filepath.ToSlash(relpath)
}

// WriteConfig will create a terramate configuration file on the stack
// or replace the current config if there is one.
func (se StackEntry) WriteConfig(cfg hcl.Config) {
	var out bytes.Buffer
	assert.NoError(se.t, hcl.PrintConfig(&out, cfg))
	se.DirEntry.CreateFile(config.DefaultFilename, out.String())
}

// DeleteStackConfig deletes the default stack definition file.
func (se StackEntry) DeleteStackConfig() {
	se.t.Helper()

	test.RemoveFile(se.t, se.abspath, stack.DefaultFilename)
}

// ReadFile will read the given file that must be located inside the stack.
func (se StackEntry) ReadFile(filename string) string {
	se.t.Helper()
	return string(se.DirEntry.ReadFile(filename))
}

// Load loads the terramate stack instance for this stack dir entry.
func (se StackEntry) Load(root *config.Root) *stack.S {
	se.t.Helper()
	loadedStack, err := stack.Load(root, se.Path())
	assert.NoError(se.t, err)
	return loadedStack
}

// Path returns the absolute path of the stack.
func (se StackEntry) Path() string {
	return se.DirEntry.abspath
}

// RelPath returns the relative path of the stack. It is relative to the base
// dir of the test environment that created this stack.
func (se StackEntry) RelPath() string {
	return se.DirEntry.relpath
}

func newDirEntry(t testing.TB, rootdir string, relpath string) DirEntry {
	t.Helper()

	abspath := filepath.Join(rootdir, relpath)
	test.MkdirAll(t, abspath)

	return DirEntry{
		t:        t,
		rootpath: rootdir,
		abspath:  abspath,
		relpath:  relpath,
	}
}

func newStackEntry(t testing.TB, rootdir string, relpath string) StackEntry {
	return StackEntry{DirEntry: newDirEntry(t, rootdir, relpath)}
}

func parseListSpec(t testing.TB, name, value string) []string {
	if !strings.HasPrefix(value, "[") ||
		!strings.HasSuffix(value, "]") {
		t.Fatalf("malformed %q value: %q", name, value)
	}
	quotedList := strings.Split(value[1:len(value)-1], ",")
	list := make([]string, 0, len(quotedList))
	for _, l := range quotedList {
		l = strings.TrimSpace(l)
		if l == "" {
			continue
		}

		if !strings.HasPrefix(l, `"`) {
			t.Fatalf("expect quoted strings but given %q", l)
		}

		var err error
		val, err := strconv.Unquote(l)
		assert.NoError(t, err, "list item not properly quoted")

		list = append(list, val)
	}

	return list
}

func buildTree(t testing.TB, root *config.Root, layout []string) {
	t.Helper()

	rootdir := root.Dir()
	parsePathData := func(spec string) (string, string) {
		tmp := spec[2:]
		if len(tmp) == 0 {
			// relative to s.rootdir
			return ".", ""
		}
		index := strings.IndexByte(tmp, ':')
		if index == -1 {
			return tmp, ""
		}
		path := tmp[0:index]
		data := tmp[index+1:]
		return path, data
	}

	gentmfile := func(relpath, data string) {
		attrs := strings.Split(data, ";")

		cfgdir := filepath.Join(rootdir, filepath.FromSlash(relpath))
		test.MkdirAll(t, cfgdir)
		cfg, err := hcl.NewConfig(cfgdir)
		assert.NoError(t, err)

		cfg.Stack = &hcl.Stack{}
		cfg.Terramate = &hcl.Terramate{}

		for _, attr := range attrs {
			parts := strings.Split(attr, "=")
			name := parts[0]
			value := parts[1]
			switch name {
			case "id":
				id, err := hcl.NewStackID(value)
				assert.NoError(t, err, "invalid stack ID on stack descriptor")
				cfg.Stack.ID = id
			case "after":
				cfg.Stack.After = parseListSpec(t, name, value)
			case "before":
				cfg.Stack.Before = parseListSpec(t, name, value)
			case "wants":
				cfg.Stack.Wants = parseListSpec(t, name, value)
			case "wanted_by":
				cfg.Stack.WantedBy = parseListSpec(t, name, value)
			case "watch":
				cfg.Stack.Watch = parseListSpec(t, name, value)
			case "description":
				cfg.Stack.Description = value
			default:
				t.Fatalf("attribute " + parts[0] + " not supported.")
			}
		}

		assert.NoError(t, cfg.Save(config.DefaultFilename),
			"BuildTree() failed to generate config file.")
	}

	for _, spec := range layout {
		path, data := parsePathData(spec)

		specKind := string(spec[0:2])
		switch specKind {
		case "d:":
			test.MkdirAll(t, filepath.Join(rootdir, spec[2:]))
		case "l:":
			target := filepath.Join(rootdir, path)
			linkName := filepath.Join(rootdir, data)
			test.Symlink(t, target, linkName)
		case "g:":
			repodir := filepath.Join(rootdir, spec[2:])
			test.MkdirAll(t, repodir)
			git := NewGit(t, repodir)
			git.Init()
		case "s:":
			if data == "" {
				abspath := filepath.Join(rootdir, path)
				test.MkdirAll(t, abspath)
				assert.NoError(t, stack.Create(
					root,
					stack.CreateCfg{Dir: abspath}),
				)
				continue
			}

			gentmfile(path, data)
		case "f:":
			test.WriteFile(t, rootdir, path, data)
		default:
			t.Fatalf("unknown spec kind: %q", specKind)
		}
	}
}<|MERGE_RESOLUTION|>--- conflicted
+++ resolved
@@ -201,21 +201,12 @@
 	return s.GenerateWith(s.Config(), project.NewPath("/modules"))
 }
 
-<<<<<<< HEAD
-// GenerateWith is like Generate but uses the root as root config.
-func (s S) GenerateWith(root *config.Root) generate.Report {
+// GenerateWith generates code for all stacks inside the provided path.
+func (s S) GenerateWith(root *config.Root, vendorDir project.Path) generate.Report {
 	t := s.t
 	t.Helper()
 
-	report := generate.Do(root)
-=======
-// GenerateWith generates code for all stacks inside the provided path.
-func (s S) GenerateWith(cfg *config.Tree, vendorDir project.Path) generate.Report {
-	t := s.t
-	t.Helper()
-
-	report := generate.Do(cfg, vendorDir, nil)
->>>>>>> 163a52b8
+	report := generate.Do(root, vendorDir, nil)
 	for _, failure := range report.Failures {
 		t.Errorf("Generate unexpected failure: %v", failure)
 	}
