// Copyright 2021 Mineiros GmbH
//
// Licensed under the Apache License, Version 2.0 (the "License");
// you may not use this file except in compliance with the License.
// You may obtain a copy of the License at
//
//      http://www.apache.org/licenses/LICENSE-2.0
//
// Unless required by applicable law or agreed to in writing, software
// distributed under the License is distributed on an "AS IS" BASIS,
// WITHOUT WARRANTIES OR CONDITIONS OF ANY KIND, either express or implied.
// See the License for the specific language governing permissions and
// limitations under the License.

package e2etest

import (
	"fmt"
	"testing"

	"github.com/mineiros-io/terramate/cmd/terramate/cli"
	"github.com/mineiros-io/terramate/test"
	"github.com/mineiros-io/terramate/test/sandbox"
)

func TestBug25(t *testing.T) {
	// bug: https://github.com/mineiros-io/terramate/issues/25

	const (
		modname1 = "1"
		modname2 = "2"
	)

	s := sandbox.New(t)

	mod1 := s.CreateModule(modname1)
	mod1MainTf := mod1.CreateFile("main.tf", "# module 1")

	mod2 := s.CreateModule(modname2)
	mod2.CreateFile("main.tf", "# module 2")

	stack1 := s.CreateStack("stack-1")
	stack2 := s.CreateStack("stack-2")
	stack3 := s.CreateStack("stack-3")

	stack1.CreateFile("main.tf", `
module "mod1" {
source = "%s"
}`, stack1.ModSource(mod1))

	stack2.CreateFile("main.tf", `
module "mod2" {
source = "%s"
}`, stack2.ModSource(mod2))

	stack3.CreateFile("main.tf", "# no module")

	git := s.Git()
	git.CommitAll("first commit")
	git.Push("main")
	git.CheckoutNew("change-the-module-1")

	mod1MainTf.Write("# changed")

	git.CommitAll("module 1 changed")

	cli := newCLI(t, s.RootDir())
	want := stack1.RelPath() + "\n"
	assertRunResult(t, cli.run("stacks", "list", "--changed"), runExpected{Stdout: want})
}

func TestBugModuleMultipleFilesSameDir(t *testing.T) {
	const (
		modname1 = "1"
		modname2 = "2"
		modname3 = "3"
	)

	s := sandbox.New(t)

	mod2 := s.CreateModule(modname2)
	mod2MainTf := mod2.CreateFile("main.tf", "# module 2")

	mod3 := s.CreateModule(modname2)
	mod3.CreateFile("main.tf", "# module 3")

	// This issue is related to multiple files in the module directory and the
	// order of the changed one is important, it should come first, with other
	// files with module declarations skipped (module source not local).
	// The files are named "1.tf" and "2.tf" because filepath.Walk() does a
	// lexicographic walking of the files.
	mod1 := s.CreateModule(modname1)
	mod1.CreateFile("1.tf", `
module "changed" {
	source = "../2"
}
	`)

	mod1.CreateFile("2.tf", `
module "any" {
	source = "anything"
}

module "any2" {
	source = "anything"
}
`)

	stack := s.CreateStack("stack")

	stack.CreateFile("main.tf", `
module "mod1" {
    source = %q
}
`, stack.ModSource(mod1))

	git := s.Git()
	git.CommitAll("first commit")
	git.Push("main")
	git.CheckoutNew("change-the-module-2")

	mod2MainTf.Write("# changed")

	git.CommitAll("module 2 changed")

	cli := newCLI(t, s.RootDir())
	want := stack.RelPath() + "\n"
	assertRunResult(t, cli.run("stacks", "list", "--changed"), runExpected{Stdout: want})
}

func TestListAndRunChangedStack(t *testing.T) {
	const (
		mainTfFileName = "main.tf"
		mainTfContents = "# change is the eternal truth of the universe"
	)

	s := sandbox.New(t)

	stack := s.CreateStack("stack")
	stackMainTf := stack.CreateFile(mainTfFileName, "# some code")

	cli := newCLI(t, s.RootDir())
	cli.run("stacks", "init", stack.Path())

	git := s.Git()
	git.CommitAll("first commit")
	git.Push("main")
	git.CheckoutNew("change-stack")

	stackMainTf.Write(mainTfContents)
	git.CommitAll("stack changed")

	wantList := stack.RelPath() + "\n"
	assertRunResult(t, cli.run("stacks", "list", "--changed"), runExpected{Stdout: wantList})

	cat := test.LookPath(t, "cat")
	wantRun := mainTfContents

	assertRunResult(t, cli.run(
		"run",
		"--changed",
		cat,
		mainTfFileName,
	), runExpected{
		Stdout: wantRun,
	})
}

func TestListAndRunChangedStackInAbsolutePath(t *testing.T) {
	t.SkipNow()
	const (
		mainTfFileName = "main.tf"
		mainTfContents = "# change is the eternal truth of the universe"
	)

	s := sandbox.New(t)

	stack := s.CreateStack("stack")
	stackMainTf := stack.CreateFile(mainTfFileName, "# some code")

	cli := newCLI(t, t.TempDir())
	cli.run("stacks", "init", stack.Path())

	git := s.Git()
	git.CommitAll("first commit")
	git.Push("main")
	git.CheckoutNew("change-stack")

	stackMainTf.Write(mainTfContents)
	git.CommitAll("stack changed")

	wantList := stack.Path() + "\n"
	assertRunResult(t, cli.run("stacks", "list", "--changed"), runExpected{Stdout: wantList})

	cat := test.LookPath(t, "cat")
	wantRun := fmt.Sprintf(
		"Running on changed stacks:\n[%s] running %s %s\n%s\n",
		stack.Path(),
		cat,
		mainTfFileName,
		mainTfContents,
	)

	assertRunResult(t, cli.run(
		"run",
		"--changed",
		cat,
		mainTfFileName,
	), runExpected{Stdout: wantRun})
}

func TestDefaultBaseRefInOtherThanMain(t *testing.T) {
	s := sandbox.New(t)

	stack := s.CreateStack("stack-1")
	stackFile := stack.CreateFile("main.tf", "# no code")

	cli := newCLI(t, s.RootDir())
	assertRun(t, cli.run("stacks", "init", stack.Path()))

	git := s.Git()
	git.Add(".")
	git.Commit("all")
	git.Push("main")
	git.CheckoutNew("change-the-stack")

	stackFile.Write("# changed")
	git.Add(stack.Path())
	git.Commit("stack changed")

	want := runExpected{
		Stdout: stack.RelPath() + "\n",
	}
	assertRunResult(t, cli.run("stacks", "list", "--changed"), want)
}

func TestDefaultBaseRefInMain(t *testing.T) {
	s := sandbox.New(t)

	stack := s.CreateStack("stack-1")
	stack.CreateFile("main.tf", "# no code")

	cli := newCLI(t, s.RootDir())
	assertRun(t, cli.run("stacks", "init", stack.Path()))

	git := s.Git()
	git.Add(".")
	git.Commit("all")
	git.Push("main")

	// main uses HEAD^1 as default baseRef.
	want := runExpected{
		Stdout:       stack.RelPath() + "\n",
		IgnoreStderr: true,
	}
	assertRunResult(t, cli.run("stacks", "list", "--changed"), want)
}

func TestBaseRefFlagPrecedenceOverDefault(t *testing.T) {
	s := sandbox.New(t)

	stack := s.CreateStack("stack-1")
	stack.CreateFile("main.tf", "# no code")

	cli := newCLI(t, s.RootDir())
	assertRun(t, cli.run("stacks", "init", stack.Path()))

	git := s.Git()
	git.Add(".")
	git.Commit("all")
	git.Push("main")

	assertRunResult(t, cli.run("stacks", "list", "--changed",
		"--git-change-base", "origin/main"),
		runExpected{
			IgnoreStderr: true,
		},
	)
}

func TestFailsOnChangeDetectionIfCurrentBranchIsMainAndItIsOutdated(t *testing.T) {
	s := sandbox.New(t)

	stack := s.CreateStack("stack-1")
	mainTfFile := stack.CreateFile("main.tf", "# no code")

	ts := newCLI(t, s.RootDir())
	assertRun(t, ts.run("stacks", "init", stack.Path()))

	git := s.Git()
	git.Add(".")
	git.Commit("all")

	wantRes := runExpected{
		Status:      1,
		StderrRegex: cli.ErrOutdatedLocalRev.Error(),
	}

	assertRunResult(t, ts.run("stacks", "list", "--changed"), wantRes)

	cat := test.LookPath(t, "cat")
	assertRunResult(t, ts.run(
		"run",
		"--changed",
		cat,
		mainTfFile.Path(),
	), wantRes)
}

func TestFailsOnChangeDetectionIfRepoDoesntHaveOriginMain(t *testing.T) {
	rootdir := t.TempDir()
	assertFails := func(stderrRegex string) {
		t.Helper()

		ts := newCLI(t, rootdir)
		wantRes := runExpected{
			Status:      1,
			StderrRegex: stderrRegex,
		}

		assertRunResult(t, ts.run("stacks", "list", "--changed"), wantRes)

		cat := test.LookPath(t, "cat")
		assertRunResult(t, ts.run(
			"run",
			"--changed",
			cat,
			"whatever",
		), wantRes)
	}

	git := sandbox.NewGit(t, rootdir)
	git.InitLocalRepo()

	assertFails("repository must have a configured")

	// the main branch only exists after first commit.
	path := test.WriteFile(t, git.BaseDir(), "README.md", "# generated by terramate")
	git.Add(path)
	git.Commit("first commit")

	git.SetupRemote("notorigin", "main", "main")
	assertFails("repository must have a configured")

	git.CheckoutNew("not-main")
	git.SetupRemote("origin", "not-main", "main")
	assertFails("has no default branch ")
}

func TestNoArgsProvidesBasicHelp(t *testing.T) {
	cli := newCLI(t, "")
	help := cli.run("--help")
	assertRunResult(t, cli.run(), runExpected{Stdout: help.Stdout})
}

<<<<<<< HEAD
func TestLoadGitRootConfig(t *testing.T) {
	s := sandbox.NewWithGitConfig(t, sandbox.GitConfig{
		DefaultRemoteName:       "mineiros",
		DefaultRemoteBranchName: "default",
		LocalBranchName:         "trunk",
	})

	cli := newCLI(t, s.RootDir())

	test.WriteFile(t, s.RootDir(), "git.tm.hcl", `
terramate {
	config {
		git {
			default_remote = "mineiros"
=======
func TestFailsIfDefaultRemoteDoesntHaveDefaultBranch(t *testing.T) {
	s := sandbox.NewWithGitConfig(t, sandbox.GitConfig{
		LocalBranchName:         "main",
		DefaultRemoteName:       "origin",
		DefaultRemoteBranchName: "default",
	})

	cli := newCLI(t, s.RootDir())
	assertRunResult(t,
		cli.run("stacks", "list", "--changed"),
		runExpected{
			Status:      1,
			StderrRegex: "has no default branch ",
		},
	)

	test.WriteFile(t, s.RootDir(), "terramate.tm.hcl", `
terramate {
	config {
		git {
>>>>>>> 4865fa65
			default_branch = "default"
		}
	}
}
`)

	assertRun(t, cli.run("stacks", "list", "--changed"))
}<|MERGE_RESOLUTION|>--- conflicted
+++ resolved
@@ -353,7 +353,35 @@
 	assertRunResult(t, cli.run(), runExpected{Stdout: help.Stdout})
 }
 
-<<<<<<< HEAD
+func TestFailsIfDefaultRemoteDoesntHaveDefaultBranch(t *testing.T) {
+	s := sandbox.NewWithGitConfig(t, sandbox.GitConfig{
+		LocalBranchName:         "main",
+		DefaultRemoteName:       "origin",
+		DefaultRemoteBranchName: "default",
+	})
+
+	cli := newCLI(t, s.RootDir())
+	assertRunResult(t,
+		cli.run("stacks", "list", "--changed"),
+		runExpected{
+			Status:      1,
+			StderrRegex: "has no default branch ",
+		},
+	)
+
+	test.WriteFile(t, s.RootDir(), "terramate.tm.hcl", `
+terramate {
+	config {
+		git {
+			default_branch = "default"
+		}
+	}
+}
+`)
+
+	assertRun(t, cli.run("stacks", "list", "--changed"))
+}
+
 func TestLoadGitRootConfig(t *testing.T) {
 	s := sandbox.NewWithGitConfig(t, sandbox.GitConfig{
 		DefaultRemoteName:       "mineiros",
@@ -368,28 +396,6 @@
 	config {
 		git {
 			default_remote = "mineiros"
-=======
-func TestFailsIfDefaultRemoteDoesntHaveDefaultBranch(t *testing.T) {
-	s := sandbox.NewWithGitConfig(t, sandbox.GitConfig{
-		LocalBranchName:         "main",
-		DefaultRemoteName:       "origin",
-		DefaultRemoteBranchName: "default",
-	})
-
-	cli := newCLI(t, s.RootDir())
-	assertRunResult(t,
-		cli.run("stacks", "list", "--changed"),
-		runExpected{
-			Status:      1,
-			StderrRegex: "has no default branch ",
-		},
-	)
-
-	test.WriteFile(t, s.RootDir(), "terramate.tm.hcl", `
-terramate {
-	config {
-		git {
->>>>>>> 4865fa65
 			default_branch = "default"
 		}
 	}
