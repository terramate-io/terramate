--- conflicted
+++ resolved
@@ -84,16 +84,12 @@
 		assert.EqualStrings(t, stackName, got.Name(), "checking stack name")
 		assert.EqualStrings(t, stackDescription, got.Desc(), "checking stack description")
 
-<<<<<<< HEAD
-		test.AssertStackImports(t, s.RootDir(), got, []string{stackImport1, stackImport2})
+		test.AssertStackImports(t, s.RootDir(), got.HostPath(), []string{stackImport1, stackImport2})
 
 		stackEntry := s.StackEntry(stackPath)
 		gotGenCode := stackEntry.ReadFile(genFilename)
 
 		assert.EqualStrings(t, genFileContent, gotGenCode, "checking stack generated code")
-=======
-		test.AssertStackImports(t, s.RootDir(), got.HostPath(), []string{stackImport1, stackImport2})
->>>>>>> 22ef49da
 	}
 }
 
@@ -112,8 +108,7 @@
 	_, err := uuid.Parse(gotID)
 	assert.NoError(t, err, "validating default UUID")
 
-<<<<<<< HEAD
-	test.AssertStackImports(t, s.RootDir(), got, []string{})
+	test.AssertStackImports(t, s.RootDir(), got.HostPath(), []string{})
 }
 
 func newStackID(t *testing.T) string {
@@ -124,7 +119,4 @@
 		t.Fatal(err)
 	}
 	return id.String()
-=======
-	test.AssertStackImports(t, s.RootDir(), got.HostPath(), []string{})
->>>>>>> 22ef49da
 }