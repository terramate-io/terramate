// Copyright 2022 Mineiros GmbH
//
// Licensed under the Apache License, Version 2.0 (the "License");
// you may not use this file except in compliance with the License.
// You may obtain a copy of the License at
//
//      http://www.apache.org/licenses/LICENSE-2.0
//
// Unless required by applicable law or agreed to in writing, software
// distributed under the License is distributed on an "AS IS" BASIS,
// WITHOUT WARRANTIES OR CONDITIONS OF ANY KIND, either express or implied.
// See the License for the specific language governing permissions and
// limitations under the License.

package e2etest

import (
	"fmt"
	"path/filepath"
	"testing"

	"github.com/madlambda/spells/assert"
	"github.com/mineiros-io/terramate/test"
	"github.com/mineiros-io/terramate/test/sandbox"
)

func TestVendorModule(t *testing.T) {
	const (
		ref      = "main"
		filename = "test.txt"
		content  = "test"
	)

	repoSandbox := sandbox.New(t)
	repoSandbox.RootEntry().CreateFile(filename, content)

	repoGit := repoSandbox.Git()
	repoGit.CommitAll("add file")

	gitSource := "git::file://" + repoSandbox.RootDir()

	checkVendoredFiles := func(t *testing.T, res runResult, vendordir string) {
		t.Helper()

		assertRunResult(t, res, runExpected{IgnoreStdout: true})

		clonedir := filepath.Join(vendordir, repoSandbox.RootDir(), "main")

		got := test.ReadFile(t, clonedir, filename)
		assert.EqualStrings(t, content, string(got))
	}

	// Check default config and then different configuration precedences
	s := sandbox.New(t)

<<<<<<< HEAD
	tmcli := newCLI(t, s.RootDir())
	res := tmcli.run("experimental", "vendor", "download", gitSource, ref)
=======
	t.Run("default configuration", func(t *testing.T) {
		tmcli := newCLI(t, s.RootDir())
		res := tmcli.run("experimental", "vendor", "download", gitSource, "main")
		checkVendoredFiles(t, res, filepath.Join(s.RootDir(), "vendor"))
	})

	t.Run("root configuration", func(t *testing.T) {
		rootcfg := "/from/root/cfg"
		s.RootEntry().CreateFile("vendor.tm", vendorHCLConfig(rootcfg))
		tmcli := newCLI(t, s.RootDir())
		res := tmcli.run("experimental", "vendor", "download", gitSource, "main")
		checkVendoredFiles(t, res, filepath.Join(s.RootDir(), rootcfg))
	})

	t.Run(".terramate configuration", func(t *testing.T) {
		dotTerramateCfg := "/from/dottm/cfg"
		dotTerramateDir := s.RootEntry().CreateDir(".terramate")
>>>>>>> 2e7fc4a4

		dotTerramateDir.CreateFile("vendor.tm", vendorHCLConfig(dotTerramateCfg))
		tmcli := newCLI(t, s.RootDir())
		res := tmcli.run("experimental", "vendor", "download", gitSource, "main")
		checkVendoredFiles(t, res, filepath.Join(s.RootDir(), dotTerramateCfg))
	})

<<<<<<< HEAD
	vendordir := filepath.Join(s.RootDir(), "vendor")
	clonedir := filepath.Join(vendordir, repoSandbox.RootDir(), ref)

	got := test.ReadFile(t, clonedir, filename)
	assert.EqualStrings(t, content, string(got))
}

func TestVendorModuleRecursive1DependencyIsPatched(t *testing.T) {
	const moduleFileTemplate = `module "test" { source = "%s" }`
	depsSandbox := sandbox.New(t)
	depsSandbox.RootEntry().CreateFile("main.tf", ``)

	repoGit := depsSandbox.Git()
	repoGit.CommitAll("add file")

	depsGitSource := "git::file://" + depsSandbox.RootDir() + "?ref=main"

	moduleSandbox := sandbox.New(t)

	moduleSandbox.RootEntry().CreateFile("main.tf",
		fmt.Sprintf(moduleFileTemplate, depsGitSource))

	repoGit = moduleSandbox.Git()
	repoGit.CommitAll("add file")

	gitSource := "git::file://" + moduleSandbox.RootDir()

	s := sandbox.New(t)

	tmcli := newCLI(t, s.RootDir())
	res := tmcli.run("experimental", "vendor", "download", gitSource, "main")

	assertRunResult(t, res, runExpected{IgnoreStdout: true})

	vendordir := filepath.Join(s.RootDir(), "vendor")
	moduleDir := filepath.Join(vendordir, moduleSandbox.RootDir(), "main")
	depsDir := filepath.Join(vendordir, depsSandbox.RootDir(), "main")

	got := test.ReadFile(t, moduleDir, "main.tf")
	assert.EqualStrings(t,
		fmt.Sprintf(moduleFileTemplate, "../../../001/sandbox/main"),
		string(got))

	got = test.ReadFile(t, depsDir, "main.tf")
	assert.EqualStrings(t, "", string(got))
=======
	t.Run("CLI configuration", func(t *testing.T) {
		cliCfg := "/from/cli/cfg"
		tmcli := newCLI(t, s.RootDir())
		res := tmcli.run("experimental", "vendor", "download", "--dir", cliCfg, gitSource, "main")
		checkVendoredFiles(t, res, filepath.Join(s.RootDir(), cliCfg))
	})
}

func vendorHCLConfig(dir string) string {
	return fmt.Sprintf(`
		vendor {
		  dir = %q
		}
	`, dir)
>>>>>>> 2e7fc4a4
}<|MERGE_RESOLUTION|>--- conflicted
+++ resolved
@@ -53,10 +53,6 @@
 	// Check default config and then different configuration precedences
 	s := sandbox.New(t)
 
-<<<<<<< HEAD
-	tmcli := newCLI(t, s.RootDir())
-	res := tmcli.run("experimental", "vendor", "download", gitSource, ref)
-=======
 	t.Run("default configuration", func(t *testing.T) {
 		tmcli := newCLI(t, s.RootDir())
 		res := tmcli.run("experimental", "vendor", "download", gitSource, "main")
@@ -70,24 +66,6 @@
 		res := tmcli.run("experimental", "vendor", "download", gitSource, "main")
 		checkVendoredFiles(t, res, filepath.Join(s.RootDir(), rootcfg))
 	})
-
-	t.Run(".terramate configuration", func(t *testing.T) {
-		dotTerramateCfg := "/from/dottm/cfg"
-		dotTerramateDir := s.RootEntry().CreateDir(".terramate")
->>>>>>> 2e7fc4a4
-
-		dotTerramateDir.CreateFile("vendor.tm", vendorHCLConfig(dotTerramateCfg))
-		tmcli := newCLI(t, s.RootDir())
-		res := tmcli.run("experimental", "vendor", "download", gitSource, "main")
-		checkVendoredFiles(t, res, filepath.Join(s.RootDir(), dotTerramateCfg))
-	})
-
-<<<<<<< HEAD
-	vendordir := filepath.Join(s.RootDir(), "vendor")
-	clonedir := filepath.Join(vendordir, repoSandbox.RootDir(), ref)
-
-	got := test.ReadFile(t, clonedir, filename)
-	assert.EqualStrings(t, content, string(got))
 }
 
 func TestVendorModuleRecursive1DependencyIsPatched(t *testing.T) {
@@ -114,7 +92,6 @@
 
 	tmcli := newCLI(t, s.RootDir())
 	res := tmcli.run("experimental", "vendor", "download", gitSource, "main")
-
 	assertRunResult(t, res, runExpected{IgnoreStdout: true})
 
 	vendordir := filepath.Join(s.RootDir(), "vendor")
@@ -128,13 +105,6 @@
 
 	got = test.ReadFile(t, depsDir, "main.tf")
 	assert.EqualStrings(t, "", string(got))
-=======
-	t.Run("CLI configuration", func(t *testing.T) {
-		cliCfg := "/from/cli/cfg"
-		tmcli := newCLI(t, s.RootDir())
-		res := tmcli.run("experimental", "vendor", "download", "--dir", cliCfg, gitSource, "main")
-		checkVendoredFiles(t, res, filepath.Join(s.RootDir(), cliCfg))
-	})
 }
 
 func vendorHCLConfig(dir string) string {
@@ -143,5 +113,4 @@
 		  dir = %q
 		}
 	`, dir)
->>>>>>> 2e7fc4a4
 }