// Copyright 2021 Mineiros GmbH
//
// Licensed under the Apache License, Version 2.0 (the "License");
// you may not use this file except in compliance with the License.
// You may obtain a copy of the License at
//
//      http://www.apache.org/licenses/LICENSE-2.0
//
// Unless required by applicable law or agreed to in writing, software
// distributed under the License is distributed on an "AS IS" BASIS,
// WITHOUT WARRANTIES OR CONDITIONS OF ANY KIND, either express or implied.
// See the License for the specific language governing permissions and
// limitations under the License.

package cli

import (
	stdfmt "fmt"
	"io"
	"os"
	"path"
	"path/filepath"
	"strings"
	"time"

	"github.com/google/uuid"
	hhcl "github.com/hashicorp/hcl/v2"
	"github.com/hashicorp/hcl/v2/hclwrite"
	"github.com/mineiros-io/terramate/cmd/terramate/cli/out"
	"github.com/mineiros-io/terramate/errors"
	"github.com/mineiros-io/terramate/errors/errlog"
	"github.com/mineiros-io/terramate/event"
	"github.com/mineiros-io/terramate/generate"
	"github.com/mineiros-io/terramate/globals"
	"github.com/mineiros-io/terramate/hcl/eval"
	"github.com/mineiros-io/terramate/hcl/fmt"
	"github.com/mineiros-io/terramate/modvendor/download"

	prj "github.com/mineiros-io/terramate/project"
	"github.com/mineiros-io/terramate/run"
	"github.com/mineiros-io/terramate/run/dag"
	"github.com/mineiros-io/terramate/tf"
	"github.com/zclconf/go-cty/cty"
	"github.com/zclconf/go-cty/cty/json"

	"github.com/alecthomas/kong"
	"github.com/emicklei/dot"
	"github.com/mineiros-io/terramate"
	"github.com/mineiros-io/terramate/config"
	"github.com/mineiros-io/terramate/git"
	"github.com/mineiros-io/terramate/hcl"
	"github.com/mineiros-io/terramate/stack"
	"github.com/posener/complete"
	"github.com/rs/zerolog"
	"github.com/rs/zerolog/log"
	"github.com/willabides/kongplete"
)

const (
	// ErrCurrentHeadIsOutOfDate indicates the local HEAD revision is outdated.
	ErrCurrentHeadIsOutOfDate errors.Kind = "current HEAD is out-of-date with the remote base branch"
	// ErrOutdatedGenCodeDetected indicates outdated generated code detected.
	ErrOutdatedGenCodeDetected errors.Kind = "outdated generated code detected"
	// ErrRootCfgInvalidDir indicates that a root configuration was found outside root
	ErrRootCfgInvalidDir errors.Kind = "root config found outside root dir"
)

const (
	defaultRemote        = "origin"
	defaultBranch        = "main"
	defaultBranchBaseRef = "HEAD^"
)

const (
	defaultLogLevel = "warn"
	defaultLogFmt   = "console"
	defaultLogDest  = "stderr"
)

const defaultVendorDir = "/modules"

type cliSpec struct {
	Version        struct{} `cmd:"" help:"Terramate version"`
	VersionFlag    bool     `name:"version" help:"Terramate version"`
	Chdir          string   `short:"C" optional:"true" predictor:"file" help:"Sets working directory"`
	GitChangeBase  string   `short:"B" optional:"true" help:"Git base ref for computing changes"`
	Changed        bool     `short:"c" optional:"true" help:"Filter by changed infrastructure"`
	LogLevel       string   `optional:"true" default:"warn" enum:"disabled,trace,debug,info,warn,error,fatal" help:"Log level to use: 'disabled', 'trace', 'debug', 'info', 'warn', 'error', or 'fatal'"`
	LogFmt         string   `optional:"true" default:"console" enum:"console,text,json" help:"Log format to use: 'console', 'text', or 'json'"`
	LogDestination string   `optional:"true" default:"stderr" enum:"stderr,stdout" help:"Destination of log messages"`
	Quiet          bool     `optional:"false" help:"Disable output"`
	Verbose        int      `short:"v" optional:"true" default:"0" type:"counter" help:"Increase verboseness of output"`

	DisableCheckGitUntracked   bool `optional:"true" default:"false" help:"Disable git check for untracked files"`
	DisableCheckGitUncommitted bool `optional:"true" default:"false" help:"Disable git check for uncommitted files"`

	Create struct {
		Path           string   `arg:"" name:"path" predictor:"file" help:"Path of the new stack relative to the working dir"`
		ID             string   `help:"ID of the stack, defaults to UUID"`
		Name           string   `help:"Name of the stack, defaults to stack dir base name"`
		Description    string   `help:"Description of the stack, defaults to the stack name"`
		Import         []string `help:"Add import block for the given path on the stack"`
		After          []string `help:"Add a stack as after"`
		Before         []string `help:"Add a stack as before"`
		IgnoreExisting bool     `help:"If the stack already exists do nothing and don't fail"`
	} `cmd:"" help:"Creates a stack on the project"`

	Fmt struct {
		Check bool `help:"Lists unformatted files, exit with 0 if all is formatted, 1 otherwise"`
	} `cmd:"" help:"Format all files inside dir recursively"`

	List struct {
		Why bool `help:"Shows the reason why the stack has changed"`
	} `cmd:"" help:"List stacks"`

	Run struct {
		DisableCheckGenCode   bool     `default:"false" help:"Disable outdated generated code check"`
		DisableCheckGitRemote bool     `default:"false" help:"Disable checking if local default branch is updated with remote"`
		ContinueOnError       bool     `default:"false" help:"Continue executing in other stacks in case of error"`
		NoRecursive           bool     `default:"false" help:"Do not recurse into child stacks"`
		DryRun                bool     `default:"false" help:"Plan the execution but do not execute it"`
		Reverse               bool     `default:"false" help:"Reverse the order of execution"`
		Command               []string `arg:"" name:"cmd" predictor:"file" passthrough:"" help:"Command to execute"`
	} `cmd:"" help:"Run command in the stacks"`

	Generate struct{} `cmd:"" help:"Generate terraform code for stacks"`

	InstallCompletions kongplete.InstallCompletions `cmd:"" help:"Install shell completions"`

	Experimental struct {
		Clone struct {
			SrcDir  string `arg:"" name:"srcdir" predictor:"file" help:"Path of the stack being cloned"`
			DestDir string `arg:"" name:"destdir" predictor:"file" help:"Path of the new stack"`
		} `cmd:"" help:"Clones a stack"`

		Metadata struct{} `cmd:"" help:"Shows metadata available on the project"`

		Globals struct {
		} `cmd:"" help:"List globals for all stacks"`

		Generate struct {
			Debug struct {
			} `cmd:"" help:"Shows generate debug information"`
		} `cmd:"" help:"Experimental generate commands"`

		RunGraph struct {
			Outfile string `short:"o" predictor:"file" default:"" help:"Output .dot file"`
			Label   string `short:"l" default:"stack.name" help:"Label used in graph nodes (it could be either \"stack.name\" or \"stack.dir\""`
		} `cmd:"" help:"Generate a graph of the execution order"`

		RunOrder struct {
			Basedir string `arg:"" optional:"true" help:"Base directory to search stacks"`
		} `cmd:"" help:"Show the topological ordering of the stacks"`

		RunEnv struct {
		} `cmd:"" help:"List run environment variables for all stacks"`

		Vendor struct {
			Download struct {
				Dir       string `short:"d" predictor:"file" default:"" help:"dir to vendor downloaded project"`
				Source    string `arg:"" name:"source" help:"Terraform module source URL, must be Git/Github and should not contain a reference"`
				Reference string `arg:"" name:"ref" help:"Reference of the Terraform module to vendor"`
			} `cmd:"" help:"Downloads a Terraform module and stores it on the project vendor dir"`
		} `cmd:"" help:"Manages vendored Terraform modules"`

		Eval struct {
			AsJSON bool     `help:"Outputs the result as a JSON value"`
			Exprs  []string `arg:"" help:"expressions to be evaluated" name:"expr" passthrough:""`
		} `cmd:"" help:"Eval expression"`

		PartialEval struct {
			Exprs []string `arg:"" help:"expressions to be partially evaluated" name:"expr" passthrough:""`
		} `cmd:"" help:"Partial evaluate the expressions"`

		GetConfigValue struct {
			AsJSON bool     `help:"Outputs the result as a JSON value"`
			Vars   []string `arg:"" help:"variable to be retrieved" name:"var" passthrough:""`
		} `cmd:"" help:"Get configuration value"`
	} `cmd:"" help:"Experimental features (may change or be removed in the future)"`
}

// Exec will execute terramate with the provided flags defined on args.
// Only flags should be on the args slice.
//
// Results will be written on stdout, according to the command flags and
// errors/warnings written on stderr. Exec will abort the process with a status
// code different than zero in the case of fatal errors.
//
// Sometimes sub commands may be executed, the provided stdin will be passed to
// then as the sub process stdin.
//
// Each Exec call is completely isolated from each other (no shared state) as
// far as the parameters are not shared between the run calls.
func Exec(
	args []string,
	stdin io.Reader,
	stdout io.Writer,
	stderr io.Writer,
) {
	configureLogging(defaultLogLevel, defaultLogFmt, defaultLogDest,
		stdout, stderr)
	c := newCLI(args, stdin, stdout, stderr)
	c.run()
}

type cli struct {
	ctx        *kong.Context
	parsedArgs *cliSpec
	stdin      io.Reader
	stdout     io.Writer
	stderr     io.Writer
	output     out.O
	exit       bool
	prj        project
}

func newCLI(args []string, stdin io.Reader, stdout, stderr io.Writer) *cli {
	if len(args) == 0 {
		// WHY: avoid default kong error, print help
		args = []string{"--help"}
	}

	logger := log.With().
		Str("action", "newCli()").
		Logger()

	kongExit := false
	kongExitStatus := 0

	parsedArgs := cliSpec{}
	parser, err := kong.New(&parsedArgs,
		kong.Name("terramate"),
		kong.Description("A tool for managing terraform stacks"),
		kong.UsageOnError(),
		kong.ConfigureHelp(kong.HelpOptions{
			Compact: true,
		}),
		kong.Exit(func(status int) {
			// Avoid kong aborting entire process since we designed CLI as lib
			kongExit = true
			kongExitStatus = status
		}),
		kong.Writers(stdout, stderr),
	)

	if err != nil {
		fatal(err, "creating cli parser")
	}

	kongplete.Complete(parser,
		kongplete.WithPredictor("file", complete.PredictFiles("*")),
	)

	ctx, err := parser.Parse(args)

	if kongExit && kongExitStatus == 0 {
		return &cli{exit: true}
	}

	// When we run terramate --version the kong parser just fails
	// since no subcommand was provided (which is odd..but happens).
	// So we check if the flag for version is present before checking the error.
	if parsedArgs.VersionFlag {
		stdfmt.Println(terramate.Version())
		return &cli{exit: true}
	}

	if err != nil {
		fatal(err, "parsing cli args %v", args)
	}

	configureLogging(parsedArgs.LogLevel, parsedArgs.LogFmt,
		parsedArgs.LogDestination, stdout, stderr)
	// If we don't re-create the logger after configuring we get some
	// log entries with a mix of default fmt and selected fmt.
	logger = log.With().
		Str("action", "newCli()").
		Logger()

	switch ctx.Command() {
	case "version":
		logger.Debug().Msg("Get terramate version with version subcommand.")
		stdfmt.Println(terramate.Version())
		return &cli{exit: true}
	case "install-completions":
		logger.Debug().Msg("Handle `install-completions` command.")

		err := parsedArgs.InstallCompletions.Run(ctx)
		if err != nil {
			fatal(err, "installing shell completions")
		}
		return &cli{exit: true}
	}

	wd, err := os.Getwd()
	if err != nil {
		fatal(err, "getting workdir")
	}

	logger = logger.With().
		Str("workingDir", wd).
		Logger()

	if parsedArgs.Chdir != "" {
		logger.Debug().
			Str("dir", parsedArgs.Chdir).
			Msg("Changing working directory")
		err = os.Chdir(parsedArgs.Chdir)
		if err != nil {
			fatal(err, "changing working dir to %s", parsedArgs.Chdir)
		}

		wd, err = os.Getwd()
		if err != nil {
			fatal(err, "getting workdir: %s")
		}
	}

	wd, err = filepath.EvalSymlinks(wd)
	if err != nil {
		log.Fatal().Msgf("evaluating symlinks on working dir: %s", wd)
	}

	logger.Trace().Msg("Running in directory")

	prj, foundRoot, err := lookupProject(wd)
	if err != nil {
		fatal(err, "looking up project root")
	}

	if !foundRoot {
		log.Fatal().Msg("project root not found")
	}

	logger.Trace().Msg("Set defaults from parsed command line arguments.")

	err = prj.setDefaults(&parsedArgs)
	if err != nil {
		fatal(err, "setting configuration")
	}

	if parsedArgs.Changed && !prj.isRepo {
		log.Fatal().Msg("flag --changed provided but no git repository found")
	}

	verbose := parsedArgs.Verbose

	if parsedArgs.Quiet {
		verbose = -1
	}

	return &cli{
		stdin:      stdin,
		stdout:     stdout,
		stderr:     stderr,
		output:     out.New(verbose, stdout, stderr),
		parsedArgs: &parsedArgs,
		ctx:        ctx,
		prj:        prj,
	}
}

func (c *cli) run() {
	if c.exit {
		// WHY: parser called exit but with no error (like help)
		return
	}

	logger := log.With().
		Str("action", "run()").
		Str("cmd", c.ctx.Command()).
		Str("workingDir", c.wd()).
		Logger()

	c.checkVersion()

	logger.Debug().Msg("Handle command.")

	switch c.ctx.Command() {
	case "fmt":
		c.format()
	case "create <path>":
		c.createStack()
	case "list":
		c.setupGit()
		c.printStacks()
	case "run":
		log.Fatal().Msg("no command specified")
	case "run <cmd>":
		c.setupGit()
		c.runOnStacks()
	case "generate":
		c.generate()
	case "experimental clone <srcdir> <destdir>":
		c.cloneStack()
	case "experimental vendor download <source> <ref>":
		c.vendorDownload()
	case "experimental globals":
		c.setupGit()
		c.printStacksGlobals()
	case "experimental generate debug":
		c.setupGit()
		c.generateDebug()
	case "experimental metadata":
		c.setupGit()
		c.printMetadata()
	case "experimental run-graph":
		c.setupGit()
		c.generateGraph()
	case "experimental run-order":
		c.setupGit()
		c.printRunOrder()
	case "experimental run-env":
		c.setupGit()
		c.printRunEnv()
	case "experimental eval":
		log.Fatal().Msg("no expression specified")
	case "experimental eval <expr>":
		c.eval()
	case "experimental partial-eval":
		log.Fatal().Msg("no expression specified")
	case "experimental partial-eval <expr>":
		c.partialEval()
	case "experimental get-config-value":
		log.Fatal().Msg("no variable specified")
	case "experimental get-config-value <var>":
		c.getConfigValue()
	default:
		log.Fatal().Msg("unexpected command sequence")
	}
}

func (c *cli) setupGit() {
	logger := log.With().
		Str("action", "setupGit()").
		Str("workingDir", c.wd()).
		Logger()

	if c.prj.isRepo && c.parsedArgs.Changed {
		logger.Trace().Msg("Check git default remote.")

		if err := c.prj.checkDefaultRemote(); err != nil {
			fatal(err, "checking git default remote")
		}

		if c.parsedArgs.GitChangeBase != "" {
			c.prj.baseRef = c.parsedArgs.GitChangeBase
		} else {
			c.prj.baseRef = c.prj.defaultBaseRef()
		}
	}
}

func (c *cli) vendorDownload() {
	source := c.parsedArgs.Experimental.Vendor.Download.Source
	ref := c.parsedArgs.Experimental.Vendor.Download.Reference

	logger := log.With().
		Str("workingDir", c.wd()).
		Str("rootdir", c.rootdir()).
		Str("action", "cli.vendor()").
		Str("source", source).
		Str("ref", ref).
		Logger()

	parsedSource, err := tf.ParseSource(source)
	if err != nil {
		log.Fatal().Msgf("parsing module source %s: %s", source, err)
	}
	if parsedSource.Ref != "" {
		log.Fatal().Msgf("module source %s should not contain a reference", source)
	}
	parsedSource.Ref = ref

	eventsStream := download.NewEventStream()
	eventsHandled := c.handleVendorProgressEvents(eventsStream)

	logger.Debug().Msg("vendoring")

	report := download.Vendor(c.rootdir(), c.vendorDir(), parsedSource, eventsStream)

	logger.Debug().Msg("finished vendoring, waiting for all vendor events to be handled")

	close(eventsStream)
	<-eventsHandled

	logger.Debug().Msg("vendor events handled, creating final report")

	if report.Error != nil {
		if errs, ok := report.Error.(*errors.List); ok {
			for _, err := range errs.Errors() {
				logger.Error().Err(err).Send()
			}
		} else {
			logger.Error().Err(report.Error).Send()
		}
	}

	c.output.Msg(out.V, report.String())
}

func (c *cli) handleVendorProgressEvents(eventsStream download.ProgressEventStream) <-chan struct{} {
	eventsHandled := make(chan struct{})

	go func() {
		for event := range eventsStream {
			c.output.Msg(out.V, "vendor: %s %s at %s",
				event.Message, event.Module.Raw, event.TargetDir)
			log.Info().
				Str("module", event.Module.Raw).
				Stringer("vendorDir", event.TargetDir).
				Msg(event.Message)
		}
		close(eventsHandled)
	}()

	return eventsHandled
}

func (c *cli) vendorDir() prj.Path {
	logger := log.With().
		Str("workingDir", c.wd()).
		Str("rootdir", c.rootdir()).
		Str("action", "cli.vendorDir()").
		Logger()

	logger.Trace().Msg("checking vendor dir configuration")

	if c.parsedArgs.Experimental.Vendor.Download.Dir != "" {
		logger.Trace().Msg("using CLI config")

		dir := c.parsedArgs.Experimental.Vendor.Download.Dir
		if !path.IsAbs(dir) {
			dir = path.Join(string(prj.PrjAbsPath(c.rootdir(), c.wd())), dir)
		}
		return prj.NewPath(dir)
	}

	checkVendorDir := func(dir string) prj.Path {
		if !path.IsAbs(dir) {
			log.Fatal().Msgf("vendorDir %s defined is not an absolute path", dir)
		}
		return prj.NewPath(dir)
	}

	dotTerramate := filepath.Join(c.rootdir(), ".terramate")
	dotTerramateInfo, err := os.Stat(dotTerramate)

	if err == nil && dotTerramateInfo.IsDir() {
		logger.Trace().Msg("no CLI config, checking .terramate")

		cfg, err := hcl.ParseDir(c.rootdir(), filepath.Join(c.rootdir(), ".terramate"))
		if err != nil {
			fatal(err, "parsing vendor dir configuration on .terramate")
		}

		if hasVendorDirConfig(cfg) {
			logger.Trace().Msg("using .terramate config")

			return checkVendorDir(cfg.Vendor.Dir)
		}
	}

	logger.Trace().Msg("no .terramate config, checking root")

	hclcfg := c.rootNode()
	if hasVendorDirConfig(hclcfg) {
		logger.Trace().Msg("using root config")

		return checkVendorDir(hclcfg.Vendor.Dir)
	}

	logger.Trace().Msg("no configuration provided, fallback to default")

	return defaultVendorDir
}

func hasVendorDirConfig(cfg hcl.Config) bool {
	return cfg.Vendor != nil && cfg.Vendor.Dir != ""
}

func (c *cli) cloneStack() {
	srcstack := c.parsedArgs.Experimental.Clone.SrcDir
	deststack := c.parsedArgs.Experimental.Clone.DestDir
	logger := log.With().
		Str("workingDir", c.wd()).
		Str("action", "cli.cloneStack()").
		Str("src", srcstack).
		Str("dest", deststack).
		Logger()

	logger.Trace().Msg("cloning stack")

	srcdir := filepath.Join(c.wd(), srcstack)
	destdir := filepath.Join(c.wd(), deststack)

	if err := stack.Clone(c.cfg(), destdir, srcdir); err != nil {
		fatal(err, "cloning %s to %s", srcstack, deststack)
	}

	c.output.Msg(out.V, "Cloned stack %s to %s with success", srcstack, deststack)
	c.output.Msg(out.V, "Generating code on the new cloned stack")

	c.generate()
}

func (c *cli) generate() {
	report, vendorReport := c.gencodeWithVendor()

	c.output.Msg(out.V, report.Full())

	vendorReport.RemoveIgnoredByKind(download.ErrAlreadyVendored)

	if !vendorReport.IsEmpty() {
		c.output.Msg(out.V, vendorReport.String())
	}

	if report.HasFailures() || vendorReport.HasFailures() {
		os.Exit(1)
	}
}

// gencodeWithVendor will generate code for the whole project providing automatic
// vendoring of all tm_vendor calls.
func (c *cli) gencodeWithVendor() (generate.Report, download.Report) {
	vendorProgressEvents := download.NewEventStream()
	progressHandlerDone := c.handleVendorProgressEvents(vendorProgressEvents)

	vendorRequestEvents := make(chan event.VendorRequest)
	vendorReports := download.HandleVendorRequests(
		c.prj.rootdir,
		vendorRequestEvents,
		vendorProgressEvents,
	)

	mergedVendorReport := download.MergeVendorReports(vendorReports)

	log.Debug().Msg("generating code")

	report := generate.Do(c.cfg(), c.vendorDir(), vendorRequestEvents)

	log.Debug().Msg("code generation finished, waiting for vendor requests to be handled")

	close(vendorRequestEvents)

	log.Debug().Msg("waiting for vendor report merging")

	vendorReport := <-mergedVendorReport

	log.Debug().Msg("waiting for all progress events")

	close(vendorProgressEvents)
	<-progressHandlerDone

	log.Debug().Msg("all handlers stopped, generating final report")

	return report, vendorReport
}

func (c *cli) checkGitUntracked() bool {
	if c.parsedArgs.DisableCheckGitUntracked {
		return false
	}

	if disableCheck, ok := os.LookupEnv("TM_DISABLE_CHECK_GIT_UNTRACKED"); ok {
		if envVarIsSet(disableCheck) {
			return false
		}
	}

	cfg := c.rootNode()
	if cfg.Terramate != nil &&
		cfg.Terramate.Config != nil &&
		cfg.Terramate.Config.Git != nil {
		return cfg.Terramate.Config.Git.CheckUntracked
	}

	return true
}

func (c *cli) checkGitUncommited() bool {
	if c.parsedArgs.DisableCheckGitUncommitted {
		return false
	}

	if disableCheck, ok := os.LookupEnv("TM_DISABLE_CHECK_GIT_UNCOMMITTED"); ok {
		if envVarIsSet(disableCheck) {
			return false
		}
	}

	cfg := c.rootNode()
	if cfg.Terramate != nil &&
		cfg.Terramate.Config != nil &&
		cfg.Terramate.Config.Git != nil {
		return cfg.Terramate.Config.Git.CheckUncommitted
	}

	return true
}

func debugFiles(files []string, msg string) {
	for _, file := range files {
		log.Debug().
			Str("file", file).
			Msg(msg)
	}
}

func (c *cli) gitFileSafeguards(checks terramate.RepoChecks, shouldAbort bool) {
	if c.parsedArgs.Run.DryRun {
		return
	}

	debugFiles(checks.UntrackedFiles, "untracked file")
	debugFiles(checks.UncommittedFiles, "uncommitted file")

	if c.checkGitUntracked() && len(checks.UntrackedFiles) > 0 {
		const msg = "repository has untracked files"
		if shouldAbort {
			log.Fatal().Msg(msg)
		} else {
			log.Warn().Msg(msg)
		}
	}

	if c.checkGitUncommited() && len(checks.UncommittedFiles) > 0 {
		const msg = "repository has uncommitted files"
		if shouldAbort {
			log.Fatal().Msg(msg)
		} else {
			log.Warn().Msg(msg)
		}
	}
}

func (c *cli) gitSafeguardDefaultBranchIsReachable() {
	logger := log.With().
		Bool("is_repository", c.prj.isRepo).
		Bool("is_enabled", c.gitSafeguardRemoteEnabled()).
		Logger()

	if !c.prj.isRepo || !c.gitSafeguardRemoteEnabled() {
		logger.Debug().Msg("Safeguard default-branch-is-reachable is disabled.")
		return
	}

	if err := c.prj.checkRemoteDefaultBranchIsReachable(); err != nil {
		logger.Trace().Bool("is_reachable", false).Err(err).
			Msg("Safeguard default-branch-is-reachable failed.")
		fatal(err)
	}
	logger.Trace().Bool("is_reachable", true).
		Msg("Safeguard default-branch-is-reachable passed.")
}

func (c *cli) listStacks(mgr *terramate.Manager, isChanged bool) (*terramate.StacksReport, error) {
	if isChanged {
		log.Trace().
			Str("action", "listStacks()").
			Str("workingDir", c.wd()).
			Msg("`Changed` flag was set. List changed stacks.")
		return mgr.ListChanged()
	}
	return mgr.List()
}

func (c *cli) createStack() {
	logger := log.With().
		Str("workingDir", c.wd()).
		Str("action", "cli.createStack()").
		Str("imports", stdfmt.Sprint(c.parsedArgs.Create.Import)).
		Str("after", stdfmt.Sprint(c.parsedArgs.Create.After)).
		Str("before", stdfmt.Sprint(c.parsedArgs.Create.Before)).
		Logger()

	logger.Trace().Msg("creating stack")

	stackDir := filepath.Join(c.wd(), c.parsedArgs.Create.Path)

	stackID := c.parsedArgs.Create.ID
	if stackID == "" {
		logger.Trace().Msg("no ID provided, generating one")

		id, err := uuid.NewRandom()
		if err != nil {
			fatal(err, "creating stack UUID")
		}
		stackID = id.String()
	}

	stackName := c.parsedArgs.Create.Name
	if stackName == "" {
		stackName = filepath.Base(stackDir)
	}

	stackDescription := c.parsedArgs.Create.Description
	if stackDescription == "" {
		stackDescription = stackName
	}

	err := stack.Create(c.cfg(), stack.CreateCfg{
		Dir:         stackDir,
		ID:          stackID,
		Name:        stackName,
		Description: stackDescription,
		After:       c.parsedArgs.Create.After,
		Before:      c.parsedArgs.Create.Before,
		Imports:     c.parsedArgs.Create.Import,
	})

	stackPath := filepath.ToSlash(strings.TrimPrefix(stackDir, c.rootdir()))

	if err != nil {
		logger := log.With().
			Str("stack", stackPath).
			Logger()

		if c.parsedArgs.Create.IgnoreExisting &&
			(errors.IsKind(err, stack.ErrStackAlreadyExists) ||
				errors.IsKind(err, stack.ErrStackDefaultCfgFound)) {
			logger.Debug().Msg("stack already exists, ignoring")
			return
		}

		if errors.IsKind(err, stack.ErrStackDefaultCfgFound) {
			logger = logger.With().
				Str("file", stack.DefaultFilename).
				Logger()
		}

		errlog.Fatal(logger, err, "can't create stack")
	}

	log.Info().Msgf("created stack %s", stackPath)
	c.output.Msg(out.V, "Created stack %s", stackPath)

	report, vendorReport := c.gencodeWithVendor()
	if report.HasFailures() {
		c.output.Msg(out.V, "Code generation failed")
		c.output.Msg(out.V, report.Minimal())
	}

	if vendorReport.HasFailures() {
		c.output.Msg(out.V, vendorReport.String())
	}

	if report.HasFailures() || vendorReport.HasFailures() {
		os.Exit(1)
	}

	c.output.Msg(out.VV, report.Minimal())
	c.output.Msg(out.VV, vendorReport.String())
}

func (c *cli) format() {
	logger := log.With().
		Str("workingDir", c.wd()).
		Str("action", "format()").
		Logger()

	logger.Trace().Msg("formatting all files recursively")
	results, err := fmt.FormatTree(c.wd())
	if err != nil {
		fatal(err, "formatting files")
	}

	logger.Trace().Msg("listing formatted files")
	for _, res := range results {
		path := strings.TrimPrefix(res.Path(), c.wd()+string(filepath.Separator))
		c.output.Msg(out.V, path)
	}

	if c.parsedArgs.Fmt.Check {
		logger.Trace().Msg("checking if we have unformatted files")
		if len(results) > 0 {
			logger.Trace().Msg("we have unformatted files")
			os.Exit(1)
		}
		logger.Trace().Msg("all files formatted, nothing else to do")
		return
	}

	logger.Trace().Msg("saving formatted files")

	errs := errors.L()
	for _, res := range results {
		logger := log.With().
			Str("workingDir", c.wd()).
			Str("filepath", res.Path()).
			Str("action", "format()").
			Logger()
		logger.Trace().Msg("saving formatted file")
		errs.Append(res.Save())
	}

	if err := errs.AsError(); err != nil {
		fatal(err, "saving files formatted files")
	}
}

func (c *cli) printStacks() {
	if c.parsedArgs.List.Why && !c.parsedArgs.Changed {
		log.Fatal().Msg("the --why flag must be used together with --changed")
	}

	mgr := terramate.NewManager(c.cfg(), c.prj.baseRef)
	report, err := c.listStacks(mgr, c.parsedArgs.Changed)
	if err != nil {
		fatal(err, "listing stacks")
	}

	c.gitFileSafeguards(report.Checks, false)

	for _, entry := range report.Stacks {
		stack := entry.Stack

		log.Debug().Msgf("printing stack %s", stack.Path())

		stackRepr, ok := c.friendlyFmtDir(stack.Path().String())
		if !ok {
			continue
		}

		if c.parsedArgs.List.Why {
			c.output.Msg(out.V, "%s - %s", stackRepr, entry.Reason)
		} else {
			c.output.Msg(out.V, stackRepr)
		}
	}
}

func (c *cli) newProjectMetadata(report *terramate.StacksReport) prj.Metadata {
	stacks := make(stack.List, len(report.Stacks))
	for i, stackEntry := range report.Stacks {
		stacks[i] = stackEntry.Stack
	}
	return stack.NewProjectMetadata(c.rootdir(), stacks)
}

func (c *cli) printRunEnv() {
	mgr := terramate.NewManager(c.cfg(), c.prj.baseRef)
	report, err := c.listStacks(mgr, c.parsedArgs.Changed)
	if err != nil {
		fatal(err, "listing stacks")
	}

	projmeta := c.newProjectMetadata(report)

	for _, stackEntry := range c.filterStacksByWorkingDir(report.Stacks) {
		envVars, err := run.LoadEnv(c.cfg(), projmeta, stackEntry.Stack)
		if err != nil {
			fatal(err, "loading stack run environment")
		}

		c.output.Msg(out.V, "\nstack %q:", stackEntry.Stack.Path())

		for _, envVar := range envVars {
			c.output.Msg(out.V, "\t%s", envVar)
		}
	}
}

func (c *cli) generateGraph() {
	var getLabel func(s *stack.S) string

	logger := log.With().
		Str("action", "generateGraph()").
		Str("workingDir", c.wd()).
		Logger()

	logger.Trace().Msg("Handle graph label command line argument.")

	switch c.parsedArgs.Experimental.RunGraph.Label {
	case "stack.name":
		logger.Debug().Msg("Set label to stack name.")

		getLabel = func(s *stack.S) string { return s.Name() }
	case "stack.dir":
		logger.Debug().Msg("Set label stack directory.")

		getLabel = func(s *stack.S) string { return s.Path().String() }
	default:
		logger.Fatal().
			Msg("-label expects the values \"stack.name\" or \"stack.dir\"")
	}

	entries, err := terramate.ListStacks(c.cfg().Tree())
	if err != nil {
		fatal(err, "listing stacks to build graph")
	}

	logger.Debug().Msg("Create new graph.")

	dotGraph := dot.NewGraph(dot.Directed)
	graph := dag.New()

	visited := dag.Visited{}
	for _, e := range c.filterStacksByWorkingDir(entries) {
		if _, ok := visited[dag.ID(e.Stack.Path())]; ok {
			continue
		}

		if err := run.BuildDAG(
			graph,
			c.cfg(),
			e.Stack,
			"before",
			stack.S.Before,
			"after",
			stack.S.After,
			visited,
		); err != nil {
			fatal(err, "building order tree")
		}
	}

	for _, id := range graph.IDs() {
		val, err := graph.Node(id)
		if err != nil {
			log.Fatal().
				Err(err).
				Msg("generating graph")
		}

		generateDot(dotGraph, graph, id, val.(*stack.S), getLabel)
	}

	logger.Debug().
		Msg("Set output of graph.")
	outFile := c.parsedArgs.Experimental.RunGraph.Outfile
	var out io.Writer
	if outFile == "" {
		logger.Trace().Msg("set output to stdout")

		out = c.stdout
	} else {
		logger.Trace().Msg("set output to file")

		f, err := os.Create(outFile)
		if err != nil {
			logger := log.With().
				Str("path", outFile).
				Logger()
			errlog.Fatal(logger, err, "opening file")
		}

		defer func() {
			if err := f.Close(); err != nil {
				fatal(err, "closing output graph file")
			}
		}()

		out = f
	}

	logger.Debug().
		Msg("Write graph to output.")
	_, err = out.Write([]byte(dotGraph.String()))
	if err != nil {
		logger := log.With().
			Str("path", outFile).
			Logger()

		errlog.Fatal(logger, err, "writing output")
	}
}

func generateDot(
	dotGraph *dot.Graph,
	graph *dag.DAG,
	id dag.ID,
	stackval *stack.S,
	getLabel func(s *stack.S) string,
) {
	parent := dotGraph.Node(getLabel(stackval))
	for _, childid := range graph.AncestorsOf(id) {
		val, err := graph.Node(childid)
		if err != nil {
			fatal(err, "generating dot file")
		}
		s := val.(*stack.S)
		n := dotGraph.Node(getLabel(s))

		edges := dotGraph.FindEdges(parent, n)
		if len(edges) == 0 {
			edge := dotGraph.Edge(parent, n)
			if graph.HasCycle(childid) {
				edge.Attr("color", "red")
				continue
			}
		}

		if graph.HasCycle(childid) {
			continue
		}

		generateDot(dotGraph, graph, childid, s, getLabel)
	}
}

func (c *cli) printRunOrder() {
	logger := log.With().
		Str("action", "printRunOrder()").
		Str("workingDir", c.wd()).
		Logger()

	stacks, err := c.computeSelectedStacks(false)
	if err != nil {
		fatal(err, "computing selected stacks")
	}

	logger.Debug().Msg("Get run order.")
	orderedStacks, reason, err := run.Sort(c.cfg(), stacks)
	if err != nil {
		if errors.IsKind(err, dag.ErrCycleDetected) {
			fatal(err, "cycle detected on run order: %s", reason)
		} else {
			fatal(err, "failed to plan execution")
		}
	}

	for _, s := range orderedStacks {
		c.output.Msg(out.V, s.Name())
	}
}

func (c *cli) generateDebug() {
	// TODO(KATCIPIS): When we introduce config defined on root context
	// we need to know blocks that have root context, since they should
	// not be filtered by stack selection.
	stacks, err := c.computeSelectedStacks(false)
	if err != nil {
		fatal(err, "generate debug: selecting stacks")
	}

	selectedStacks := map[prj.Path]struct{}{}
	for _, stack := range stacks {
		log.Debug().Msgf("selected stack: %s", stack.Path())

		selectedStacks[stack.Path()] = struct{}{}
	}

	results, err := generate.Load(c.cfg(), c.vendorDir())
	if err != nil {
		fatal(err, "generate debug: loading generated code")
	}

	for _, res := range results {
		if _, ok := selectedStacks[res.Dir]; !ok {
			log.Debug().Msgf("discarding dir %s since it is not a selected stack", res.Dir)
			continue
		}
		if res.Err != nil {
			errmsg := stdfmt.Sprintf("generate debug error on dir %s: %v", res.Dir, res.Err)
			log.Error().Msg(errmsg)
			c.output.Err(out.V, errmsg)
			continue
		}

		files := make([]generate.GenFile, 0, len(res.Files))
		for _, f := range res.Files {
			if f.Condition() {
				files = append(files, f)
			}
		}

		for _, file := range files {
			filepath := path.Join(res.Dir.String(), file.Label())
			c.output.Msg(out.V, "%s origin: %v", filepath, file.Range())
		}
	}
}

func (c *cli) printStacksGlobals() {
	logger := log.With().
		Str("action", "printStacksGlobals()").
		Logger()

	logger.Trace().
		Msg("Create new terramate manager.")

	mgr := terramate.NewManager(c.cfg(), c.prj.baseRef)
	report, err := c.listStacks(mgr, c.parsedArgs.Changed)
	if err != nil {
		fatal(err, "listing stacks globals: listing stacks")
	}

	projmeta := c.newProjectMetadata(report)

	for _, stackEntry := range c.filterStacksByWorkingDir(report.Stacks) {
		meta := stack.Metadata(stackEntry.Stack)
		report := stack.LoadStackGlobals(c.cfg(), projmeta, meta)
		if err := report.AsError(); err != nil {
			logger := log.With().
				Stringer("stack", meta.Path()).
				Logger()

			errlog.Fatal(logger, err, "listing stacks globals: loading stack")
		}

		globalsStrRepr := report.Globals.String()
		if globalsStrRepr == "" {
			continue
		}

		c.output.Msg(out.V, "\nstack %q:", meta.Path())
		for _, line := range strings.Split(globalsStrRepr, "\n") {
			c.output.Msg(out.V, "\t%s", line)
		}
	}
}

func (c *cli) printMetadata() {
	logger := log.With().
		Str("action", "cli.printMetadata()").
		Logger()

	logger.Trace().
		Msg("Create new terramate manager.")

	mgr := terramate.NewManager(c.cfg(), c.prj.baseRef)
	report, err := c.listStacks(mgr, c.parsedArgs.Changed)
	if err != nil {
		fatal(err, "loading metadata: listing stacks")
	}

	stackEntries := c.filterStacksByWorkingDir(report.Stacks)

	if len(stackEntries) == 0 {
		return
	}

	projmeta := c.newProjectMetadata(report)

	c.output.Msg(out.V, "Available metadata:")

	c.output.Msg(out.V, "\nproject metadata:")
	c.output.Msg(out.V, "\tterramate.stacks.list=%v", projmeta.Stacks())

	for _, stackEntry := range stackEntries {
		stackMeta := stack.Metadata(stackEntry.Stack)

		logger.Debug().
			Stringer("stack", stackEntry.Stack).
			Msg("Print metadata for individual stack.")

		c.output.Msg(out.V, "\nstack %q:", stackMeta.Path())
		if id, ok := stackMeta.ID(); ok {
			c.output.Msg(out.V, "\tterramate.stack.id=%q", id)
		}
		c.output.Msg(out.V, "\tterramate.stack.name=%q", stackMeta.Name())
		c.output.Msg(out.V, "\tterramate.stack.description=%q", stackMeta.Desc())
		c.output.Msg(out.V, "\tterramate.stack.path.absolute=%q", stackMeta.Path())
		c.output.Msg(out.V, "\tterramate.stack.path.basename=%q", stackMeta.PathBase())
		c.output.Msg(out.V, "\tterramate.stack.path.relative=%q", stackMeta.RelPath())
		c.output.Msg(out.V, "\tterramate.stack.path.to_root=%q", stackMeta.RelPathToRoot())
	}
}

func (c *cli) checkGenCode() bool {
	if c.parsedArgs.Run.DisableCheckGenCode {
		return false
	}

	if disableCheck, ok := os.LookupEnv("TM_DISABLE_CHECK_GEN_CODE"); ok {
		if envVarIsSet(disableCheck) {
			return false
		}
	}

	cfg := c.rootNode()
	if cfg.Terramate != nil &&
		cfg.Terramate.Config != nil &&
		cfg.Terramate.Config.Run != nil {
		return cfg.Terramate.Config.Run.CheckGenCode
	}

	return true
}

func (c *cli) eval() {
	ctx := c.setupEvalContext()
	for _, exprStr := range c.parsedArgs.Experimental.Eval.Exprs {
		expr, err := eval.ParseExpressionBytes([]byte(exprStr))
		if err != nil {
			fatal(err)
		}

		val, err := ctx.Eval(expr)
		if err != nil {
			fatal(err, "eval %q", exprStr)
		}

		var o []byte
		if c.parsedArgs.Experimental.Eval.AsJSON {
			o, err = json.Marshal(val, val.Type())
			if err != nil {
				fatal(err, "converting value %s to json", val.GoString())
			}
		} else {
			tokens, err := eval.TokensForValue(val)
			if err != nil {
				fatal(err, "serializing value %s", val.GoString())
			}

			o = hclwrite.Format(tokens.Bytes())
		}

		c.output.Msg(out.V, string(o))
	}
}

func (c *cli) partialEval() {
	ctx := c.setupEvalContext()
	for _, exprStr := range c.parsedArgs.Experimental.PartialEval.Exprs {
		expr, err := eval.ParseExpressionBytes([]byte(exprStr))
		if err != nil {
			fatal(err)
		}

		tokens, err := ctx.PartialEval(expr)
		if err != nil {
			fatal(err, "partial eval %q", exprStr)
		}

		c.output.Msg(out.V, string(hclwrite.Format(tokens.Bytes())))
	}
}

func (c *cli) getConfigValue() {
	logger := log.With().
		Str("action", "cli.getConfigValue()").
		Logger()

	ctx := c.setupEvalContext()
	for _, exprStr := range c.parsedArgs.Experimental.GetConfigValue.Vars {
		expr, err := eval.ParseExpressionBytes([]byte(exprStr))
		if err != nil {
			fatal(err)
		}

		iteratorTraversal, diags := hhcl.AbsTraversalForExpr(expr)
		if diags.HasErrors() {
			fatal(errors.E(diags), "expected a variable accessor")
		}

		varns := iteratorTraversal.RootName()
		if varns != "terramate" && varns != "global" {
			logger.Fatal().Msg("only terramate and global variables are supported")
		}

		val, err := ctx.Eval(expr)
		if err != nil {
			fatal(err, "evaluating expression: %s", exprStr)
		}

		var o []byte
		if c.parsedArgs.Experimental.GetConfigValue.AsJSON {
			o, err = json.Marshal(val, val.Type())
			if err != nil {
				fatal(err, "converting value %s to json", val.GoString())
			}
		} else {
			if val.Type() == cty.String {
				o = []byte(val.AsString())
			} else {
				tokens, err := eval.TokensForValue(val)
				if err != nil {
					fatal(err, "serializing value %s", val.GoString())
				}

				o = []byte(hclwrite.Format(tokens.Bytes()))
			}
		}

		c.output.Msg(out.V, string(o))
	}
}

func (c *cli) setupEvalContext() *eval.Context {
	ctx, err := eval.NewContext(c.wd())
	if err != nil {
		fatal(err)
	}

	allstacks, err := stack.LoadAll(c.cfg().Tree())
	if err != nil {
		fatal(err, "setup eval context: listing all stacks")
	}

	projmeta := stack.NewProjectMetadata(c.rootdir(), allstacks)
	if config.IsStack(c.cfg(), c.wd()) {
		st, err := stack.Load(c.cfg(), c.wd())
		if err != nil {
			fatal(err, "setup eval context: loading stack config")
		}
		ctx.SetNamespace("terramate", stack.MetadataToCtyValues(projmeta, st))
	} else {
		ctx.SetNamespace("terramate", projmeta.ToCtyMap())
	}

	globals.Load(c.cfg(), prj.PrjAbsPath(c.rootdir(), c.wd()), ctx)
	return ctx
}

func envVarIsSet(val string) bool {
	return val != "0" && val != "false"
}

func (c *cli) checkOutdatedGeneratedCode(stacks stack.List) {
	logger := log.With().
		Str("action", "checkOutdatedGeneratedCode()").
		Logger()

	if !c.checkGenCode() {
		logger.Trace().Msg("outdated generated code check is disabled")
		return
	}

	logger.Trace().Msg("checking if any stack has outdated code")

	outdatedFiles, err := generate.DetectOutdated(c.cfg(), c.vendorDir())

	if err != nil {
		fatal(err, "failed to check outdated code on project")
	}

	for _, outdated := range outdatedFiles {
		logger.Error().
			Str("filename", outdated).
			Msg("outdated code found")
	}

	if len(outdatedFiles) > 0 {
		logger.Fatal().
			Err(errors.E(ErrOutdatedGenCodeDetected)).
			Msg("please run: 'terramate generate' to update generated code")
	}
}

func (c *cli) gitSafeguardRemoteEnabled() bool {
	if c.parsedArgs.Run.DisableCheckGitRemote {
		return false
	}

	if disableCheck, ok := os.LookupEnv("TM_DISABLE_CHECK_GIT_REMOTE"); ok {
		if envVarIsSet(disableCheck) {
			return false
		}
	}

	cfg := c.rootNode()
	if cfg.Terramate != nil &&
		cfg.Terramate.Config != nil &&
		cfg.Terramate.Config.Git != nil {
		return cfg.Terramate.Config.Git.CheckRemote
	}

	return true
}

func (c *cli) runOnStacks() {
	logger := log.With().
		Str("action", "runOnStacks()").
		Str("workingDir", c.wd()).
		Logger()

	c.gitSafeguardDefaultBranchIsReachable()

	if len(c.parsedArgs.Run.Command) == 0 {
		logger.Fatal().Msgf("run expects a cmd")
	}

	allstacks, err := stack.LoadAll(c.cfg().Tree())
	if err != nil {
		fatal(err, "failed to list stacks")
	}

	c.checkOutdatedGeneratedCode(allstacks)

	var stacks stack.List

	if c.parsedArgs.Run.NoRecursive {
<<<<<<< HEAD
		st, found, err := stack.TryLoad(c.cfg(), prj.PrjAbsPath(c.root(), c.wd()))
=======
		st, found, err := stack.TryLoad(c.rootdir(), c.wd())
>>>>>>> 4ea5e89a
		if err != nil {
			fatal(err, "loading stack in current directory")
		}

		if !found {
			logger.Fatal().
				Msg("--no-recursive provided but no stack found in the current directory")
		}

		stacks = append(stacks, st)
	} else {
		var err error
		stacks, err = c.computeSelectedStacks(true)
		if err != nil {
			fatal(err, "computing selected stacks")
		}
	}

	logger.Trace().Msg("Get order of stacks to run command on.")

	orderedStacks, reason, err := run.Sort(c.cfg(), stacks)
	if err != nil {
		if errors.IsKind(err, dag.ErrCycleDetected) {
			fatal(err, "cycle detected: %s", reason)
		} else {
			fatal(err, "failed to plan execution")
		}
	}

	if c.parsedArgs.Run.Reverse {
		logger.Trace().Msg("Reversing stacks order.")
		stack.Reverse(orderedStacks)
	}

	if c.parsedArgs.Run.DryRun {
		logger.Trace().
			Msg("Do a dry run - get order without actually running command.")
		if len(orderedStacks) > 0 {
			c.output.Msg(out.V, "The stacks will be executed using order below:")

			for i, s := range orderedStacks {
				stackdir, _ := c.friendlyFmtDir(s.Path().String())
				c.output.Msg(out.V, "\t%d. %s (%s)", i, s.Name(), stackdir)
			}
		} else {
			c.output.Msg(out.V, "No stacks will be executed.")
		}

		return
	}

	err = run.Exec(
		c.cfg(),
		orderedStacks,
		c.parsedArgs.Run.Command,
		c.stdin,
		c.stdout,
		c.stderr,
		c.parsedArgs.Run.ContinueOnError,
	)

	if err != nil {
		fatal(err, "one or more commands failed")
	}
}

func (c *cli) wd() string           { return c.prj.wd }
func (c *cli) rootdir() string      { return c.prj.rootdir }
func (c *cli) cfg() *config.Root    { return &c.prj.root }
func (c *cli) rootNode() hcl.Config { return c.prj.root.Tree().Node }

func (c *cli) friendlyFmtDir(dir string) (string, bool) {
	return prj.FriendlyFmtDir(c.rootdir(), c.wd(), dir)
}

func (c *cli) computeSelectedStacks(ensureCleanRepo bool) (stack.List, error) {
	logger := log.With().
		Str("action", "computeSelectedStacks()").
		Str("workingDir", c.wd()).
		Logger()

	logger.Trace().Msg("Create new terramate manager.")

	mgr := terramate.NewManager(c.cfg(), c.prj.baseRef)

	logger.Trace().Msg("Get list of stacks.")

	report, err := c.listStacks(mgr, c.parsedArgs.Changed)
	if err != nil {
		return nil, err
	}

	c.gitFileSafeguards(report.Checks, ensureCleanRepo)

	logger.Trace().Msg("Filter stacks by working directory.")

	entries := c.filterStacksByWorkingDir(report.Stacks)
	stacks := make(stack.List, len(entries))
	for i, e := range entries {
		stacks[i] = e.Stack
	}

	stacks, err = mgr.AddWantedOf(stacks)
	if err != nil {
		return nil, errors.E(err, "adding wanted stacks")
	}
	return stacks, nil
}

func (c *cli) filterStacksByWorkingDir(stacks []terramate.Entry) []terramate.Entry {
	logger := log.With().
		Str("action", "filterStacksByWorkingDir()").
		Str("workingDir", c.wd()).
		Logger()

	logger.Trace().Msg("Get relative working directory.")

	relwd := prj.PrjAbsPath(c.rootdir(), c.wd())

	logger.Trace().Msg("Get filtered stacks.")

	filtered := []terramate.Entry{}
	for _, e := range stacks {
		if e.Stack.Path().HasPrefix(relwd.String()) {
			filtered = append(filtered, e)
		}
	}

	return filtered
}

func (c cli) checkVersion() {
	logger := log.With().
		Str("action", "cli.checkVersion()").
		Str("root", c.rootdir()).
		Logger()

	logger.Trace().Msg("checking if terramate version satisfies project constraint")

	rootcfg := c.rootNode()
	if rootcfg.Terramate == nil {
		logger.Debug().Msg("project root has no config, skipping version check")
		return
	}

	if rootcfg.Terramate.RequiredVersion == "" {
		logger.Debug().Msg("project root config has no required_version, skipping version check")
		return
	}

	if err := terramate.CheckVersion(rootcfg.Terramate.RequiredVersion); err != nil {
		fatal(err)
	}
}

func newGit(basedir string, checkrepo bool) (*git.Git, error) {
	log.Debug().
		Str("action", "newGit()").
		Msg("Create new git wrapper providing config.")
	g, err := git.WithConfig(git.Config{
		WorkingDir: basedir,
		Env:        os.Environ(),
	})

	if err != nil {
		return nil, err
	}

	if checkrepo && !g.IsRepository() {
		return nil, errors.E("dir %q is not a git repository", basedir)
	}

	return g, nil
}

func lookupProject(wd string) (prj project, found bool, err error) {
	prj = project{
		wd: wd,
	}

	logger := log.With().
		Str("action", "lookupProject()").
		Str("workingDir", wd).
		Logger()

	logger.Trace().Msg("Create new git wrapper.")

	rootcfg, rootCfgPath, rootfound, err := config.TryLoadConfig(wd)
	if err != nil {
		return project{}, false, err
	}

	gw, err := newGit(wd, false)
	if err == nil {
		logger.Trace().Msg("Get root of git repo.")

		gitdir, err := gw.Root()
		if err == nil {
			logger.Trace().Msg("Get absolute path of git directory.")

			gitabs := gitdir
			if !filepath.IsAbs(gitabs) {
				gitabs = filepath.Join(wd, gitdir)
			}

			if err != nil {
				return project{}, false, errors.E(err, "getting absolute path of %q", gitdir)
			}

			logger.Trace().Msg("Evaluate symbolic links.")

			gitabs, err = filepath.EvalSymlinks(gitabs)
			if err != nil {
				return project{}, false, errors.E(err, "failed evaluating symlinks of %q", gitabs)
			}

			rootdir := filepath.Dir(gitabs)
			if rootfound && strings.HasPrefix(rootCfgPath, rootdir) && rootCfgPath != rootdir {
				log.Warn().
					Str("rootConfig", rootCfgPath).
					Str("projectRoot", rootdir).
					Err(errors.E(ErrRootCfgInvalidDir)).
					Msg("ignoring root config")
			}

			logger.Trace().Msg("Load root config.")

			cfg, err := config.LoadRoot(rootdir)
			if err != nil {
				return project{}, false, err
			}

			prj.isRepo = true
			prj.root = *cfg
			prj.rootdir = rootdir
			prj.git.wrapper = gw

			return prj, true, nil
		}
	}

	if !rootfound {
		return project{}, false, nil
	}

	prj.rootdir = rootCfgPath
	prj.root = *rootcfg
	return prj, true, nil

}

func configureLogging(logLevel, logFmt, logdest string, stdout, stderr io.Writer) {
	var output io.Writer

	switch logdest {
	case "stdout":
		output = stdout
	case "stderr":
		output = stderr
	default:
		log.Fatal().Msgf("unknown log destination %q", logdest)
	}

	zloglevel, err := zerolog.ParseLevel(logLevel)
	if err != nil {
		zloglevel = zerolog.FatalLevel
	}

	zerolog.SetGlobalLevel(zloglevel)

	switch logFmt {
	case "json":
		zerolog.TimeFieldFormat = zerolog.TimeFormatUnix
		log.Logger = log.Output(output)
	case "text": // no color
		log.Logger = log.Output(zerolog.ConsoleWriter{Out: output, NoColor: true, TimeFormat: time.RFC3339})
	default: // default: console mode using color
		log.Logger = log.Output(zerolog.ConsoleWriter{Out: output, NoColor: false, TimeFormat: time.RFC3339})
	}
}

func fatal(err error, args ...any) {
	errlog.Fatal(log.Logger, err, args...)
}<|MERGE_RESOLUTION|>--- conflicted
+++ resolved
@@ -1482,11 +1482,7 @@
 	var stacks stack.List
 
 	if c.parsedArgs.Run.NoRecursive {
-<<<<<<< HEAD
-		st, found, err := stack.TryLoad(c.cfg(), prj.PrjAbsPath(c.root(), c.wd()))
-=======
-		st, found, err := stack.TryLoad(c.rootdir(), c.wd())
->>>>>>> 4ea5e89a
+		st, found, err := stack.TryLoad(c.cfg(), prj.PrjAbsPath(c.rootdir(), c.wd()))
 		if err != nil {
 			fatal(err, "loading stack in current directory")
 		}
