// Copyright 2021 Mineiros GmbH
//
// Licensed under the Apache License, Version 2.0 (the "License");
// you may not use this file except in compliance with the License.
// You may obtain a copy of the License at
//
//      http://www.apache.org/licenses/LICENSE-2.0
//
// Unless required by applicable law or agreed to in writing, software
// distributed under the License is distributed on an "AS IS" BASIS,
// WITHOUT WARRANTIES OR CONDITIONS OF ANY KIND, either express or implied.
// See the License for the specific language governing permissions and
// limitations under the License.

package cli

import (
	stdfmt "fmt"
	"io"
	"os"
	"path"
	"path/filepath"
	"strings"
	"time"

	"github.com/google/uuid"
	hhcl "github.com/hashicorp/hcl/v2"
	"github.com/hashicorp/hcl/v2/hclwrite"
	"github.com/mineiros-io/terramate/cmd/terramate/cli/out"
	"github.com/mineiros-io/terramate/config/filter"
	"github.com/mineiros-io/terramate/errors"
	"github.com/mineiros-io/terramate/errors/errlog"
	"github.com/mineiros-io/terramate/event"
	"github.com/mineiros-io/terramate/generate"
	"github.com/mineiros-io/terramate/globals"
	"github.com/mineiros-io/terramate/hcl/ast"
	"github.com/mineiros-io/terramate/hcl/eval"
	"github.com/mineiros-io/terramate/hcl/fmt"
	"github.com/mineiros-io/terramate/hcl/info"
	"github.com/mineiros-io/terramate/modvendor/download"

	"github.com/mineiros-io/terramate/stack/trigger"
	"github.com/mineiros-io/terramate/stdlib"

	stdjson "encoding/json"

	prj "github.com/mineiros-io/terramate/project"
	"github.com/mineiros-io/terramate/run"
	"github.com/mineiros-io/terramate/run/dag"
	"github.com/mineiros-io/terramate/tf"
	"github.com/zclconf/go-cty/cty"
	"github.com/zclconf/go-cty/cty/json"

	"github.com/alecthomas/kong"
	"github.com/emicklei/dot"
	"github.com/mineiros-io/terramate"
	"github.com/mineiros-io/terramate/config"
	"github.com/mineiros-io/terramate/git"
	"github.com/mineiros-io/terramate/hcl"
	"github.com/mineiros-io/terramate/stack"
	"github.com/posener/complete"
	"github.com/rs/zerolog"
	"github.com/rs/zerolog/log"
	"github.com/willabides/kongplete"
)

const (
	// ErrCurrentHeadIsOutOfDate indicates the local HEAD revision is outdated.
	ErrCurrentHeadIsOutOfDate errors.Kind = "current HEAD is out-of-date with the remote base branch"
	// ErrOutdatedGenCodeDetected indicates outdated generated code detected.
	ErrOutdatedGenCodeDetected errors.Kind = "outdated generated code detected"
	// ErrRootCfgInvalidDir indicates that a root configuration was found outside root
	ErrRootCfgInvalidDir errors.Kind = "root config found outside root dir"
)

const (
	defaultRemote        = "origin"
	defaultBranch        = "main"
	defaultBranchBaseRef = "HEAD^"
)

const (
	defaultLogLevel = "warn"
	defaultLogFmt   = "console"
	defaultLogDest  = "stderr"
)

const defaultVendorDir = "/modules"

type cliSpec struct {
	Version        struct{} `cmd:"" help:"Terramate version"`
	VersionFlag    bool     `name:"version" help:"Terramate version"`
	Chdir          string   `short:"C" optional:"true" predictor:"file" help:"Sets working directory"`
	GitChangeBase  string   `short:"B" optional:"true" help:"Git base ref for computing changes"`
	Changed        bool     `short:"c" optional:"true" help:"Filter by changed infrastructure"`
	Tags           []string `optional:"true" sep:"none" help:"Filter stacks by tags. Use \":\" for logical AND and \",\" for logical OR. Example: --tags app:prod filters stacks containing tag \"app\" AND \"prod\". If multiple --tags are provided, an OR expression is created. Example: \"--tags A --tags B\" is the same as \"--tags A,B\""`
	LogLevel       string   `optional:"true" default:"warn" enum:"disabled,trace,debug,info,warn,error,fatal" help:"Log level to use: 'disabled', 'trace', 'debug', 'info', 'warn', 'error', or 'fatal'"`
	LogFmt         string   `optional:"true" default:"console" enum:"console,text,json" help:"Log format to use: 'console', 'text', or 'json'"`
	LogDestination string   `optional:"true" default:"stderr" enum:"stderr,stdout" help:"Destination of log messages"`
	Quiet          bool     `optional:"false" help:"Disable output"`
	Verbose        int      `short:"v" optional:"true" default:"0" type:"counter" help:"Increase verboseness of output"`

	DisableCheckGitUntracked   bool `optional:"true" default:"false" help:"Disable git check for untracked files"`
	DisableCheckGitUncommitted bool `optional:"true" default:"false" help:"Disable git check for uncommitted files"`

	Create struct {
		Path           string   `arg:"" name:"path" predictor:"file" help:"Path of the new stack relative to the working dir"`
		ID             string   `help:"ID of the stack, defaults to UUID"`
		Name           string   `help:"Name of the stack, defaults to stack dir base name"`
		Description    string   `help:"Description of the stack, defaults to the stack name"`
		Import         []string `help:"Add import block for the given path on the stack"`
		After          []string `help:"Add a stack as after"`
		Before         []string `help:"Add a stack as before"`
		IgnoreExisting bool     `help:"If the stack already exists do nothing and don't fail"`
		NoGenerate     bool     `help:"Disable code generation for the newly created stack"`
	} `cmd:"" help:"Creates a stack on the project"`

	Fmt struct {
		Check bool `help:"Lists unformatted files, exit with 0 if all is formatted, 1 otherwise"`
	} `cmd:"" help:"Format all files inside dir recursively"`

	List struct {
		Why bool `help:"Shows the reason why the stack has changed"`
	} `cmd:"" help:"List stacks"`

	Run struct {
		DisableCheckGenCode   bool     `default:"false" help:"Disable outdated generated code check"`
		DisableCheckGitRemote bool     `default:"false" help:"Disable checking if local default branch is updated with remote"`
		ContinueOnError       bool     `default:"false" help:"Continue executing in other stacks in case of error"`
		NoRecursive           bool     `default:"false" help:"Do not recurse into child stacks"`
		DryRun                bool     `default:"false" help:"Plan the execution but do not execute it"`
		Reverse               bool     `default:"false" help:"Reverse the order of execution"`
		Command               []string `arg:"" name:"cmd" predictor:"file" passthrough:"" help:"Command to execute"`
	} `cmd:"" help:"Run command in the stacks"`

	Generate struct{} `cmd:"" help:"Generate terraform code for stacks"`

	InstallCompletions kongplete.InstallCompletions `cmd:"" help:"Install shell completions"`

	Experimental struct {
		Clone struct {
			SrcDir  string `arg:"" name:"srcdir" predictor:"file" help:"Path of the stack being cloned"`
			DestDir string `arg:"" name:"destdir" predictor:"file" help:"Path of the new stack"`
		} `cmd:"" help:"Clones a stack"`

		Trigger struct {
			Stack  string `arg:"" name:"stack" predictor:"file" help:"Path of the stack being triggered"`
			Reason string `default:"" name:"reason" help:"Reason for the stack being triggered"`
		} `cmd:"" help:"Triggers a stack"`

		Metadata struct{} `cmd:"" help:"Shows metadata available on the project"`

		Globals struct {
		} `cmd:"" help:"List globals for all stacks"`

		Generate struct {
			Debug struct {
			} `cmd:"" help:"Shows generate debug information"`
		} `cmd:"" help:"Experimental generate commands"`

		RunGraph struct {
			Outfile string `short:"o" predictor:"file" default:"" help:"Output .dot file"`
			Label   string `short:"l" default:"stack.name" help:"Label used in graph nodes (it could be either \"stack.name\" or \"stack.dir\""`
		} `cmd:"" help:"Generate a graph of the execution order"`

		RunOrder struct {
			Basedir string `arg:"" optional:"true" help:"Base directory to search stacks"`
		} `cmd:"" help:"Show the topological ordering of the stacks"`

		RunEnv struct {
		} `cmd:"" help:"List run environment variables for all stacks"`

		Vendor struct {
			Download struct {
				Dir       string `short:"d" predictor:"file" default:"" help:"dir to vendor downloaded project"`
				Source    string `arg:"" name:"source" help:"Terraform module source URL, must be Git/Github and should not contain a reference"`
				Reference string `arg:"" name:"ref" help:"Reference of the Terraform module to vendor"`
			} `cmd:"" help:"Downloads a Terraform module and stores it on the project vendor dir"`
		} `cmd:"" help:"Manages vendored Terraform modules"`

		Eval struct {
			Global map[string]string `short:"g" help:"set/override globals. eg.: --global name=<expr>"`
			AsJSON bool              `help:"Outputs the result as a JSON value"`
			Exprs  []string          `arg:"" help:"expressions to be evaluated" name:"expr" passthrough:""`
		} `cmd:"" help:"Eval expression"`

		PartialEval struct {
			Global map[string]string `short:"g" help:"set/override globals. eg.: --global name=<expr>"`
			Exprs  []string          `arg:"" help:"expressions to be partially evaluated" name:"expr" passthrough:""`
		} `cmd:"" help:"Partial evaluate the expressions"`

		GetConfigValue struct {
			Global map[string]string `short:"g" help:"set/override globals. eg.: --global name=<expr>"`
			AsJSON bool              `help:"Outputs the result as a JSON value"`
			Vars   []string          `arg:"" help:"variable to be retrieved" name:"var" passthrough:""`
		} `cmd:"" help:"Get configuration value"`
	} `cmd:"" help:"Experimental features (may change or be removed in the future)"`
}

// Exec will execute terramate with the provided flags defined on args.
// Only flags should be on the args slice.
//
// Results will be written on stdout, according to the command flags and
// errors/warnings written on stderr. Exec will abort the process with a status
// code different than zero in the case of fatal errors.
//
// Sometimes sub commands may be executed, the provided stdin will be passed to
// then as the sub process stdin.
//
// Each Exec call is completely isolated from each other (no shared state) as
// far as the parameters are not shared between the run calls.
func Exec(
	args []string,
	stdin io.Reader,
	stdout io.Writer,
	stderr io.Writer,
) {
	configureLogging(defaultLogLevel, defaultLogFmt, defaultLogDest,
		stdout, stderr)
	c := newCLI(args, stdin, stdout, stderr)
	c.run()
}

type cli struct {
	ctx        *kong.Context
	parsedArgs *cliSpec
	stdin      io.Reader
	stdout     io.Writer
	stderr     io.Writer
	output     out.O
	exit       bool
	prj        project
}

func newCLI(args []string, stdin io.Reader, stdout, stderr io.Writer) *cli {
	if len(args) == 0 {
		// WHY: avoid default kong error, print help
		args = []string{"--help"}
	}

	logger := log.With().
		Str("action", "newCli()").
		Logger()

	kongExit := false
	kongExitStatus := 0

	parsedArgs := cliSpec{}
	parser, err := kong.New(&parsedArgs,
		kong.Name("terramate"),
		kong.Description("A tool for managing terraform stacks"),
		kong.UsageOnError(),
		kong.ConfigureHelp(kong.HelpOptions{
			Compact: true,
		}),
		kong.Exit(func(status int) {
			// Avoid kong aborting entire process since we designed CLI as lib
			kongExit = true
			kongExitStatus = status
		}),
		kong.Writers(stdout, stderr),
	)

	if err != nil {
		fatal(err, "creating cli parser")
	}

	kongplete.Complete(parser,
		kongplete.WithPredictor("file", complete.PredictFiles("*")),
	)

	ctx, err := parser.Parse(args)

	if kongExit && kongExitStatus == 0 {
		return &cli{exit: true}
	}

	// When we run terramate --version the kong parser just fails
	// since no subcommand was provided (which is odd..but happens).
	// So we check if the flag for version is present before checking the error.
	if parsedArgs.VersionFlag {
		stdfmt.Println(terramate.Version())
		return &cli{exit: true}
	}

	if err != nil {
		fatal(err, "parsing cli args %v", args)
	}

	configureLogging(parsedArgs.LogLevel, parsedArgs.LogFmt,
		parsedArgs.LogDestination, stdout, stderr)
	// If we don't re-create the logger after configuring we get some
	// log entries with a mix of default fmt and selected fmt.
	logger = log.With().
		Str("action", "newCli()").
		Logger()

	switch ctx.Command() {
	case "version":
		logger.Debug().Msg("Get terramate version with version subcommand.")
		stdfmt.Println(terramate.Version())
		return &cli{exit: true}
	case "install-completions":
		logger.Debug().Msg("Handle `install-completions` command.")

		err := parsedArgs.InstallCompletions.Run(ctx)
		if err != nil {
			fatal(err, "installing shell completions")
		}
		return &cli{exit: true}
	}

	wd, err := os.Getwd()
	if err != nil {
		fatal(err, "getting workdir")
	}

	logger = logger.With().
		Str("workingDir", wd).
		Logger()

	if parsedArgs.Chdir != "" {
		logger.Debug().
			Str("dir", parsedArgs.Chdir).
			Msg("Changing working directory")
		err = os.Chdir(parsedArgs.Chdir)
		if err != nil {
			fatal(err, "changing working dir to %s", parsedArgs.Chdir)
		}

		wd, err = os.Getwd()
		if err != nil {
			fatal(err, "getting workdir: %s")
		}
	}

	wd, err = filepath.EvalSymlinks(wd)
	if err != nil {
		log.Fatal().Msgf("evaluating symlinks on working dir: %s", wd)
	}

	logger.Trace().Msg("Running in directory")

	prj, foundRoot, err := lookupProject(wd)
	if err != nil {
		fatal(err, "looking up project root")
	}

	if !foundRoot {
		log.Fatal().Msg("project root not found")
	}

	logger.Trace().Msg("Set defaults from parsed command line arguments.")

	err = prj.setDefaults(&parsedArgs)
	if err != nil {
		fatal(err, "setting configuration")
	}

	if parsedArgs.Changed && !prj.isRepo {
		log.Fatal().Msg("flag --changed provided but no git repository found")
	}

	verbose := parsedArgs.Verbose

	if parsedArgs.Quiet {
		verbose = -1
	}

	return &cli{
		stdin:      stdin,
		stdout:     stdout,
		stderr:     stderr,
		output:     out.New(verbose, stdout, stderr),
		parsedArgs: &parsedArgs,
		ctx:        ctx,
		prj:        prj,
	}
}

func (c *cli) run() {
	if c.exit {
		// WHY: parser called exit but with no error (like help)
		return
	}

	logger := log.With().
		Str("action", "run()").
		Str("cmd", c.ctx.Command()).
		Str("workingDir", c.wd()).
		Logger()

	c.checkVersion()

	logger.Debug().Msg("Handle command.")

	switch c.ctx.Command() {
	case "fmt":
		c.format()
	case "create <path>":
		c.createStack()
	case "list":
		c.setupGit()
		c.printStacks()
	case "run":
		log.Fatal().Msg("no command specified")
	case "run <cmd>":
		c.setupGit()
		c.runOnStacks()
	case "generate":
		c.generate()
	case "experimental clone <srcdir> <destdir>":
		c.cloneStack()
	case "experimental trigger <stack>":
		c.triggerStack()
	case "experimental vendor download <source> <ref>":
		c.vendorDownload()
	case "experimental globals":
		c.setupGit()
		c.printStacksGlobals()
	case "experimental generate debug":
		c.setupGit()
		c.generateDebug()
	case "experimental metadata":
		c.setupGit()
		c.printMetadata()
	case "experimental run-graph":
		c.setupGit()
		c.generateGraph()
	case "experimental run-order":
		c.setupGit()
		c.printRunOrder()
	case "experimental run-env":
		c.setupGit()
		c.printRunEnv()
	case "experimental eval":
		log.Fatal().Msg("no expression specified")
	case "experimental eval <expr>":
		c.eval()
	case "experimental partial-eval":
		log.Fatal().Msg("no expression specified")
	case "experimental partial-eval <expr>":
		c.partialEval()
	case "experimental get-config-value":
		log.Fatal().Msg("no variable specified")
	case "experimental get-config-value <var>":
		c.getConfigValue()
	default:
		log.Fatal().Msg("unexpected command sequence")
	}
}

func (c *cli) setupGit() {
	logger := log.With().
		Str("action", "setupGit()").
		Str("workingDir", c.wd()).
		Logger()

	if c.prj.isRepo && c.parsedArgs.Changed {
		logger.Trace().Msg("Check git default remote.")

		if err := c.prj.checkDefaultRemote(); err != nil {
			fatal(err, "checking git default remote")
		}

		if c.parsedArgs.GitChangeBase != "" {
			c.prj.baseRef = c.parsedArgs.GitChangeBase
		} else {
			c.prj.baseRef = c.prj.defaultBaseRef()
		}
	}
}

func (c *cli) vendorDownload() {
	source := c.parsedArgs.Experimental.Vendor.Download.Source
	ref := c.parsedArgs.Experimental.Vendor.Download.Reference

	logger := log.With().
		Str("workingDir", c.wd()).
		Str("rootdir", c.rootdir()).
		Str("action", "cli.vendor()").
		Str("source", source).
		Str("ref", ref).
		Logger()

	parsedSource, err := tf.ParseSource(source)
	if err != nil {
		log.Fatal().Msgf("parsing module source %s: %s", source, err)
	}
	if parsedSource.Ref != "" {
		log.Fatal().Msgf("module source %s should not contain a reference", source)
	}
	parsedSource.Ref = ref

	eventsStream := download.NewEventStream()
	eventsHandled := c.handleVendorProgressEvents(eventsStream)

	logger.Debug().Msg("vendoring")

	report := download.Vendor(c.rootdir(), c.vendorDir(), parsedSource, eventsStream)

	logger.Debug().Msg("finished vendoring, waiting for all vendor events to be handled")

	close(eventsStream)
	<-eventsHandled

	logger.Debug().Msg("vendor events handled, creating final report")

	if report.Error != nil {
		if errs, ok := report.Error.(*errors.List); ok {
			for _, err := range errs.Errors() {
				logger.Error().Err(err).Send()
			}
		} else {
			logger.Error().Err(report.Error).Send()
		}
	}

	c.output.MsgStdOut(report.String())
}

func (c *cli) handleVendorProgressEvents(eventsStream download.ProgressEventStream) <-chan struct{} {
	eventsHandled := make(chan struct{})

	go func() {
		for event := range eventsStream {
			c.output.MsgStdOut("vendor: %s %s at %s",
				event.Message, event.Module.Raw, event.TargetDir)
			log.Info().
				Str("module", event.Module.Raw).
				Stringer("vendorDir", event.TargetDir).
				Msg(event.Message)
		}
		close(eventsHandled)
	}()

	return eventsHandled
}

func (c *cli) vendorDir() prj.Path {
	logger := log.With().
		Str("workingDir", c.wd()).
		Str("rootdir", c.rootdir()).
		Str("action", "cli.vendorDir()").
		Logger()

	logger.Trace().Msg("checking vendor dir configuration")

	if c.parsedArgs.Experimental.Vendor.Download.Dir != "" {
		logger.Trace().Msg("using CLI config")

		dir := c.parsedArgs.Experimental.Vendor.Download.Dir
		if !path.IsAbs(dir) {
			dir = prj.PrjAbsPath(c.rootdir(), c.wd()).Join(dir).String()
		}
		return prj.NewPath(dir)
	}

	checkVendorDir := func(dir string) prj.Path {
		if !path.IsAbs(dir) {
			log.Fatal().Msgf("vendorDir %s defined is not an absolute path", dir)
		}
		return prj.NewPath(dir)
	}

	dotTerramate := filepath.Join(c.rootdir(), ".terramate")
	dotTerramateInfo, err := os.Stat(dotTerramate)

	if err == nil && dotTerramateInfo.IsDir() {
		logger.Trace().Msg("no CLI config, checking .terramate")

		cfg, err := hcl.ParseDir(c.rootdir(), filepath.Join(c.rootdir(), ".terramate"))
		if err != nil {
			fatal(err, "parsing vendor dir configuration on .terramate")
		}

		if hasVendorDirConfig(cfg) {
			logger.Trace().Msg("using .terramate config")

			return checkVendorDir(cfg.Vendor.Dir)
		}
	}

	logger.Trace().Msg("no .terramate config, checking root")

	hclcfg := c.rootNode()
	if hasVendorDirConfig(hclcfg) {
		logger.Trace().Msg("using root config")

		return checkVendorDir(hclcfg.Vendor.Dir)
	}

	logger.Trace().Msg("no configuration provided, fallback to default")

	return prj.NewPath(defaultVendorDir)
}

func hasVendorDirConfig(cfg hcl.Config) bool {
	return cfg.Vendor != nil && cfg.Vendor.Dir != ""
}

func (c *cli) triggerStack() {
	stack := c.parsedArgs.Experimental.Trigger.Stack
	reason := c.parsedArgs.Experimental.Trigger.Reason
	if reason == "" {
		reason = "Created using Terramate CLI without setting specific reason."
	}
	logger := log.With().
		Str("stack", stack).
		Logger()

	logger.Debug().Msg("creating stack trigger")

	if !path.IsAbs(stack) {
		stack = filepath.Join(c.wd(), filepath.FromSlash(stack))
	} else {
		stack = filepath.Join(c.rootdir(), filepath.FromSlash(stack))
	}

	stack = filepath.Clean(stack)

	if tmp, err := filepath.EvalSymlinks(stack); err != nil || tmp != stack {
		errlog.Fatal(logger, errors.E("symlinks are disallowed in the stack path"))
	}

	if !strings.HasPrefix(stack, c.rootdir()) {
		errlog.Fatal(logger, errors.E("stack %s is outside project", stack))
	}

	stackPath := prj.PrjAbsPath(c.rootdir(), stack)
	if err := trigger.Create(c.cfg(), stackPath, reason); err != nil {
		errlog.Fatal(logger, err)
	}

	c.output.MsgStdOut("Created trigger for stack %q", stackPath)
}

func (c *cli) cloneStack() {
	srcstack := c.parsedArgs.Experimental.Clone.SrcDir
	deststack := c.parsedArgs.Experimental.Clone.DestDir
	logger := log.With().
		Str("workingDir", c.wd()).
		Str("action", "cli.cloneStack()").
		Str("src", srcstack).
		Str("dest", deststack).
		Logger()

	logger.Trace().Msg("cloning stack")

	srcdir := filepath.Join(c.wd(), srcstack)
	destdir := filepath.Join(c.wd(), deststack)

	if err := stack.Clone(c.cfg(), destdir, srcdir); err != nil {
		fatal(err, "cloning %s to %s", srcstack, deststack)
	}

	c.output.MsgStdOut("Cloned stack %s to %s with success", srcstack, deststack)
	c.output.MsgStdOut("Generating code on the new cloned stack")

	c.generate()
}

func (c *cli) generate() {
	report, vendorReport := c.gencodeWithVendor()

	c.output.MsgStdOut(report.Full())

	vendorReport.RemoveIgnoredByKind(download.ErrAlreadyVendored)

	if !vendorReport.IsEmpty() {
		c.output.MsgStdOut(vendorReport.String())
	}

	if report.HasFailures() || vendorReport.HasFailures() {
		os.Exit(1)
	}
}

// gencodeWithVendor will generate code for the whole project providing automatic
// vendoring of all tm_vendor calls.
func (c *cli) gencodeWithVendor() (generate.Report, download.Report) {
	vendorProgressEvents := download.NewEventStream()
	progressHandlerDone := c.handleVendorProgressEvents(vendorProgressEvents)

	vendorRequestEvents := make(chan event.VendorRequest)
	vendorReports := download.HandleVendorRequests(
		c.prj.rootdir,
		vendorRequestEvents,
		vendorProgressEvents,
	)

	mergedVendorReport := download.MergeVendorReports(vendorReports)

	log.Debug().Msg("generating code")

	report := generate.Do(c.cfg(), c.vendorDir(), vendorRequestEvents)

	log.Debug().Msg("code generation finished, waiting for vendor requests to be handled")

	close(vendorRequestEvents)

	log.Debug().Msg("waiting for vendor report merging")

	vendorReport := <-mergedVendorReport

	log.Debug().Msg("waiting for all progress events")

	close(vendorProgressEvents)
	<-progressHandlerDone

	log.Debug().Msg("all handlers stopped, generating final report")

	return report, vendorReport
}

func (c *cli) checkGitUntracked() bool {
	if c.parsedArgs.DisableCheckGitUntracked {
		return false
	}

	if disableCheck, ok := os.LookupEnv("TM_DISABLE_CHECK_GIT_UNTRACKED"); ok {
		if envVarIsSet(disableCheck) {
			return false
		}
	}

	cfg := c.rootNode()
	if cfg.Terramate != nil &&
		cfg.Terramate.Config != nil &&
		cfg.Terramate.Config.Git != nil {
		return cfg.Terramate.Config.Git.CheckUntracked
	}

	return true
}

func (c *cli) checkGitUncommited() bool {
	if c.parsedArgs.DisableCheckGitUncommitted {
		return false
	}

	if disableCheck, ok := os.LookupEnv("TM_DISABLE_CHECK_GIT_UNCOMMITTED"); ok {
		if envVarIsSet(disableCheck) {
			return false
		}
	}

	cfg := c.rootNode()
	if cfg.Terramate != nil &&
		cfg.Terramate.Config != nil &&
		cfg.Terramate.Config.Git != nil {
		return cfg.Terramate.Config.Git.CheckUncommitted
	}

	return true
}

func debugFiles(files []string, msg string) {
	for _, file := range files {
		log.Debug().
			Str("file", file).
			Msg(msg)
	}
}

func (c *cli) gitFileSafeguards(checks terramate.RepoChecks, shouldAbort bool) {
	if c.parsedArgs.Run.DryRun {
		return
	}

	debugFiles(checks.UntrackedFiles, "untracked file")
	debugFiles(checks.UncommittedFiles, "uncommitted file")

	if c.checkGitUntracked() && len(checks.UntrackedFiles) > 0 {
		const msg = "repository has untracked files"
		if shouldAbort {
			log.Fatal().Msg(msg)
		} else {
			log.Warn().Msg(msg)
		}
	}

	if c.checkGitUncommited() && len(checks.UncommittedFiles) > 0 {
		const msg = "repository has uncommitted files"
		if shouldAbort {
			log.Fatal().Msg(msg)
		} else {
			log.Warn().Msg(msg)
		}
	}
}

func (c *cli) gitSafeguardDefaultBranchIsReachable() {
	logger := log.With().
		Bool("is_repository", c.prj.isRepo).
		Bool("is_enabled", c.gitSafeguardRemoteEnabled()).
		Logger()

	if !c.prj.isRepo || !c.gitSafeguardRemoteEnabled() {
		logger.Debug().Msg("Safeguard default-branch-is-reachable is disabled.")
		return
	}

	if err := c.prj.checkRemoteDefaultBranchIsReachable(); err != nil {
		logger.Trace().Bool("is_reachable", false).Err(err).
			Msg("Safeguard default-branch-is-reachable failed.")
		fatal(err)
	}
	logger.Trace().Bool("is_reachable", true).
		Msg("Safeguard default-branch-is-reachable passed.")
}

func (c *cli) listStacks(mgr *terramate.Manager, isChanged bool) (*terramate.StacksReport, error) {
	if isChanged {
		log.Trace().
			Str("action", "listStacks()").
			Str("workingDir", c.wd()).
			Msg("`Changed` flag was set. List changed stacks.")
		return mgr.ListChanged()
	}
	return mgr.List()
}

func (c *cli) createStack() {
	logger := log.With().
		Str("workingDir", c.wd()).
		Str("action", "cli.createStack()").
		Str("imports", stdfmt.Sprint(c.parsedArgs.Create.Import)).
		Str("after", stdfmt.Sprint(c.parsedArgs.Create.After)).
		Str("before", stdfmt.Sprint(c.parsedArgs.Create.Before)).
		Logger()

	logger.Trace().Msg("creating stack")

	stackHostDir := filepath.Join(c.wd(), c.parsedArgs.Create.Path)

	stackID := c.parsedArgs.Create.ID
	if stackID == "" {
		logger.Trace().Msg("no ID provided, generating one")

		id, err := uuid.NewRandom()
		if err != nil {
			fatal(err, "creating stack UUID")
		}
		stackID = id.String()
	}

	stackName := c.parsedArgs.Create.Name
	if stackName == "" {
		stackName = filepath.Base(stackHostDir)
	}

	stackDescription := c.parsedArgs.Create.Description
	if stackDescription == "" {
		stackDescription = stackName
	}

<<<<<<< HEAD
	spec := config.Stack{
=======
	stackSpec := config.Stack{
>>>>>>> 0d69aa32
		Dir:         prj.PrjAbsPath(c.rootdir(), stackHostDir),
		ID:          stackID,
		Name:        stackName,
		Description: stackDescription,
		After:       c.parsedArgs.Create.After,
		Before:      c.parsedArgs.Create.Before,
<<<<<<< HEAD
		Tags:        c.parsedArgs.Tags,
	}
	err := spec.Validate()
	if err != nil {
		errlog.Fatal(logger, err, "can't create stack")
	}

	err = stack.Create(c.cfg(), spec, c.parsedArgs.Create.Import...)

	stackPath := filepath.ToSlash(strings.TrimPrefix(stackHostDir, c.rootdir()))
=======
	}
>>>>>>> 0d69aa32

	err := stack.Create(c.cfg(), stackSpec, c.parsedArgs.Create.Import...)
	if err != nil {
		logger := log.With().
			Stringer("stack", stackSpec.Dir).
			Logger()

		if c.parsedArgs.Create.IgnoreExisting &&
			(errors.IsKind(err, stack.ErrStackAlreadyExists) ||
				errors.IsKind(err, stack.ErrStackDefaultCfgFound)) {
			logger.Debug().Msg("stack already exists, ignoring")
			return
		}

		if errors.IsKind(err, stack.ErrStackDefaultCfgFound) {
			logger = logger.With().
				Str("file", stack.DefaultFilename).
				Logger()
		}

		errlog.Fatal(logger, err, "can't create stack")
	}

	log.Info().Msgf("created stack %s", stackSpec.Dir)
	c.output.MsgStdOut("Created stack %s", stackSpec.Dir)

	if c.parsedArgs.Create.NoGenerate {
		log.Debug().Msg("code generation on stack creation disabled")
		return
	}

	report, vendorReport := c.gencodeWithVendor()
	if report.HasFailures() {
		c.output.MsgStdOut("Code generation failed")
		c.output.MsgStdOut(report.Minimal())
	}

	if vendorReport.HasFailures() {
		c.output.MsgStdOut(vendorReport.String())
	}

	if report.HasFailures() || vendorReport.HasFailures() {
		os.Exit(1)
	}

	c.output.MsgStdOutV(report.Minimal())
	c.output.MsgStdOutV(vendorReport.String())
}

func (c *cli) format() {
	logger := log.With().
		Str("workingDir", c.wd()).
		Str("action", "format()").
		Logger()

	logger.Trace().Msg("formatting all files recursively")
	results, err := fmt.FormatTree(c.wd())
	if err != nil {
		fatal(err, "formatting files")
	}

	logger.Trace().Msg("listing formatted files")
	for _, res := range results {
		path := strings.TrimPrefix(res.Path(), c.wd()+string(filepath.Separator))
		c.output.MsgStdOut(path)
	}

	if c.parsedArgs.Fmt.Check {
		logger.Trace().Msg("checking if we have unformatted files")
		if len(results) > 0 {
			logger.Trace().Msg("we have unformatted files")
			os.Exit(1)
		}
		logger.Trace().Msg("all files formatted, nothing else to do")
		return
	}

	logger.Trace().Msg("saving formatted files")

	errs := errors.L()
	for _, res := range results {
		logger := log.With().
			Str("workingDir", c.wd()).
			Str("filepath", res.Path()).
			Str("action", "format()").
			Logger()
		logger.Trace().Msg("saving formatted file")
		errs.Append(res.Save())
	}

	if err := errs.AsError(); err != nil {
		fatal(err, "saving files formatted files")
	}
}

func (c *cli) printStacks() {
	if c.parsedArgs.List.Why && !c.parsedArgs.Changed {
		log.Fatal().Msg("the --why flag must be used together with --changed")
	}

	mgr := terramate.NewManager(c.cfg(), c.prj.baseRef)
	report, err := c.listStacks(mgr, c.parsedArgs.Changed)
	if err != nil {
		fatal(err, "listing stacks")
	}

	c.gitFileSafeguards(report.Checks, false)

	for _, entry := range c.filterStacks(report.Stacks) {
		stack := entry.Stack

		log.Debug().Msgf("printing stack %s", stack.Dir)

		stackRepr, ok := c.friendlyFmtDir(stack.Dir.String())
		if !ok {
			continue
		}

		if c.parsedArgs.List.Why {
			c.output.MsgStdOut("%s - %s", stackRepr, entry.Reason)
		} else {
			c.output.MsgStdOut(stackRepr)
		}
	}
}

func (c *cli) printRunEnv() {
	mgr := terramate.NewManager(c.cfg(), c.prj.baseRef)
	report, err := c.listStacks(mgr, c.parsedArgs.Changed)
	if err != nil {
		fatal(err, "listing stacks")
	}

	for _, stackEntry := range c.filterStacks(report.Stacks) {
		envVars, err := run.LoadEnv(c.cfg(), stackEntry.Stack)
		if err != nil {
			fatal(err, "loading stack run environment")
		}

		c.output.MsgStdOut("\nstack %q:", stackEntry.Stack.Dir)

		for _, envVar := range envVars {
			c.output.MsgStdOut("\t%s", envVar)
		}
	}
}

func (c *cli) generateGraph() {
	var getLabel func(s *config.Stack) string

	logger := log.With().
		Str("action", "generateGraph()").
		Str("workingDir", c.wd()).
		Logger()

	logger.Trace().Msg("Handle graph label command line argument.")

	switch c.parsedArgs.Experimental.RunGraph.Label {
	case "stack.name":
		logger.Debug().Msg("Set label to stack name.")

		getLabel = func(s *config.Stack) string { return s.Name }
	case "stack.dir":
		logger.Debug().Msg("Set label stack directory.")

		getLabel = func(s *config.Stack) string { return s.Dir.String() }
	default:
		logger.Fatal().
			Msg("-label expects the values \"stack.name\" or \"stack.dir\"")
	}

	entries, err := terramate.ListStacks(c.cfg().Tree())
	if err != nil {
		fatal(err, "listing stacks to build graph")
	}

	logger.Debug().Msg("Create new graph.")

	dotGraph := dot.NewGraph(dot.Directed)
	graph := dag.New()

	visited := dag.Visited{}
	for _, e := range c.filterStacksByWorkingDir(entries) {
		if _, ok := visited[dag.ID(e.Stack.Dir.String())]; ok {
			continue
		}

		if err := run.BuildDAG(
			graph,
			c.cfg(),
			e.Stack,
			"before",
			func(s config.Stack) []string { return s.Before },
			"after",
			func(s config.Stack) []string { return s.After },
			visited,
		); err != nil {
			fatal(err, "building order tree")
		}
	}

	for _, id := range graph.IDs() {
		val, err := graph.Node(id)
		if err != nil {
			log.Fatal().
				Err(err).
				Msg("generating graph")
		}

		generateDot(dotGraph, graph, id, val.(*config.Stack), getLabel)
	}

	logger.Debug().
		Msg("Set output of graph.")
	outFile := c.parsedArgs.Experimental.RunGraph.Outfile
	var out io.Writer
	if outFile == "" {
		logger.Trace().Msg("set output to stdout")

		out = c.stdout
	} else {
		logger.Trace().Msg("set output to file")

		f, err := os.Create(outFile)
		if err != nil {
			logger := log.With().
				Str("path", outFile).
				Logger()
			errlog.Fatal(logger, err, "opening file")
		}

		defer func() {
			if err := f.Close(); err != nil {
				fatal(err, "closing output graph file")
			}
		}()

		out = f
	}

	logger.Debug().
		Msg("Write graph to output.")
	_, err = out.Write([]byte(dotGraph.String()))
	if err != nil {
		logger := log.With().
			Str("path", outFile).
			Logger()

		errlog.Fatal(logger, err, "writing output")
	}
}

func generateDot(
	dotGraph *dot.Graph,
	graph *dag.DAG,
	id dag.ID,
	stackval *config.Stack,
	getLabel func(s *config.Stack) string,
) {
	parent := dotGraph.Node(getLabel(stackval))
	for _, childid := range graph.AncestorsOf(id) {
		val, err := graph.Node(childid)
		if err != nil {
			fatal(err, "generating dot file")
		}
		s := val.(*config.Stack)
		n := dotGraph.Node(getLabel(s))

		edges := dotGraph.FindEdges(parent, n)
		if len(edges) == 0 {
			edge := dotGraph.Edge(parent, n)
			if graph.HasCycle(childid) {
				edge.Attr("color", "red")
				continue
			}
		}

		if graph.HasCycle(childid) {
			continue
		}

		generateDot(dotGraph, graph, childid, s, getLabel)
	}
}

func (c *cli) printRunOrder() {
	logger := log.With().
		Str("action", "printRunOrder()").
		Str("workingDir", c.wd()).
		Logger()

	stacks, err := c.computeSelectedStacks(false)
	if err != nil {
		fatal(err, "computing selected stacks")
	}

	logger.Debug().Msg("Get run order.")
	orderedStacks, reason, err := run.Sort(c.cfg(), stacks)
	if err != nil {
		if errors.IsKind(err, dag.ErrCycleDetected) {
			fatal(err, "cycle detected on run order: %s", reason)
		} else {
			fatal(err, "failed to plan execution")
		}
	}

	for _, s := range orderedStacks {
		c.output.MsgStdOut(s.Dir().String())
	}
}

func (c *cli) generateDebug() {
	// TODO(KATCIPIS): When we introduce config defined on root context
	// we need to know blocks that have root context, since they should
	// not be filtered by stack selection.
	stacks, err := c.computeSelectedStacks(false)
	if err != nil {
		fatal(err, "generate debug: selecting stacks")
	}

	selectedStacks := map[prj.Path]struct{}{}
	for _, stack := range stacks {
		log.Debug().Msgf("selected stack: %s", stack.Dir())

		selectedStacks[stack.Dir()] = struct{}{}
	}

	results, err := generate.Load(c.cfg(), c.vendorDir())
	if err != nil {
		fatal(err, "generate debug: loading generated code")
	}

	for _, res := range results {
		if _, ok := selectedStacks[res.Dir]; !ok {
			log.Debug().Msgf("discarding dir %s since it is not a selected stack", res.Dir)
			continue
		}
		if res.Err != nil {
			errmsg := stdfmt.Sprintf("generate debug error on dir %s: %v", res.Dir, res.Err)
			log.Error().Msg(errmsg)
			c.output.MsgStdErr(errmsg)
			continue
		}

		files := make([]generate.GenFile, 0, len(res.Files))
		for _, f := range res.Files {
			if f.Condition() {
				files = append(files, f)
			}
		}

		for _, file := range files {
			filepath := path.Join(res.Dir.String(), file.Label())
			c.output.MsgStdOut("%s origin: %v", filepath, file.Range())
		}
	}
}

func (c *cli) printStacksGlobals() {
	logger := log.With().
		Str("action", "printStacksGlobals()").
		Logger()

	logger.Trace().
		Msg("Create new terramate manager.")

	mgr := terramate.NewManager(c.cfg(), c.prj.baseRef)
	report, err := c.listStacks(mgr, c.parsedArgs.Changed)
	if err != nil {
		fatal(err, "listing stacks globals: listing stacks")
	}

	for _, stackEntry := range c.filterStacks(report.Stacks) {
		stack := stackEntry.Stack
		report := globals.ForStack(c.cfg(), stack)
		if err := report.AsError(); err != nil {
			logger := log.With().
				Stringer("stack", stack.Dir).
				Logger()

			errlog.Fatal(logger, err, "listing stacks globals: loading stack")
		}

		globalsStrRepr := report.Globals.String()
		if globalsStrRepr == "" {
			continue
		}

		c.output.MsgStdOut("\nstack %q:", stack.Dir)
		for _, line := range strings.Split(globalsStrRepr, "\n") {
			c.output.MsgStdOut("\t%s", line)
		}
	}
}

func (c *cli) printMetadata() {
	logger := log.With().
		Str("action", "cli.printMetadata()").
		Logger()

	logger.Trace().
		Msg("Create new terramate manager.")

	mgr := terramate.NewManager(c.cfg(), c.prj.baseRef)
	report, err := c.listStacks(mgr, c.parsedArgs.Changed)
	if err != nil {
		fatal(err, "loading metadata: listing stacks")
	}

	stackEntries := c.filterStacks(report.Stacks)
	if len(stackEntries) == 0 {
		return
	}

	c.output.MsgStdOut("Available metadata:")
	c.output.MsgStdOut("\nproject metadata:")
	c.output.MsgStdOut("\tterramate.stacks.list=%v", c.cfg().Stacks())

	for _, stackEntry := range stackEntries {
		stack := stackEntry.Stack

		logger.Debug().
			Stringer("stack", stack).
			Msg("Print metadata for individual stack.")

		tags := []string{}
		if len(stack.Tags) > 0 {
			tags = stack.Tags
		}
		tagsVal, _ := stdjson.Marshal(tags)

		c.output.MsgStdOut("\nstack %q:", stack.Dir)
		if stack.ID != "" {
			c.output.MsgStdOut("\tterramate.stack.id=%q", stack.ID)
		}
		c.output.MsgStdOut("\tterramate.stack.name=%q", stack.Name)
		c.output.MsgStdOut("\tterramate.stack.description=%q", stack.Description)
		c.output.MsgStdOut("\tterramate.stack.tags=%s", string(tagsVal))
		c.output.MsgStdOut("\tterramate.stack.path.absolute=%q", stack.Dir)
		c.output.MsgStdOut("\tterramate.stack.path.basename=%q", stack.PathBase())
		c.output.MsgStdOut("\tterramate.stack.path.relative=%q", stack.RelPath())
		c.output.MsgStdOut("\tterramate.stack.path.to_root=%q", stack.RelPathToRoot(c.cfg()))
	}
}

func (c *cli) checkGenCode() bool {
	if c.parsedArgs.Run.DisableCheckGenCode {
		return false
	}

	if disableCheck, ok := os.LookupEnv("TM_DISABLE_CHECK_GEN_CODE"); ok {
		if envVarIsSet(disableCheck) {
			return false
		}
	}

	cfg := c.rootNode()
	if cfg.Terramate != nil &&
		cfg.Terramate.Config != nil &&
		cfg.Terramate.Config.Run != nil {
		return cfg.Terramate.Config.Run.CheckGenCode
	}

	return true
}

func (c *cli) eval() {
	ctx := c.setupEvalContext(c.parsedArgs.Experimental.Eval.Global)
	for _, exprStr := range c.parsedArgs.Experimental.Eval.Exprs {
		expr, err := ast.ParseExpression(exprStr, "<cmdline>")
		if err != nil {
			fatal(err)
		}
		val, err := ctx.Eval(expr)
		if err != nil {
			fatal(err, "eval %q", exprStr)
		}
		c.outputEvalResult(val, c.parsedArgs.Experimental.Eval.AsJSON)
	}
}

func (c *cli) partialEval() {
	ctx := c.setupEvalContext(c.parsedArgs.Experimental.PartialEval.Global)
	for _, exprStr := range c.parsedArgs.Experimental.PartialEval.Exprs {
		expr, err := ast.ParseExpression(exprStr, "<cmdline>")
		if err != nil {
			fatal(err)
		}
		tokens, err := ctx.PartialEval(expr)
		if err != nil {
			fatal(err, "partial eval %q", exprStr)
		}
		c.output.MsgStdOut(string(hclwrite.Format(tokens.Bytes())))
	}
}

func (c *cli) getConfigValue() {
	logger := log.With().
		Str("action", "cli.getConfigValue()").
		Logger()

	ctx := c.setupEvalContext(c.parsedArgs.Experimental.GetConfigValue.Global)
	for _, exprStr := range c.parsedArgs.Experimental.GetConfigValue.Vars {
		expr, err := ast.ParseExpression(exprStr, "<cmdline>")
		if err != nil {
			fatal(err)
		}

		iteratorTraversal, diags := hhcl.AbsTraversalForExpr(expr)
		if diags.HasErrors() {
			fatal(errors.E(diags), "expected a variable accessor")
		}

		varns := iteratorTraversal.RootName()
		if varns != "terramate" && varns != "global" {
			logger.Fatal().Msg("only terramate and global variables are supported")
		}

		val, err := ctx.Eval(expr)
		if err != nil {
			fatal(err, "evaluating expression: %s", exprStr)
		}

		c.outputEvalResult(val, c.parsedArgs.Experimental.GetConfigValue.AsJSON)
	}
}

func (c *cli) outputEvalResult(val cty.Value, asJSON bool) {
	var data []byte
	if asJSON {
		var err error
		data, err = json.Marshal(val, val.Type())
		if err != nil {
			fatal(err, "converting value %s to json", val.GoString())
		}
	} else {
		if val.Type() == cty.String {
			data = []byte(val.AsString())
		} else {
			tokens := eval.TokensForValue(val)
			data = []byte(hclwrite.Format(tokens.Bytes()))
		}
	}

	c.output.MsgStdOut(string(data))
}

func (c *cli) setupEvalContext(overrideGlobals map[string]string) *eval.Context {
	ctx := eval.NewContext(stdlib.Functions(c.wd()))
	runtime := c.cfg().Runtime()
	if config.IsStack(c.cfg(), c.wd()) {
		st, err := config.LoadStack(c.cfg(), prj.PrjAbsPath(c.rootdir(), c.wd()))
		if err != nil {
			fatal(err, "setup eval context: loading stack config")
		}
		runtime.Merge(st.RuntimeValues(c.cfg()))
	}

	ctx.SetNamespace("terramate", runtime)

	wdPath := prj.PrjAbsPath(c.rootdir(), c.wd())
	exprs, err := globals.LoadExprs(c.cfg(), wdPath)
	if err != nil {
		fatal(err, "loading globals expressions")
	}

	for name, exprStr := range overrideGlobals {
		expr, err := ast.ParseExpression(exprStr, "<cmdline>")
		if err != nil {
			fatal(errors.E(err, "--global %s=%s is an invalid expresssion", name, exprStr))
		}
		parts := strings.Split(name, ".")
		length := len(parts)
		globalPath := globals.NewGlobalAttrPath(parts[0:length-1], parts[length-1])
		exprs.SetOverride(
			wdPath,
			globalPath,
			expr,
			info.NewRange(c.rootdir(), hhcl.Range{
				Filename: "<eval argument>",
				Start:    hhcl.InitialPos,
				End:      hhcl.InitialPos,
			}),
		)
	}

	_ = exprs.Eval(ctx)
	return ctx
}

func envVarIsSet(val string) bool {
	return val != "0" && val != "false"
}

func (c *cli) checkOutdatedGeneratedCode() {
	logger := log.With().
		Str("action", "checkOutdatedGeneratedCode()").
		Logger()

	if !c.checkGenCode() {
		logger.Trace().Msg("outdated generated code check is disabled")
		return
	}

	logger.Trace().Msg("checking if any stack has outdated code")

	outdatedFiles, err := generate.DetectOutdated(c.cfg(), c.vendorDir())

	if err != nil {
		fatal(err, "failed to check outdated code on project")
	}

	for _, outdated := range outdatedFiles {
		logger.Error().
			Str("filename", outdated).
			Msg("outdated code found")
	}

	if len(outdatedFiles) > 0 {
		logger.Fatal().
			Err(errors.E(ErrOutdatedGenCodeDetected)).
			Msg("please run: 'terramate generate' to update generated code")
	}
}

func (c *cli) gitSafeguardRemoteEnabled() bool {
	if c.parsedArgs.Run.DisableCheckGitRemote {
		return false
	}

	if disableCheck, ok := os.LookupEnv("TM_DISABLE_CHECK_GIT_REMOTE"); ok {
		if envVarIsSet(disableCheck) {
			return false
		}
	}

	cfg := c.rootNode()
	if cfg.Terramate != nil &&
		cfg.Terramate.Config != nil &&
		cfg.Terramate.Config.Git != nil {
		return cfg.Terramate.Config.Git.CheckRemote
	}

	return true
}

func (c *cli) runOnStacks() {
	logger := log.With().
		Str("action", "runOnStacks()").
		Str("workingDir", c.wd()).
		Logger()

	c.gitSafeguardDefaultBranchIsReachable()

	if len(c.parsedArgs.Run.Command) == 0 {
		logger.Fatal().Msgf("run expects a cmd")
	}

	c.checkOutdatedGeneratedCode()

	var stacks config.List[*config.SortableStack]
	if c.parsedArgs.Run.NoRecursive {
		st, found, err := config.TryLoadStack(c.cfg(), prj.PrjAbsPath(c.rootdir(), c.wd()))
		if err != nil {
			fatal(err, "loading stack in current directory")
		}

		if !found {
			logger.Fatal().
				Msg("--no-recursive provided but no stack found in the current directory")
		}

		stacks = append(stacks, st.Sortable())
	} else {
		var err error
		stacks, err = c.computeSelectedStacks(true)
		if err != nil {
			fatal(err, "computing selected stacks")
		}
	}

	logger.Trace().Msg("Get order of stacks to run command on.")

	orderedStacks, reason, err := run.Sort(c.cfg(), stacks)
	if err != nil {
		if errors.IsKind(err, dag.ErrCycleDetected) {
			fatal(err, "cycle detected: %s", reason)
		} else {
			fatal(err, "failed to plan execution")
		}
	}

	if c.parsedArgs.Run.Reverse {
		logger.Trace().Msg("Reversing stacks order.")
		config.ReverseStacks(orderedStacks)
	}

	if c.parsedArgs.Run.DryRun {
		logger.Trace().
			Msg("Do a dry run - get order without actually running command.")
		if len(orderedStacks) > 0 {
			c.output.MsgStdOut("The stacks will be executed using order below:")

			for i, s := range orderedStacks {
				stackdir, _ := c.friendlyFmtDir(s.Dir().String())
				c.output.MsgStdOut("\t%d. %s (%s)", i, s.Name, stackdir)
			}
		} else {
			c.output.MsgStdOut("No stacks will be executed.")
		}

		return
	}

	err = run.Exec(
		c.cfg(),
		orderedStacks,
		c.parsedArgs.Run.Command,
		c.stdin,
		c.stdout,
		c.stderr,
		c.parsedArgs.Run.ContinueOnError,
	)

	if err != nil {
		fatal(err, "one or more commands failed")
	}
}

func (c *cli) wd() string           { return c.prj.wd }
func (c *cli) rootdir() string      { return c.prj.rootdir }
func (c *cli) cfg() *config.Root    { return &c.prj.root }
func (c *cli) rootNode() hcl.Config { return c.prj.root.Tree().Node }

func (c *cli) friendlyFmtDir(dir string) (string, bool) {
	return prj.FriendlyFmtDir(c.rootdir(), c.wd(), dir)
}

func (c *cli) computeSelectedStacks(ensureCleanRepo bool) (config.List[*config.SortableStack], error) {
	logger := log.With().
		Str("action", "computeSelectedStacks()").
		Str("workingDir", c.wd()).
		Logger()

	logger.Trace().Msg("Create new terramate manager.")

	mgr := terramate.NewManager(c.cfg(), c.prj.baseRef)

	logger.Trace().Msg("Get list of stacks.")

	report, err := c.listStacks(mgr, c.parsedArgs.Changed)
	if err != nil {
		return nil, err
	}

	c.gitFileSafeguards(report.Checks, ensureCleanRepo)

	logger.Trace().Msg("Filter stacks by working directory.")

	entries := c.filterStacks(report.Stacks)
	stacks := make(config.List[*config.SortableStack], len(entries))
	for i, e := range entries {
		stacks[i] = e.Stack.Sortable()
	}

	stacks, err = mgr.AddWantedOf(stacks)
	if err != nil {
		return nil, errors.E(err, "adding wanted stacks")
	}
	return stacks, nil
}

func (c *cli) filterStacks(stacks []terramate.Entry) []terramate.Entry {
	return c.filterStacksByTags(c.filterStacksByWorkingDir(stacks))
}

func (c *cli) filterStacksByWorkingDir(stacks []terramate.Entry) []terramate.Entry {
	relwd := prj.PrjAbsPath(c.rootdir(), c.wd())

	filtered := []terramate.Entry{}
	for _, e := range stacks {
		if e.Stack.Dir.HasPrefix(relwd.String()) {
			filtered = append(filtered, e)
		}
	}

	return filtered
}

func (c *cli) filterStacksByTags(entries []terramate.Entry) []terramate.Entry {
	if len(c.parsedArgs.Tags) == 0 {
		return entries
	}
	filtered := []terramate.Entry{}
	for _, entry := range entries {
		matched, err := filter.MatchTagsFrom(c.parsedArgs.Tags, entry.Stack.Tags)
		if err != nil {
			fatal(err)
		}
		if matched {
			filtered = append(filtered, entry)
		}
	}
	return filtered
}

func (c cli) checkVersion() {
	logger := log.With().
		Str("action", "cli.checkVersion()").
		Str("root", c.rootdir()).
		Logger()

	logger.Trace().Msg("checking if terramate version satisfies project constraint")

	rootcfg := c.rootNode()
	if rootcfg.Terramate == nil {
		logger.Debug().Msg("project root has no config, skipping version check")
		return
	}

	if rootcfg.Terramate.RequiredVersion == "" {
		logger.Debug().Msg("project root config has no required_version, skipping version check")
		return
	}

	if err := terramate.CheckVersion(rootcfg.Terramate.RequiredVersion); err != nil {
		fatal(err)
	}
}

func newGit(basedir string, checkrepo bool) (*git.Git, error) {
	log.Debug().
		Str("action", "newGit()").
		Msg("Create new git wrapper providing config.")
	g, err := git.WithConfig(git.Config{
		WorkingDir: basedir,
		Env:        os.Environ(),
	})

	if err != nil {
		return nil, err
	}

	if checkrepo && !g.IsRepository() {
		return nil, errors.E("dir %q is not a git repository", basedir)
	}

	return g, nil
}

func lookupProject(wd string) (prj project, found bool, err error) {
	prj = project{
		wd: wd,
	}

	logger := log.With().
		Str("action", "lookupProject()").
		Str("workingDir", wd).
		Logger()

	logger.Trace().Msg("Create new git wrapper.")

	rootcfg, rootCfgPath, rootfound, err := config.TryLoadConfig(wd)
	if err != nil {
		return project{}, false, err
	}

	gw, err := newGit(wd, false)
	if err == nil {
		logger.Trace().Msg("Get root of git repo.")

		gitdir, err := gw.Root()
		if err == nil {
			logger.Trace().Msg("Get absolute path of git directory.")

			gitabs := gitdir
			if !filepath.IsAbs(gitabs) {
				gitabs = filepath.Join(wd, gitdir)
			}

			logger.Trace().Msg("Evaluate symbolic links.")

			rootdir, err := filepath.EvalSymlinks(gitabs)
			if err != nil {
				return project{}, false, errors.E(err, "failed evaluating symlinks of %q", gitabs)
			}

			if rootfound && strings.HasPrefix(rootCfgPath, rootdir) && rootCfgPath != rootdir {
				log.Warn().
					Str("rootConfig", rootCfgPath).
					Str("projectRoot", rootdir).
					Err(errors.E(ErrRootCfgInvalidDir)).
					Msg("ignoring root config")
			}

			logger.Trace().Msg("Load root config.")

			cfg, err := config.LoadRoot(rootdir)
			if err != nil {
				return project{}, false, err
			}

			prj.isRepo = true
			prj.root = *cfg
			prj.rootdir = rootdir
			prj.git.wrapper = gw

			return prj, true, nil
		}
	}

	if !rootfound {
		return project{}, false, nil
	}

	prj.rootdir = rootCfgPath
	prj.root = *rootcfg
	return prj, true, nil

}

func configureLogging(logLevel, logFmt, logdest string, stdout, stderr io.Writer) {
	var output io.Writer

	switch logdest {
	case "stdout":
		output = stdout
	case "stderr":
		output = stderr
	default:
		log.Fatal().Msgf("unknown log destination %q", logdest)
	}

	zloglevel, err := zerolog.ParseLevel(logLevel)
	if err != nil {
		zloglevel = zerolog.FatalLevel
	}

	zerolog.SetGlobalLevel(zloglevel)

	switch logFmt {
	case "json":
		zerolog.TimeFieldFormat = zerolog.TimeFormatUnix
		log.Logger = log.Output(output)
	case "text": // no color
		log.Logger = log.Output(zerolog.ConsoleWriter{Out: output, NoColor: true, TimeFormat: time.RFC3339})
	default: // default: console mode using color
		log.Logger = log.Output(zerolog.ConsoleWriter{Out: output, NoColor: false, TimeFormat: time.RFC3339})
	}
}

func fatal(err error, args ...any) {
	errlog.Fatal(log.Logger, err, args...)
}<|MERGE_RESOLUTION|>--- conflicted
+++ resolved
@@ -855,18 +855,13 @@
 		stackDescription = stackName
 	}
 
-<<<<<<< HEAD
 	spec := config.Stack{
-=======
-	stackSpec := config.Stack{
->>>>>>> 0d69aa32
 		Dir:         prj.PrjAbsPath(c.rootdir(), stackHostDir),
 		ID:          stackID,
 		Name:        stackName,
 		Description: stackDescription,
 		After:       c.parsedArgs.Create.After,
 		Before:      c.parsedArgs.Create.Before,
-<<<<<<< HEAD
 		Tags:        c.parsedArgs.Tags,
 	}
 	err := spec.Validate()
@@ -875,16 +870,9 @@
 	}
 
 	err = stack.Create(c.cfg(), spec, c.parsedArgs.Create.Import...)
-
-	stackPath := filepath.ToSlash(strings.TrimPrefix(stackHostDir, c.rootdir()))
-=======
-	}
->>>>>>> 0d69aa32
-
-	err := stack.Create(c.cfg(), stackSpec, c.parsedArgs.Create.Import...)
 	if err != nil {
 		logger := log.With().
-			Stringer("stack", stackSpec.Dir).
+			Stringer("stack", spec.Dir).
 			Logger()
 
 		if c.parsedArgs.Create.IgnoreExisting &&
@@ -903,8 +891,8 @@
 		errlog.Fatal(logger, err, "can't create stack")
 	}
 
-	log.Info().Msgf("created stack %s", stackSpec.Dir)
-	c.output.MsgStdOut("Created stack %s", stackSpec.Dir)
+	log.Info().Msgf("created stack %s", spec.Dir)
+	c.output.MsgStdOut("Created stack %s", spec.Dir)
 
 	if c.parsedArgs.Create.NoGenerate {
 		log.Debug().Msg("code generation on stack creation disabled")
