--- conflicted
+++ resolved
@@ -612,12 +612,8 @@
 		errlog.Fatal(logger, errors.E("stack %s is outside project", stack))
 	}
 
-	stackPath := prj.NewPath(string(prj.PrjAbsPath(c.rootdir(), stack)))
-<<<<<<< HEAD
+	stackPath := prj.PrjAbsPath(c.rootdir(), stack)
 	if err := trigger.Create(c.cfg(), stackPath, reason); err != nil {
-=======
-	if err := trigger.Create(c.rootdir(), stackPath, reason); err != nil {
->>>>>>> 70e2b120
 		errlog.Fatal(logger, err)
 	}
 
