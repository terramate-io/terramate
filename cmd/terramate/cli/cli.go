// Copyright 2021 Mineiros GmbH
//
// Licensed under the Apache License, Version 2.0 (the "License");
// you may not use this file except in compliance with the License.
// You may obtain a copy of the License at
//
//      http://www.apache.org/licenses/LICENSE-2.0
//
// Unless required by applicable law or agreed to in writing, software
// distributed under the License is distributed on an "AS IS" BASIS,
// WITHOUT WARRANTIES OR CONDITIONS OF ANY KIND, either express or implied.
// See the License for the specific language governing permissions and
// limitations under the License.

package cli

import (
	"fmt"
	"io"
	"os"
	"path/filepath"
	"strings"
	"time"

	"github.com/google/uuid"
<<<<<<< HEAD
	hhcl "github.com/hashicorp/hcl/v2"
=======
>>>>>>> 6a65ab8e
	"github.com/hashicorp/hcl/v2/hclwrite"
	"github.com/mineiros-io/terramate/errors"
	"github.com/mineiros-io/terramate/generate"
	"github.com/mineiros-io/terramate/globals"
	"github.com/mineiros-io/terramate/hcl/eval"
	"github.com/mineiros-io/terramate/modvendor"
	prj "github.com/mineiros-io/terramate/project"
	"github.com/mineiros-io/terramate/run"
	"github.com/mineiros-io/terramate/run/dag"
	"github.com/mineiros-io/terramate/tf"
<<<<<<< HEAD
	"github.com/zclconf/go-cty/cty"
=======
>>>>>>> 6a65ab8e
	"github.com/zclconf/go-cty/cty/json"

	"github.com/alecthomas/kong"
	"github.com/emicklei/dot"
	"github.com/mineiros-io/terramate"
	"github.com/mineiros-io/terramate/config"
	"github.com/mineiros-io/terramate/git"
	"github.com/mineiros-io/terramate/hcl"
	"github.com/mineiros-io/terramate/stack"
	"github.com/posener/complete"
	"github.com/rs/zerolog"
	"github.com/rs/zerolog/log"
	"github.com/willabides/kongplete"
)

const (
	// ErrOutdatedLocalRev indicates the local revision is outdated.
	ErrOutdatedLocalRev errors.Kind = "outdated local revision"
	// ErrInit indicates a failure to initialize stacks.
	ErrInit errors.Kind = "failed to initialize all stacks"
	// ErrOutdatedGenCodeDetected indicates outdated generated code detected.
	ErrOutdatedGenCodeDetected errors.Kind = "outdated generated code detected"
	// ErrRootCfgInvalidDir indicates that a root configuration was found outside root
	ErrRootCfgInvalidDir errors.Kind = "root config found outside root dir"
)

const (
	defaultRemote        = "origin"
	defaultBranch        = "main"
	defaultBranchBaseRef = "HEAD^"
)

const (
	defaultLogLevel = "warn"
	defaultLogFmt   = "console"
)

const defaultVendorDir = "/modules"

type cliSpec struct {
	Version       struct{} `cmd:"" help:"Terramate version"`
	VersionFlag   bool     `name:"version" help:"Terramate version"`
	Chdir         string   `short:"C" optional:"true" predictor:"file" help:"Sets working directory"`
	GitChangeBase string   `short:"B" optional:"true" help:"Git base ref for computing changes"`
	Changed       bool     `short:"c" optional:"true" help:"Filter by changed infrastructure"`
	LogLevel      string   `optional:"true" default:"warn" enum:"trace,debug,info,warn,error,fatal" help:"Log level to use: 'trace', 'debug', 'info', 'warn', 'error', or 'fatal'"`
	LogFmt        string   `optional:"true" default:"console" enum:"console,text,json" help:"Log format to use: 'console', 'text', or 'json'"`

	DisableCheckGitUntracked   bool `optional:"true" default:"false" help:"Disable git check for untracked files"`
	DisableCheckGitUncommitted bool `optional:"true" default:"false" help:"Disable git check for uncommitted files"`

	Create struct {
		Path        string   `arg:"" name:"path" predictor:"file" help:"Path of the new stack relative to the working dir"`
		ID          string   `help:"ID of the stack, defaults to UUID"`
		Name        string   `help:"Name of the stack, defaults to stack dir base name"`
		Description string   `help:"Description of the stack, defaults to the stack name"`
		Import      []string `help:"Add import block for the given path on the stack"`
		After       []string `help:"Add a stack as after"`
		Before      []string `help:"Add a stack as before"`
	} `cmd:"" help:"Creates a stack on the project"`

	Fmt struct {
		Check bool `help:"Lists unformatted files, exit with 0 if all is formatted, 1 otherwise"`
	} `cmd:"" help:"Format all files inside dir recursively"`

	List struct {
		Why bool `help:"Shows the reason why the stack has changed"`
	} `cmd:"" help:"List stacks"`

	Run struct {
		DisableCheckGenCode   bool     `default:"false" help:"Disable outdated generated code check"`
		DisableCheckGitRemote bool     `default:"false" help:"Disable checking if local default branch is updated with remote"`
		ContinueOnError       bool     `default:"false" help:"Continue executing in other stacks in case of error"`
		NoRecursive           bool     `default:"false" help:"Do not recurse into child stacks"`
		DryRun                bool     `default:"false" help:"Plan the execution but do not execute it"`
		Reverse               bool     `default:"false" help:"Reverse the order of execution"`
		Command               []string `arg:"" name:"cmd" predictor:"file" passthrough:"" help:"Command to execute"`
	} `cmd:"" help:"Run command in the stacks"`

	Generate struct{} `cmd:"" help:"Generate terraform code for stacks"`

	InstallCompletions kongplete.InstallCompletions `cmd:"" help:"Install shell completions"`

	Experimental struct {
		Clone struct {
			SrcDir  string `arg:"" name:"srcdir" predictor:"file" help:"Path of the stack being cloned"`
			DestDir string `arg:"" name:"destdir" predictor:"file" help:"Path of the new stack"`
		} `cmd:"" help:"Clones a stack"`

		Metadata struct{} `cmd:"" help:"Shows metadata available on the project"`

		Globals struct {
		} `cmd:"" help:"List globals for all stacks"`

		RunGraph struct {
			Outfile string `short:"o" predictor:"file" default:"" help:"Output .dot file"`
			Label   string `short:"l" default:"stack.name" help:"Label used in graph nodes (it could be either \"stack.name\" or \"stack.dir\""`
		} `cmd:"" help:"Generate a graph of the execution order"`

		RunOrder struct {
			Basedir string `arg:"" optional:"true" help:"Base directory to search stacks"`
		} `cmd:"" help:"Show the topological ordering of the stacks"`

		RunEnv struct {
		} `cmd:"" help:"List run environment variables for all stacks"`

		Vendor struct {
			Download struct {
				Dir       string `short:"d" predictor:"file" default:"" help:"dir to vendor downloaded project"`
				Source    string `arg:"" name:"source" help:"Terraform module source URL, must be Git/Github and should not contain a reference"`
				Reference string `arg:"" name:"ref" help:"Reference of the Terraform module to vendor"`
			} `cmd:"" help:"Downloads a Terraform module and stores it on the project vendor dir"`
		} `cmd:"" help:"Manages vendored Terraform modules"`

		Eval struct {
			AsJSON bool     `help:"Outputs the result as a JSON value"`
			Exprs  []string `arg:"" help:"expressions to be evaluated" name:"expr" passthrough:""`
		} `cmd:"" help:"Eval expression"`

		PartialEval struct {
			Exprs []string `arg:"" help:"expressions to be partially evaluated" name:"expr" passthrough:""`
		} `cmd:"" help:"Partial evaluate the expressions"`
<<<<<<< HEAD

		GetConfigValue struct {
			AsJSON bool     `help:"Outputs the result as a JSON value"`
			Vars   []string `arg:"" help:"variable to be retrieved" name:"var" passthrough:""`
		} `cmd:"" help:"Get configuration value"`
=======
>>>>>>> 6a65ab8e
	} `cmd:"" help:"Experimental features (may change or be removed in the future)"`
}

// Exec will execute terramate with the provided flags defined on args.
// Only flags should be on the args slice.
//
// Results will be written on stdout, according to the command flags and
// errors/warnings written on stderr. Exec will abort the process with a status
// code different than zero in the case of fatal errors.
//
// Sometimes sub commands may be executed, the provided stdin will be passed to
// then as the sub process stdin.
//
// Each Exec call is completely isolated from each other (no shared state) as
// far as the parameters are not shared between the run calls.
func Exec(
	args []string,
	stdin io.Reader,
	stdout io.Writer,
	stderr io.Writer,
) {
	configureLogging(defaultLogLevel, defaultLogFmt, stderr)
	c := newCLI(args, stdin, stdout, stderr)
	c.run()
}

type cli struct {
	ctx        *kong.Context
	parsedArgs *cliSpec
	stdin      io.Reader
	stdout     io.Writer
	stderr     io.Writer
	exit       bool
	prj        project
}

func newCLI(args []string, stdin io.Reader, stdout, stderr io.Writer) *cli {
	if len(args) == 0 {
		// WHY: avoid default kong error, print help
		args = []string{"--help"}
	}

	logger := log.With().
		Str("action", "newCli()").
		Logger()

	kongExit := false
	kongExitStatus := 0

	parsedArgs := cliSpec{}
	parser, err := kong.New(&parsedArgs,
		kong.Name("terramate"),
		kong.Description("A tool for managing terraform stacks"),
		kong.UsageOnError(),
		kong.ConfigureHelp(kong.HelpOptions{
			Compact: true,
		}),
		kong.Exit(func(status int) {
			// Avoid kong aborting entire process since we designed CLI as lib
			kongExit = true
			kongExitStatus = status
		}),
		kong.Writers(stdout, stderr),
	)

	if err != nil {
		logger.Fatal().
			Err(err).
			Msg("failed to create cli parser")
	}

	kongplete.Complete(parser,
		kongplete.WithPredictor("file", complete.PredictFiles("*")),
	)

	ctx, err := parser.Parse(args)

	if kongExit && kongExitStatus == 0 {
		return &cli{exit: true}
	}

	// When we run terramate --version the kong parser just fails
	// since no subcommand was provided (which is odd..but happens).
	// So we check if the flag for version is present before checking the error.
	if parsedArgs.VersionFlag {
		logger.Debug().Msg("Get terramate version using --version.")
		fmt.Println(terramate.Version())
		return &cli{exit: true}
	}

	if err != nil {
		logger.Fatal().
			Err(err).
			Msgf("failed to parse cli args: %v", args)
	}

	configureLogging(parsedArgs.LogLevel, parsedArgs.LogFmt, stderr)
	// If we don't re-create the logger after configuring we get some
	// log entries with a mix of default fmt and selected fmt.
	logger = log.With().
		Str("action", "newCli()").
		Logger()

	switch ctx.Command() {
	case "version":
		logger.Debug().Msg("Get terramate version with version subcommand.")
		fmt.Println(terramate.Version())
		return &cli{exit: true}
	case "install-completions":
		logger.Debug().Msg("Handle `install-completions` command.")

		err := parsedArgs.InstallCompletions.Run(ctx)
		if err != nil {
			log.Fatal().
				Err(err).
				Msg("installing shell completions.")
		}
		return &cli{exit: true}
	}

	wd, err := os.Getwd()
	if err != nil {
		log.Fatal().
			Err(err).
			Msg("Getwd() failed")
	}

	logger = logger.With().
		Str("workingDir", wd).
		Logger()

	if parsedArgs.Chdir != "" {
		logger.Debug().
			Str("dir", parsedArgs.Chdir).
			Msg("Changing working directory")
		err = os.Chdir(parsedArgs.Chdir)
		if err != nil {
			logger.Fatal().
				Str("dir", parsedArgs.Chdir).
				Err(err).
				Msg("Changing working directory failed")
		}

		wd, err = os.Getwd()
		if err != nil {
			log.Fatal().
				Err(err).
				Msg("Getwd() failed")
		}
	}

	wd, err = filepath.EvalSymlinks(wd)
	if err != nil {
		log.Fatal().
			Err(err).
			Msg("EvalSymlinks() failed")
	}

	logger.Trace().Msg("Running in directory")

	prj, foundRoot, err := lookupProject(wd)
	if err != nil {
		logger.Fatal().
			Err(err).
			Msg("failed to lookup project root")
	}

	if !foundRoot {
		logger.Fatal().
			Msg("project root not found")
	}

	logger.Trace().Msg("Set defaults from parsed command line arguments.")

	err = prj.setDefaults(&parsedArgs)
	if err != nil {
		logger.Fatal().
			Err(err).
			Msg("setting configuration")
	}

	if parsedArgs.Changed && !prj.isRepo {
		logger.Fatal().
			Msg("flag --changed provided but no git repository found")
	}

	return &cli{
		stdin:      stdin,
		stdout:     stdout,
		stderr:     stderr,
		parsedArgs: &parsedArgs,
		ctx:        ctx,
		prj:        prj,
	}
}

func (c *cli) run() {
	if c.exit {
		// WHY: parser called exit but with no error (like help)
		return
	}

	logger := log.With().
		Str("action", "run()").
		Str("cmd", c.ctx.Command()).
		Str("workingDir", c.wd()).
		Logger()

	c.checkVersion()

	logger.Debug().Msg("Handle command.")

	switch c.ctx.Command() {
	case "fmt":
		c.format()
	case "create <path>":
		c.createStack()
	case "list":
		c.setupGit()
		c.printStacks()
	case "run":
		log.Fatal().Msg("no command specified")
	case "run <cmd>":
		c.setupGit()
		c.runOnStacks()
	case "generate":
		c.generate(c.wd())
	case "experimental clone <srcdir> <destdir>":
		c.cloneStack()
	case "experimental vendor download <source> <ref>":
		c.vendorDownload()
	case "experimental globals":
		c.printStacksGlobals()
	case "experimental metadata":
		c.printMetadata()
	case "experimental run-graph":
		c.generateGraph()
	case "experimental run-order":
		c.printRunOrder()
	case "experimental run-env":
		c.printRunEnv()
	case "experimental eval":
		log.Fatal().Msg("no expression specified")
	case "experimental eval <expr>":
		c.eval()
	case "experimental partial-eval":
		log.Fatal().Msg("no expression specified")
	case "experimental partial-eval <expr>":
		c.partialEval()
<<<<<<< HEAD
	case "experimental get-config-value":
		log.Fatal().Msg("no variable specified")
	case "experimental get-config-value <var>":
		c.getConfigValue()
=======
>>>>>>> 6a65ab8e
	default:
		logger.Fatal().Msg("unexpected command sequence")
	}
}

func (c *cli) setupGit() {
	logger := log.With().
		Str("action", "setupGit()").
		Str("workingDir", c.wd()).
		Logger()

	if c.prj.isRepo && c.parsedArgs.Changed {
		logger.Trace().Msg("Check git default remote.")

		if err := c.prj.checkDefaultRemote(); err != nil {
			log.Fatal().
				Err(err).
				Msg("Checking git default remote.")
		}

		if c.parsedArgs.GitChangeBase != "" {
			c.prj.baseRef = c.parsedArgs.GitChangeBase
		} else {
			c.prj.baseRef = c.prj.defaultBaseRef()
		}
	}
}

func (c *cli) checkGitLocalBranchIsUpdated() {
	logger := log.With().
		Str("action", "checkGit()").
		Logger()

	if !c.prj.isRepo {
		return
	}

	logger.Trace().Msg("check git default branch is updated")

	if err := c.prj.checkLocalDefaultIsUpdated(); err != nil {
		log.Fatal().
			Err(err).
			Msg("checking git default branch was updated.")
	}
}

func (c *cli) vendorDownload() {
	source := c.parsedArgs.Experimental.Vendor.Download.Source
	ref := c.parsedArgs.Experimental.Vendor.Download.Reference

	logger := log.With().
		Str("workingDir", c.wd()).
		Str("rootdir", c.root()).
		Str("action", "cli.vendor()").
		Str("source", source).
		Str("ref", ref).
		Logger()

	logger.Trace().Msg("parsing source")

	parsedSource, err := tf.ParseSource(source)
	if err != nil {
		logger.Fatal().Err(err).Msg("parsing module source")
	}
	if parsedSource.Ref != "" {
		logger.Fatal().Msg("module source should not contain a reference")
	}
	parsedSource.Ref = ref

	logger.Trace().Msgf("module path is: %s", parsedSource.Path)
	report := modvendor.Vendor(c.root(), c.vendorDir(), parsedSource)
	if report.Error != nil {
		if errs, ok := report.Error.(*errors.List); ok {
			for _, err := range errs.Errors() {
				logger.Error().Err(err).Send()
			}
		} else {
			logger.Error().Err(report.Error).Send()
		}
	}

	c.log(report.String())
}

func (c *cli) vendorDir() string {
	logger := log.With().
		Str("workingDir", c.wd()).
		Str("rootdir", c.root()).
		Str("action", "cli.vendorDir()").
		Logger()

	logger.Trace().Msg("checking vendor dir configuration")

	if c.parsedArgs.Experimental.Vendor.Download.Dir != "" {
		logger.Trace().Msg("using CLI config")

		return c.parsedArgs.Experimental.Vendor.Download.Dir
	}

	dotTerramate := filepath.Join(c.root(), ".terramate")
	dotTerramateInfo, err := os.Stat(dotTerramate)

	if err == nil && dotTerramateInfo.IsDir() {
		logger.Trace().Msg("no CLI config, checking .terramate")

		cfg, err := hcl.ParseDir(c.root(), filepath.Join(c.root(), ".terramate"))
		if err != nil {
			logger.Fatal().Err(err).Msg("parsing vendor dir configuration on .terramate")
		}

		if hasVendorDirConfig(cfg) {
			logger.Trace().Msg("using .terramate config")

			return cfg.Vendor.Dir
		}
	}

	logger.Trace().Msg("no .terramate config, checking root")

	if hasVendorDirConfig(c.prj.rootcfg) {
		logger.Trace().Msg("using root config")

		return c.prj.rootcfg.Vendor.Dir
	}

	logger.Trace().Msg("no configuration provided, fallback to default")

	return defaultVendorDir
}

func hasVendorDirConfig(cfg hcl.Config) bool {
	return cfg.Vendor != nil && cfg.Vendor.Dir != ""
}

func (c *cli) cloneStack() {
	srcstack := c.parsedArgs.Experimental.Clone.SrcDir
	deststack := c.parsedArgs.Experimental.Clone.DestDir
	logger := log.With().
		Str("workingDir", c.wd()).
		Str("action", "cli.cloneStack()").
		Str("src", srcstack).
		Str("dest", deststack).
		Logger()

	logger.Trace().Msg("cloning stack")

	srcdir := filepath.Join(c.wd(), srcstack)
	destdir := filepath.Join(c.wd(), deststack)

	if err := stack.Clone(c.root(), destdir, srcdir); err != nil {
		logger.Fatal().Err(err).Msg("cloning stack")
	}

	c.log("Cloned stack %s to %s with success", srcstack, deststack)
	c.log("Generating code on the new cloned stack")

	c.generate(destdir)
}

func (c *cli) generate(workdir string) {
	report := generate.Do(c.root(), workdir)
	c.log(report.String())

	if report.HasFailures() {
		os.Exit(1)
	}
}

func (c *cli) checkGitUntracked() bool {
	if c.parsedArgs.DisableCheckGitUntracked {
		return false
	}

	if disableCheck, ok := os.LookupEnv("TM_DISABLE_CHECK_GIT_UNTRACKED"); ok {
		if envVarIsSet(disableCheck) {
			return false
		}
	}

	cfg := c.prj.rootcfg

	if cfg.Terramate != nil &&
		cfg.Terramate.Config != nil &&
		cfg.Terramate.Config.Git != nil {
		return cfg.Terramate.Config.Git.CheckUntracked
	}

	return true
}

func (c *cli) checkGitUncommited() bool {
	if c.parsedArgs.DisableCheckGitUncommitted {
		return false
	}

	if disableCheck, ok := os.LookupEnv("TM_DISABLE_CHECK_GIT_UNCOMMITTED"); ok {
		if envVarIsSet(disableCheck) {
			return false
		}
	}

	cfg := c.prj.rootcfg

	if cfg.Terramate != nil &&
		cfg.Terramate.Config != nil &&
		cfg.Terramate.Config.Git != nil {
		return cfg.Terramate.Config.Git.CheckUncommitted
	}

	return true
}

func (c *cli) gitSafeguards(checks terramate.RepoChecks, shouldAbort bool) {
	logger := log.With().
		Str("action", "gitSafeguards()").
		Logger()

	if c.parsedArgs.Run.DryRun {
		return
	}

	if c.checkGitUntracked() && len(checks.UntrackedFiles) > 0 {
		if shouldAbort {
			logger.Fatal().
				Strs("files", checks.UntrackedFiles).
				Msg("repository has untracked files")
		} else {
			logger.Warn().
				Strs("files", checks.UntrackedFiles).
				Msg("repository has untracked files")
		}

	}

	if c.checkGitUncommited() && len(checks.UncommittedFiles) > 0 {
		if shouldAbort {
			logger.Fatal().
				Strs("files", checks.UncommittedFiles).
				Msg("repository has uncommitted files")
		} else {
			logger.Warn().
				Strs("files", checks.UncommittedFiles).
				Msg("repository has uncommitted files")
		}
	}
}

func (c *cli) listStacks(mgr *terramate.Manager, isChanged bool) (*terramate.StacksReport, error) {
	if isChanged {
		log.Trace().
			Str("action", "listStacks()").
			Str("workingDir", c.wd()).
			Msg("`Changed` flag was set. List changed stacks.")
		return mgr.ListChanged()
	}
	return mgr.List()
}

func (c *cli) createStack() {
	logger := log.With().
		Str("workingDir", c.wd()).
		Str("action", "cli.createStack()").
		Str("imports", fmt.Sprint(c.parsedArgs.Create.Import)).
		Str("after", fmt.Sprint(c.parsedArgs.Create.After)).
		Str("before", fmt.Sprint(c.parsedArgs.Create.Before)).
		Logger()

	logger.Trace().Msg("creating stack")

	stackDir := filepath.Join(c.wd(), c.parsedArgs.Create.Path)

	stackID := c.parsedArgs.Create.ID
	if stackID == "" {

		logger.Trace().Msg("no ID provided, generating one")

		id, err := uuid.NewRandom()
		if err != nil {
			logger.Fatal().Err(err)
		}
		stackID = id.String()
	}

	stackName := c.parsedArgs.Create.Name
	if stackName == "" {
		stackName = filepath.Base(stackDir)
	}

	stackDescription := c.parsedArgs.Create.Description
	if stackDescription == "" {
		stackDescription = stackName
	}

	err := stack.Create(c.root(), stack.CreateCfg{
		Dir:         stackDir,
		ID:          stackID,
		Name:        stackName,
		Description: stackDescription,
		After:       c.parsedArgs.Create.After,
		Before:      c.parsedArgs.Create.Before,
		Imports:     c.parsedArgs.Create.Import,
	})

	if err != nil {
		logger.Fatal().Err(err).Msg("creating stack")
	}

	c.log("Created stack %s with success", c.parsedArgs.Create.Path)
	c.log("Generating code on the stack")
	c.generate(stackDir)
}

func (c *cli) format() {
	logger := log.With().
		Str("workingDir", c.wd()).
		Str("action", "format()").
		Logger()

	logger.Trace().Msg("formatting all files recursively")
	results, err := hcl.FormatTree(c.wd())
	if err != nil {
		logger.Fatal().Err(err).Msg("formatting files")
	}

	logger.Trace().Msg("listing formatted files")
	for _, res := range results {
		path := strings.TrimPrefix(res.Path(), c.wd()+string(filepath.Separator))
		c.log(path)
	}

	if c.parsedArgs.Fmt.Check {
		logger.Trace().Msg("checking if we have unformatted files")
		if len(results) > 0 {
			logger.Trace().Msg("we have unformatted files")
			os.Exit(1)
		}
		logger.Trace().Msg("all files formatted, nothing else to do")
		return
	}

	logger.Trace().Msg("saving formatted files")

	errs := errors.L()
	for _, res := range results {
		logger := log.With().
			Str("workingDir", c.wd()).
			Str("filepath", res.Path()).
			Str("action", "format()").
			Logger()
		logger.Trace().Msg("saving formatted file")
		errs.Append(res.Save())
	}

	if err := errs.AsError(); err != nil {
		logger.Fatal().Err(err).Msg("saving files")
	}
}

func (c *cli) printStacks() {
	logger := log.With().
		Str("action", "printStacks()").
		Logger()

	if c.parsedArgs.Changed {
		c.checkGitLocalBranchIsUpdated()
	}

	if c.parsedArgs.List.Why && !c.parsedArgs.Changed {
		logger.Fatal().
			Msg("the --why flag must be used together with --changed")
	}

	logger.Trace().
		Str("workingDir", c.wd()).
		Msg("Create a new stack manager.")
	mgr := terramate.NewManager(c.root(), c.prj.baseRef)

	logger.Trace().
		Str("workingDir", c.wd()).
		Msg("Get stack list.")
	report, err := c.listStacks(mgr, c.parsedArgs.Changed)
	if err != nil {
		logger.Fatal().
			Err(err).
			Msg("listing stacks")
	}

	c.gitSafeguards(report.Checks, false)

	logger.Trace().
		Str("workingDir", c.wd()).
		Msg("Print stacks.")

	for _, entry := range report.Stacks {
		stack := entry.Stack
		stackRepr, ok := c.friendlyFmtDir(stack.Path())
		if !ok {
			continue
		}

		logger.Debug().
			Stringer("stack", stack).
			Msg("Print stack.")

		if c.parsedArgs.List.Why {
			c.log("%s - %s", stackRepr, entry.Reason)
		} else {
			c.log(stackRepr)
		}
	}
}

func (c *cli) newProjectMetadata(report *terramate.StacksReport) prj.Metadata {
	stacks := make(stack.List, len(report.Stacks))
	for i, stackEntry := range report.Stacks {
		stacks[i] = stackEntry.Stack
	}
	return stack.NewProjectMetadata(c.root(), stacks)
}

func (c *cli) printRunEnv() {
	logger := log.With().
		Str("action", "cli.printRunEnv()").
		Str("workingDir", c.wd()).
		Logger()

	mgr := terramate.NewManager(c.root(), c.prj.baseRef)
	report, err := c.listStacks(mgr, c.parsedArgs.Changed)
	if err != nil {
		logger.Fatal().
			Err(err).
			Msg("listing stacks")
	}

	projmeta := c.newProjectMetadata(report)

	for _, stackEntry := range c.filterStacksByWorkingDir(report.Stacks) {
		envVars, err := run.LoadEnv(projmeta, stackEntry.Stack)
		if err != nil {
			log.Fatal().Err(err).Msg("loading stack run environment")
		}

		c.log("\nstack %q:", stackEntry.Stack.Path())

		for _, envVar := range envVars {
			c.log("\t%s", envVar)
		}
	}
}

func (c *cli) generateGraph() {
	var getLabel func(s *stack.S) string

	logger := log.With().
		Str("action", "generateGraph()").
		Str("workingDir", c.wd()).
		Logger()

	logger.Trace().Msg("Handle graph label command line argument.")

	switch c.parsedArgs.Experimental.RunGraph.Label {
	case "stack.name":
		logger.Debug().Msg("Set label to stack name.")

		getLabel = func(s *stack.S) string { return s.Name() }
	case "stack.dir":
		logger.Debug().Msg("Set label stack directory.")

		getLabel = func(s *stack.S) string { return s.Path() }
	default:
		logger.Fatal().
			Msg("-label expects the values \"stack.name\" or \"stack.dir\"")
	}

	entries, err := terramate.ListStacks(c.root())
	if err != nil {
		logger.Fatal().
			Err(err).
			Msg("listing stacks.")
	}

	logger.Debug().Msg("Create new graph.")

	loader := stack.NewLoader(c.root())
	dotGraph := dot.NewGraph(dot.Directed)
	graph := dag.New()

	visited := dag.Visited{}
	for _, e := range c.filterStacksByWorkingDir(entries) {
		if _, ok := visited[dag.ID(e.Stack.Path())]; ok {
			continue
		}

		if err := run.BuildDAG(
			graph,
			c.root(),
			e.Stack,
			loader,
			stack.S.Before,
			stack.S.After,
			visited,
		); err != nil {
			log.Fatal().
				Err(err).
				Msg("failed to build order tree")
		}
	}

	for _, id := range graph.IDs() {
		val, err := graph.Node(id)
		if err != nil {
			log.Fatal().
				Err(err).
				Msg("generating graph")
		}

		generateDot(dotGraph, graph, id, val.(*stack.S), getLabel)
	}

	logger.Debug().
		Msg("Set output of graph.")
	outFile := c.parsedArgs.Experimental.RunGraph.Outfile
	var out io.Writer
	if outFile == "" {
		logger.Trace().
			Msg("Set output to stdout.")
		out = c.stdout
	} else {
		logger.Trace().
			Msg("Set output to file.")
		f, err := os.Create(outFile)
		if err != nil {
			log.Fatal().
				Str("path", outFile).
				Err(err).
				Msg("opening file")
		}

		defer func() {
			if err := f.Close(); err != nil {
				log.Fatal().
					Err(err).
					Msg("closing output graph file")
			}
		}()

		out = f
	}

	logger.Debug().
		Msg("Write graph to output.")
	_, err = out.Write([]byte(dotGraph.String()))
	if err != nil {
		log.Fatal().
			Str("path", outFile).
			Err(err).
			Msg("writing output")
	}
}

func generateDot(
	dotGraph *dot.Graph,
	graph *dag.DAG,
	id dag.ID,
	stackval *stack.S,
	getLabel func(s *stack.S) string,
) {
	logger := log.With().
		Str("action", "generateDot()").
		Logger()

	parent := dotGraph.Node(getLabel(stackval))
	for _, childid := range graph.AncestorsOf(id) {
		val, err := graph.Node(childid)
		if err != nil {
			logger.Fatal().
				Err(err).
				Msg("generating dot file")
		}
		s := val.(*stack.S)
		n := dotGraph.Node(getLabel(s))

		edges := dotGraph.FindEdges(parent, n)
		if len(edges) == 0 {
			edge := dotGraph.Edge(parent, n)
			if graph.HasCycle(childid) {
				edge.Attr("color", "red")
				continue
			}
		}

		if graph.HasCycle(childid) {
			continue
		}

		generateDot(dotGraph, graph, childid, s, getLabel)
	}
}

func (c *cli) printRunOrder() {
	logger := log.With().
		Str("action", "printRunOrder()").
		Str("workingDir", c.wd()).
		Logger()

	stacks, err := c.computeSelectedStacks(false)
	if err != nil {
		logger.Fatal().
			Err(err).
			Msgf("computing selected stacks")
	}

	logger.Debug().Msg("Get run order.")
	orderedStacks, reason, err := run.Sort(c.root(), stacks)
	if err != nil {
		if errors.IsKind(err, dag.ErrCycleDetected) {
			log.Fatal().
				Err(err).
				Str("reason", reason).
				Msg("running on order")
		} else {
			log.Fatal().
				Err(err).
				Msg("failed to plan execution")
		}
	}

	for _, s := range orderedStacks {
		c.log(s.Name())
	}
}

func (c *cli) printStacksGlobals() {
	logger := log.With().
		Str("action", "printStacksGlobals()").
		Logger()

	logger.Trace().
		Msg("Create new terramate manager.")

	mgr := terramate.NewManager(c.root(), c.prj.baseRef)
	report, err := c.listStacks(mgr, c.parsedArgs.Changed)
	if err != nil {
		logger.Fatal().
			Err(err).
			Msg("listing stacks")
	}

	projmeta := c.newProjectMetadata(report)

	for _, stackEntry := range c.filterStacksByWorkingDir(report.Stacks) {
		meta := stack.Metadata(stackEntry.Stack)
		report := stack.LoadStackGlobals(projmeta, meta)
		if err := report.AsError(); err != nil {
			log.Fatal().
				Err(err).
				Str("stack", meta.Path()).
				Msg("listing stacks globals: loading stack")
		}

		globalsStrRepr := report.Globals.String()
		if globalsStrRepr == "" {
			continue
		}

		c.log("\nstack %q:", meta.Path())
		for _, line := range strings.Split(globalsStrRepr, "\n") {
			c.log("\t%s", line)
		}
	}
}

func (c *cli) printMetadata() {
	logger := log.With().
		Str("action", "printMetadata()").
		Logger()

	logger.Trace().
		Msg("Create new terramate manager.")

	mgr := terramate.NewManager(c.root(), c.prj.baseRef)
	report, err := c.listStacks(mgr, c.parsedArgs.Changed)
	if err != nil {
		logger.Fatal().
			Err(err).
			Msg("listing stacks")
	}

	stackEntries := c.filterStacksByWorkingDir(report.Stacks)

	if len(stackEntries) == 0 {
		return
	}

	projmeta := c.newProjectMetadata(report)

	c.log("Available metadata:")

	// TODO(katcipis): we need to print other project metadata too.
	c.log("\nproject metadata:")
	c.log("\tterramate.stacks.all=%v", projmeta.Stacks())

	for _, stackEntry := range stackEntries {
		stackMeta := stack.Metadata(stackEntry.Stack)

		logger.Debug().
			Stringer("stack", stackEntry.Stack).
			Msg("Print metadata for individual stack.")

		c.log("\nstack %q:", stackMeta.Path())
		if id, ok := stackMeta.ID(); ok {
			c.log("\tterramate.stack.id=%q", id)
		}
		c.log("\tterramate.stack.name=%q", stackMeta.Name())
		c.log("\tterramate.stack.description=%q", stackMeta.Desc())
		c.log("\tterramate.stack.path.absolute=%q", stackMeta.Path())
		c.log("\tterramate.stack.path.basename=%q", stackMeta.PathBase())
		c.log("\tterramate.stack.path.relative=%q", stackMeta.RelPath())
		c.log("\tterramate.stack.path.to_root=%q", stackMeta.RelPathToRoot())
	}
}

func (c *cli) checkGenCode() bool {
	if c.parsedArgs.Run.DisableCheckGenCode {
		return false
	}

	if disableCheck, ok := os.LookupEnv("TM_DISABLE_CHECK_GEN_CODE"); ok {
		if envVarIsSet(disableCheck) {
			return false
		}
	}

	cfg := c.prj.rootcfg

	if cfg.Terramate != nil &&
		cfg.Terramate.Config != nil &&
		cfg.Terramate.Config.Run != nil {
		return cfg.Terramate.Config.Run.CheckGenCode
	}

	return true
}

func (c *cli) eval() {
	logger := log.With().
<<<<<<< HEAD
		Str("action", "cli.Eval()").
=======
		Str("action", "cli.eval()").
>>>>>>> 6a65ab8e
		Logger()

	ctx := c.setupEvalContext()
	for _, exprStr := range c.parsedArgs.Experimental.Eval.Exprs {
		expr, err := eval.ParseExpressionBytes([]byte(exprStr))
		if err != nil {
			logger.Fatal().Err(err).Send()
		}

		val, err := ctx.Eval(expr)
		if err != nil {
			logger.Fatal().Err(err).
				Str("expr", exprStr).
				Msg("evaluating expression")
		}

		var out []byte
		if c.parsedArgs.Experimental.Eval.AsJSON {
			out, err = json.Marshal(val, val.Type())
			if err != nil {
				logger.Fatal().
					Str("expr", exprStr).
					Err(err).
					Msgf("converting value %s to json", val.GoString())
			}
		} else {
			tokens, err := eval.TokensForValue(val)
			if err != nil {
				logger.Fatal().
					Str("expr", exprStr).
					Err(err).
					Msgf("serializing value %s", val.GoString())
			}

<<<<<<< HEAD
			out = []byte(hclwrite.Format(tokens.Bytes()))
=======
			out = hclwrite.Format(tokens.Bytes())
>>>>>>> 6a65ab8e
		}

		c.log(string(out))
	}
}

func (c *cli) partialEval() {
	logger := log.With().
<<<<<<< HEAD
		Str("action", "cli.PartialEval()").
=======
		Str("action", "cli.partialEval()").
>>>>>>> 6a65ab8e
		Logger()

	ctx := c.setupEvalContext()
	for _, exprStr := range c.parsedArgs.Experimental.PartialEval.Exprs {
		expr, err := eval.ParseExpressionBytes([]byte(exprStr))
		if err != nil {
			logger.Fatal().Err(err).Send()
		}

		tokens, err := ctx.PartialEval(expr)
		if err != nil {
			logger.Fatal().Err(err).
				Str("expr", exprStr).
				Msg("partially evaluating expression")
		}

		c.log(string(hclwrite.Format(tokens.Bytes())))
	}
}

<<<<<<< HEAD
func (c *cli) getConfigValue() {
	logger := log.With().
		Str("action", "cli.GetConfigValue()").
		Logger()

	ctx := c.setupEvalContext()
	for _, exprStr := range c.parsedArgs.Experimental.GetConfigValue.Vars {
		expr, err := eval.ParseExpressionBytes([]byte(exprStr))
		if err != nil {
			logger.Fatal().Err(err).Send()
		}

		iteratorTraversal, diags := hhcl.AbsTraversalForExpr(expr)
		if diags.HasErrors() {
			logger.Fatal().Err(errors.E(diags)).Msg("expected a variable accessor")
		}

		varns := iteratorTraversal.RootName()
		if varns != "terramate" && varns != "global" {
			logger.Fatal().Msgf("only terramate and global variables are supported")
		}

		val, err := ctx.Eval(expr)
		if err != nil {
			logger.Fatal().Err(err).
				Str("expr", exprStr).
				Msg("evaluating expression")
		}

		var out []byte
		if c.parsedArgs.Experimental.GetConfigValue.AsJSON {
			out, err = json.Marshal(val, val.Type())
			if err != nil {
				logger.Fatal().
					Str("expr", exprStr).
					Err(err).
					Msgf("converting value %s to json", val.GoString())
			}
		} else {
			if val.Type() == cty.String {
				out = []byte(val.AsString())
			} else {
				tokens, err := eval.TokensForValue(val)
				if err != nil {
					logger.Fatal().
						Str("expr", exprStr).
						Err(err).
						Msgf("serializing value %s", val.GoString())
				}

				out = []byte(hclwrite.Format(tokens.Bytes()))
			}
		}

		c.log(string(out))
	}
}

=======
>>>>>>> 6a65ab8e
func (c *cli) setupEvalContext() *eval.Context {
	logger := log.With().
		Str("action", "cli.setupEvalContext()").
		Logger()

	ctx, err := eval.NewContext(c.wd())
	if err != nil {
		logger.Fatal().Err(err).Send()
	}

<<<<<<< HEAD
	allStackEntries, err := terramate.ListStacks(c.root())
=======
	allstacks, err := stack.LoadAll(c.root())
>>>>>>> 6a65ab8e
	if err != nil {
		logger.Fatal().Err(err).Msg("listing all stacks")
	}

<<<<<<< HEAD
	allstacks := make(stack.List, len(allStackEntries))
	for i, e := range allStackEntries {
		allstacks[i] = e.Stack
	}

=======
>>>>>>> 6a65ab8e
	projmeta := stack.NewProjectMetadata(c.root(), allstacks)
	if isStack, _ := config.IsStack(c.root(), c.wd()); isStack {
		st, err := stack.Load(c.root(), c.wd())
		if err != nil {
			logger.Fatal().Err(err).Msg("loading stack config")
		}
		ctx.SetNamespace("terramate", stack.MetadataToCtyValues(projmeta, st))
	} else {
		ctx.SetNamespace("terramate", projmeta.ToCtyMap())
	}

	globals.Load(c.root(), prj.PrjAbsPath(c.root(), c.wd()), ctx)
	return ctx
}

func envVarIsSet(val string) bool {
	return val != "0" && val != "false"
}

func (c *cli) checkOutdatedGeneratedCode(stacks stack.List) {
	logger := log.With().
		Str("action", "checkOutdatedGeneratedCode()").
		Logger()

	if !c.checkGenCode() {
		logger.Trace().Msg("outdated generated code check is disabled")
		return
	}

	logger.Trace().Msg("Checking if any stack has outdated code.")
	projmeta := stack.NewProjectMetadata(c.root(), stacks)

	hasOutdated := false
	for _, stack := range stacks {
		logger := logger.With().
			Stringer("stack", stack).
			Logger()

		logger.Trace().Msg("checking stack for outdated code")

		outdated, err := generate.CheckStack(projmeta, stack)
		if err != nil {
			logger.Fatal().Err(err).Msg("checking stack for outdated code")
		}

		if len(outdated) > 0 {
			hasOutdated = true
		}

		for _, filename := range outdated {
			logger.Error().
				Str("filename", filename).
				Msg("outdated code found")
		}
	}

	if hasOutdated {
		logger.Fatal().
			Err(errors.E(ErrOutdatedGenCodeDetected)).
			Msg("please run: 'terramate generate' to update generated code")
	}
}

func (c *cli) checkGitRemote() bool {
	if c.parsedArgs.Run.DisableCheckGitRemote {
		return false
	}

	if disableCheck, ok := os.LookupEnv("TM_DISABLE_CHECK_GIT_REMOTE"); ok {
		if envVarIsSet(disableCheck) {
			return false
		}
	}

	cfg := c.prj.rootcfg

	if cfg.Terramate != nil &&
		cfg.Terramate.Config != nil &&
		cfg.Terramate.Config.Git != nil {
		return cfg.Terramate.Config.Git.CheckRemote
	}

	return true
}

func (c *cli) runOnStacks() {
	logger := log.With().
		Str("action", "runOnStacks()").
		Str("workingDir", c.wd()).
		Logger()

	if c.checkGitRemote() {
		c.checkGitLocalBranchIsUpdated()
	}

	if len(c.parsedArgs.Run.Command) == 0 {
		logger.Fatal().Msgf("run expects a cmd")
	}

	allStackEntries, err := terramate.ListStacks(c.root())
	if err != nil {
		logger.Fatal().Err(err).Msg("failed to list all stacks")
	}
	allstacks := make(stack.List, len(allStackEntries))
	for i, e := range allStackEntries {
		allstacks[i] = e.Stack
	}

	c.checkOutdatedGeneratedCode(allstacks)

	var stacks stack.List

	if c.parsedArgs.Run.NoRecursive {
		st, found, err := stack.TryLoad(c.root(), c.wd())
		if err != nil {
			logger.Fatal().
				Err(err).
				Msg("loading stack in current directory")
		}

		if !found {
			logger.Fatal().
				Msg("--no-recursive provided but no stack found in the current directory")
		}

		stacks = append(stacks, st)
	} else {
		var err error
		stacks, err = c.computeSelectedStacks(true)
		if err != nil {
			logger.Fatal().
				Err(err).
				Msg("computing selected stacks")
		}
	}

	logger.Trace().Msg("Get order of stacks to run command on.")

	orderedStacks, reason, err := run.Sort(c.root(), stacks)
	if err != nil {
		if errors.IsKind(err, dag.ErrCycleDetected) {
			logger.Fatal().
				Str("reason", reason).
				Err(err).
				Msg("running in order")
		} else {
			log.Fatal().
				Err(err).
				Msg("failed to plan execution")
		}
	}

	if c.parsedArgs.Run.Reverse {
		logger.Trace().Msg("Reversing stacks order.")
		stack.Reverse(orderedStacks)
	}

	if c.parsedArgs.Run.DryRun {
		logger.Trace().
			Msg("Do a dry run - get order without actually running command.")
		if len(orderedStacks) > 0 {
			c.log("The stacks will be executed using order below:")

			for i, s := range orderedStacks {
				stackdir, _ := c.friendlyFmtDir(s.Path())
				c.log("\t%d. %s (%s)", i, s.Name(), stackdir)
			}
		} else {
			c.log("No stacks will be executed.")
		}

		return
	}

	logger.Info().Msg("Running on selected stacks")

	err = run.Exec(
		c.root(),
		orderedStacks,
		c.parsedArgs.Run.Command,
		c.stdin,
		c.stdout,
		c.stderr,
		c.parsedArgs.Run.ContinueOnError,
	)

	if err != nil {

		logger.Warn().Msg("one or more commands failed")

		var errs *errors.List
		if errors.As(err, &errs) {
			for _, err := range errs.Errors() {
				logger.Warn().Err(err).Send()
			}
		} else {
			logger.Warn().Err(err).Send()
		}

		os.Exit(1)
	}
}

func (c *cli) wd() string   { return c.prj.wd }
func (c *cli) root() string { return c.prj.root }

func (c *cli) log(format string, args ...interface{}) {
	fmt.Fprintln(c.stdout, fmt.Sprintf(format, args...))
}

func (c *cli) friendlyFmtDir(dir string) (string, bool) {
	return prj.FriendlyFmtDir(c.root(), c.wd(), dir)
}

func (c *cli) computeSelectedStacks(ensureCleanRepo bool) (stack.List, error) {
	logger := log.With().
		Str("action", "computeSelectedStacks()").
		Str("workingDir", c.wd()).
		Logger()

	logger.Trace().Msg("Create new terramate manager.")

	mgr := terramate.NewManager(c.root(), c.prj.baseRef)

	logger.Trace().Msg("Get list of stacks.")

	report, err := c.listStacks(mgr, c.parsedArgs.Changed)
	if err != nil {
		return nil, err
	}

	c.gitSafeguards(report.Checks, ensureCleanRepo)

	logger.Trace().Msg("Filter stacks by working directory.")

	entries := c.filterStacksByWorkingDir(report.Stacks)
	stacks := make(stack.List, len(entries))
	for i, e := range entries {
		stacks[i] = e.Stack
	}

	stacks, err = mgr.AddWantedOf(stacks)
	if err != nil {
		return nil, fmt.Errorf("adding wanted stacks: %w", err)
	}

	return stacks, nil
}

func (c *cli) filterStacksByWorkingDir(stacks []terramate.Entry) []terramate.Entry {
	logger := log.With().
		Str("action", "filterStacksByWorkingDir()").
		Str("workingDir", c.wd()).
		Logger()

	logger.Trace().
		Msg("Get relative working directory.")
	relwd := prj.PrjAbsPath(c.root(), c.wd())

	logger.Trace().
		Msg("Get filtered stacks.")
	filtered := []terramate.Entry{}
	for _, e := range stacks {
		if strings.HasPrefix(e.Stack.Path(), relwd) {
			filtered = append(filtered, e)
		}
	}

	return filtered
}

func (c cli) checkVersion() {
	logger := log.With().
		Str("action", "cli.checkVersion()").
		Str("root", c.root()).
		Logger()

	logger.Trace().Msg("checking if terramate version satisfies project constraint")

	rootcfg := c.prj.rootcfg

	if rootcfg.Terramate == nil {
		logger.Debug().Msg("project root has no config, skipping version check")
		return
	}

	if rootcfg.Terramate.RequiredVersion == "" {
		logger.Debug().Msg("project root config has no required_version, skipping version check")
		return
	}

	if err := terramate.CheckVersion(rootcfg.Terramate.RequiredVersion); err != nil {
		logger.Fatal().Err(err).Send()
	}
}

func newGit(basedir string, checkrepo bool) (*git.Git, error) {
	log.Debug().
		Str("action", "newGit()").
		Msg("Create new git wrapper providing config.")
	g, err := git.WithConfig(git.Config{
		WorkingDir: basedir,
		Env:        os.Environ(),
	})

	if err != nil {
		return nil, err
	}

	if checkrepo && !g.IsRepository() {
		return nil, fmt.Errorf("dir %q is not a git repository", basedir)
	}

	return g, nil
}

func lookupProject(wd string) (prj project, found bool, err error) {
	prj = project{
		wd: wd,
	}

	logger := log.With().
		Str("action", "lookupProject()").
		Str("workingDir", wd).
		Logger()

	logger.Trace().Msg("Create new git wrapper.")

	rootcfg, rootCfgPath, rootfound, err := config.TryLoadRootConfig(wd)
	if err != nil {
		return project{}, false, err
	}

	gw, err := newGit(wd, false)
	if err == nil {
		logger.Trace().Msg("Get root of git repo.")

		gitdir, err := gw.Root()
		if err == nil {
			logger.Trace().Msg("Get absolute path of git directory.")

			gitabs := gitdir
			if !filepath.IsAbs(gitabs) {
				gitabs = filepath.Join(wd, gitdir)
			}

			if err != nil {
				return project{}, false, fmt.Errorf("getting absolute path of %q: %w", gitdir, err)
			}

			logger.Trace().Msg("Evaluate symbolic links.")

			gitabs, err = filepath.EvalSymlinks(gitabs)
			if err != nil {
				return project{}, false, fmt.Errorf("failed evaluating symlinks of %q: %w",
					gitabs, err)
			}

			rootdir := filepath.Dir(gitabs)

			if rootfound && strings.HasPrefix(rootCfgPath, rootdir) && rootCfgPath != rootdir {
				logger.Warn().
					Str("rootConfig", rootCfgPath).
					Str("projectRoot", rootdir).
					Err(errors.E(ErrRootCfgInvalidDir)).
					Msg("the config will be ignored")
			}

			logger.Trace().Msg("Load root config.")

			cfg, err := hcl.ParseDir(rootdir, rootdir)
			if err != nil {
				return project{}, false, err
			}

			prj.isRepo = true
			prj.rootcfg = cfg
			prj.root = rootdir
			prj.git.wrapper = gw

			return prj, true, nil
		}
	}

	if !rootfound {
		return project{}, false, nil
	}

	prj.root = rootCfgPath
	prj.rootcfg = rootcfg
	return prj, true, nil

}

func configureLogging(logLevel string, logFmt string, output io.Writer) {
	zloglevel, err := zerolog.ParseLevel(logLevel)

	if err != nil {
		zloglevel = zerolog.FatalLevel
	}

	zerolog.SetGlobalLevel(zloglevel)

	if logFmt == "json" {
		zerolog.TimeFieldFormat = zerolog.TimeFormatUnix
		log.Logger = log.Output(output)
	} else if logFmt == "text" { // no color
		log.Logger = log.Output(zerolog.ConsoleWriter{Out: output, NoColor: true, TimeFormat: time.RFC3339})
	} else { // default: console mode using color
		log.Logger = log.Output(zerolog.ConsoleWriter{Out: output, NoColor: false, TimeFormat: time.RFC3339})
	}
}<|MERGE_RESOLUTION|>--- conflicted
+++ resolved
@@ -23,10 +23,7 @@
 	"time"
 
 	"github.com/google/uuid"
-<<<<<<< HEAD
 	hhcl "github.com/hashicorp/hcl/v2"
-=======
->>>>>>> 6a65ab8e
 	"github.com/hashicorp/hcl/v2/hclwrite"
 	"github.com/mineiros-io/terramate/errors"
 	"github.com/mineiros-io/terramate/generate"
@@ -37,10 +34,7 @@
 	"github.com/mineiros-io/terramate/run"
 	"github.com/mineiros-io/terramate/run/dag"
 	"github.com/mineiros-io/terramate/tf"
-<<<<<<< HEAD
 	"github.com/zclconf/go-cty/cty"
-=======
->>>>>>> 6a65ab8e
 	"github.com/zclconf/go-cty/cty/json"
 
 	"github.com/alecthomas/kong"
@@ -163,14 +157,11 @@
 		PartialEval struct {
 			Exprs []string `arg:"" help:"expressions to be partially evaluated" name:"expr" passthrough:""`
 		} `cmd:"" help:"Partial evaluate the expressions"`
-<<<<<<< HEAD
 
 		GetConfigValue struct {
 			AsJSON bool     `help:"Outputs the result as a JSON value"`
 			Vars   []string `arg:"" help:"variable to be retrieved" name:"var" passthrough:""`
 		} `cmd:"" help:"Get configuration value"`
-=======
->>>>>>> 6a65ab8e
 	} `cmd:"" help:"Experimental features (may change or be removed in the future)"`
 }
 
@@ -420,13 +411,10 @@
 		log.Fatal().Msg("no expression specified")
 	case "experimental partial-eval <expr>":
 		c.partialEval()
-<<<<<<< HEAD
 	case "experimental get-config-value":
 		log.Fatal().Msg("no variable specified")
 	case "experimental get-config-value <var>":
 		c.getConfigValue()
-=======
->>>>>>> 6a65ab8e
 	default:
 		logger.Fatal().Msg("unexpected command sequence")
 	}
@@ -1173,11 +1161,7 @@
 
 func (c *cli) eval() {
 	logger := log.With().
-<<<<<<< HEAD
-		Str("action", "cli.Eval()").
-=======
 		Str("action", "cli.eval()").
->>>>>>> 6a65ab8e
 		Logger()
 
 	ctx := c.setupEvalContext()
@@ -1212,11 +1196,7 @@
 					Msgf("serializing value %s", val.GoString())
 			}
 
-<<<<<<< HEAD
-			out = []byte(hclwrite.Format(tokens.Bytes()))
-=======
 			out = hclwrite.Format(tokens.Bytes())
->>>>>>> 6a65ab8e
 		}
 
 		c.log(string(out))
@@ -1225,11 +1205,7 @@
 
 func (c *cli) partialEval() {
 	logger := log.With().
-<<<<<<< HEAD
-		Str("action", "cli.PartialEval()").
-=======
 		Str("action", "cli.partialEval()").
->>>>>>> 6a65ab8e
 		Logger()
 
 	ctx := c.setupEvalContext()
@@ -1250,7 +1226,6 @@
 	}
 }
 
-<<<<<<< HEAD
 func (c *cli) getConfigValue() {
 	logger := log.With().
 		Str("action", "cli.GetConfigValue()").
@@ -1309,8 +1284,6 @@
 	}
 }
 
-=======
->>>>>>> 6a65ab8e
 func (c *cli) setupEvalContext() *eval.Context {
 	logger := log.With().
 		Str("action", "cli.setupEvalContext()").
@@ -1321,23 +1294,11 @@
 		logger.Fatal().Err(err).Send()
 	}
 
-<<<<<<< HEAD
-	allStackEntries, err := terramate.ListStacks(c.root())
-=======
 	allstacks, err := stack.LoadAll(c.root())
->>>>>>> 6a65ab8e
 	if err != nil {
 		logger.Fatal().Err(err).Msg("listing all stacks")
 	}
 
-<<<<<<< HEAD
-	allstacks := make(stack.List, len(allStackEntries))
-	for i, e := range allStackEntries {
-		allstacks[i] = e.Stack
-	}
-
-=======
->>>>>>> 6a65ab8e
 	projmeta := stack.NewProjectMetadata(c.root(), allstacks)
 	if isStack, _ := config.IsStack(c.root(), c.wd()); isStack {
 		st, err := stack.Load(c.root(), c.wd())
