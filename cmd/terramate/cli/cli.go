// Copyright 2021 Mineiros GmbH
//
// Licensed under the Apache License, Version 2.0 (the "License");
// you may not use this file except in compliance with the License.
// You may obtain a copy of the License at
//
//      http://www.apache.org/licenses/LICENSE-2.0
//
// Unless required by applicable law or agreed to in writing, software
// distributed under the License is distributed on an "AS IS" BASIS,
// WITHOUT WARRANTIES OR CONDITIONS OF ANY KIND, either express or implied.
// See the License for the specific language governing permissions and
// limitations under the License.

package cli

import (
	stdfmt "fmt"
	"io"
	"os"
	"path"
	"path/filepath"
	"strings"
	"time"

	"github.com/google/uuid"
	hhcl "github.com/hashicorp/hcl/v2"
	"github.com/hashicorp/hcl/v2/hclwrite"
	"github.com/mineiros-io/terramate/cmd/terramate/cli/out"
	"github.com/mineiros-io/terramate/errors"
	"github.com/mineiros-io/terramate/errors/errlog"
	"github.com/mineiros-io/terramate/event"
	"github.com/mineiros-io/terramate/generate"
	"github.com/mineiros-io/terramate/globals"
	"github.com/mineiros-io/terramate/hcl/eval"
	"github.com/mineiros-io/terramate/hcl/fmt"
	"github.com/mineiros-io/terramate/modvendor/download"

	"github.com/mineiros-io/terramate/stack/trigger"
	"github.com/mineiros-io/terramate/stdlib"

	prj "github.com/mineiros-io/terramate/project"
	"github.com/mineiros-io/terramate/run"
	"github.com/mineiros-io/terramate/run/dag"
	"github.com/mineiros-io/terramate/tf"
	"github.com/zclconf/go-cty/cty"
	"github.com/zclconf/go-cty/cty/json"

	"github.com/alecthomas/kong"
	"github.com/emicklei/dot"
	"github.com/mineiros-io/terramate"
	"github.com/mineiros-io/terramate/config"
	"github.com/mineiros-io/terramate/git"
	"github.com/mineiros-io/terramate/hcl"
	"github.com/mineiros-io/terramate/stack"
	"github.com/posener/complete"
	"github.com/rs/zerolog"
	"github.com/rs/zerolog/log"
	"github.com/willabides/kongplete"
)

const (
	// ErrCurrentHeadIsOutOfDate indicates the local HEAD revision is outdated.
	ErrCurrentHeadIsOutOfDate errors.Kind = "current HEAD is out-of-date with the remote base branch"
	// ErrOutdatedGenCodeDetected indicates outdated generated code detected.
	ErrOutdatedGenCodeDetected errors.Kind = "outdated generated code detected"
	// ErrRootCfgInvalidDir indicates that a root configuration was found outside root
	ErrRootCfgInvalidDir errors.Kind = "root config found outside root dir"
)

const (
	defaultRemote        = "origin"
	defaultBranch        = "main"
	defaultBranchBaseRef = "HEAD^"
)

const (
	defaultLogLevel = "warn"
	defaultLogFmt   = "console"
	defaultLogDest  = "stderr"
)

const defaultVendorDir = "/modules"

type cliSpec struct {
	Version        struct{} `cmd:"" help:"Terramate version"`
	VersionFlag    bool     `name:"version" help:"Terramate version"`
	Chdir          string   `short:"C" optional:"true" predictor:"file" help:"Sets working directory"`
	GitChangeBase  string   `short:"B" optional:"true" help:"Git base ref for computing changes"`
	Changed        bool     `short:"c" optional:"true" help:"Filter by changed infrastructure"`
	LogLevel       string   `optional:"true" default:"warn" enum:"disabled,trace,debug,info,warn,error,fatal" help:"Log level to use: 'disabled', 'trace', 'debug', 'info', 'warn', 'error', or 'fatal'"`
	LogFmt         string   `optional:"true" default:"console" enum:"console,text,json" help:"Log format to use: 'console', 'text', or 'json'"`
	LogDestination string   `optional:"true" default:"stderr" enum:"stderr,stdout" help:"Destination of log messages"`
	Quiet          bool     `optional:"false" help:"Disable output"`
	Verbose        int      `short:"v" optional:"true" default:"0" type:"counter" help:"Increase verboseness of output"`

	DisableCheckGitUntracked   bool `optional:"true" default:"false" help:"Disable git check for untracked files"`
	DisableCheckGitUncommitted bool `optional:"true" default:"false" help:"Disable git check for uncommitted files"`

	Create struct {
		Path           string   `arg:"" name:"path" predictor:"file" help:"Path of the new stack relative to the working dir"`
		ID             string   `help:"ID of the stack, defaults to UUID"`
		Name           string   `help:"Name of the stack, defaults to stack dir base name"`
		Description    string   `help:"Description of the stack, defaults to the stack name"`
		Import         []string `help:"Add import block for the given path on the stack"`
		After          []string `help:"Add a stack as after"`
		Before         []string `help:"Add a stack as before"`
		IgnoreExisting bool     `help:"If the stack already exists do nothing and don't fail"`
		NoGenerate     bool     `help:"Disable code generation for the newly created stack"`
	} `cmd:"" help:"Creates a stack on the project"`

	Fmt struct {
		Check bool `help:"Lists unformatted files, exit with 0 if all is formatted, 1 otherwise"`
	} `cmd:"" help:"Format all files inside dir recursively"`

	List struct {
		Why bool `help:"Shows the reason why the stack has changed"`
	} `cmd:"" help:"List stacks"`

	Run struct {
		DisableCheckGenCode   bool     `default:"false" help:"Disable outdated generated code check"`
		DisableCheckGitRemote bool     `default:"false" help:"Disable checking if local default branch is updated with remote"`
		ContinueOnError       bool     `default:"false" help:"Continue executing in other stacks in case of error"`
		NoRecursive           bool     `default:"false" help:"Do not recurse into child stacks"`
		DryRun                bool     `default:"false" help:"Plan the execution but do not execute it"`
		Reverse               bool     `default:"false" help:"Reverse the order of execution"`
		Command               []string `arg:"" name:"cmd" predictor:"file" passthrough:"" help:"Command to execute"`
	} `cmd:"" help:"Run command in the stacks"`

	Generate struct{} `cmd:"" help:"Generate terraform code for stacks"`

	InstallCompletions kongplete.InstallCompletions `cmd:"" help:"Install shell completions"`

	Experimental struct {
		Clone struct {
			SrcDir  string `arg:"" name:"srcdir" predictor:"file" help:"Path of the stack being cloned"`
			DestDir string `arg:"" name:"destdir" predictor:"file" help:"Path of the new stack"`
		} `cmd:"" help:"Clones a stack"`

		Trigger struct {
			Stack  string `arg:"" name:"stack" predictor:"file" help:"Path of the stack being triggered"`
			Reason string `default:"" name:"reason" help:"Reason for the stack being triggered"`
		} `cmd:"" help:"Triggers a stack"`

		Metadata struct{} `cmd:"" help:"Shows metadata available on the project"`

		Globals struct {
		} `cmd:"" help:"List globals for all stacks"`

		Generate struct {
			Debug struct {
			} `cmd:"" help:"Shows generate debug information"`
		} `cmd:"" help:"Experimental generate commands"`

		RunGraph struct {
			Outfile string `short:"o" predictor:"file" default:"" help:"Output .dot file"`
			Label   string `short:"l" default:"stack.name" help:"Label used in graph nodes (it could be either \"stack.name\" or \"stack.dir\""`
		} `cmd:"" help:"Generate a graph of the execution order"`

		RunOrder struct {
			Basedir string `arg:"" optional:"true" help:"Base directory to search stacks"`
		} `cmd:"" help:"Show the topological ordering of the stacks"`

		RunEnv struct {
		} `cmd:"" help:"List run environment variables for all stacks"`

		Vendor struct {
			Download struct {
				Dir       string `short:"d" predictor:"file" default:"" help:"dir to vendor downloaded project"`
				Source    string `arg:"" name:"source" help:"Terraform module source URL, must be Git/Github and should not contain a reference"`
				Reference string `arg:"" name:"ref" help:"Reference of the Terraform module to vendor"`
			} `cmd:"" help:"Downloads a Terraform module and stores it on the project vendor dir"`
		} `cmd:"" help:"Manages vendored Terraform modules"`

		Eval struct {
			AsJSON bool     `help:"Outputs the result as a JSON value"`
			Exprs  []string `arg:"" help:"expressions to be evaluated" name:"expr" passthrough:""`
		} `cmd:"" help:"Eval expression"`

		PartialEval struct {
			Exprs []string `arg:"" help:"expressions to be partially evaluated" name:"expr" passthrough:""`
		} `cmd:"" help:"Partial evaluate the expressions"`

		GetConfigValue struct {
			AsJSON bool     `help:"Outputs the result as a JSON value"`
			Vars   []string `arg:"" help:"variable to be retrieved" name:"var" passthrough:""`
		} `cmd:"" help:"Get configuration value"`
	} `cmd:"" help:"Experimental features (may change or be removed in the future)"`
}

// Exec will execute terramate with the provided flags defined on args.
// Only flags should be on the args slice.
//
// Results will be written on stdout, according to the command flags and
// errors/warnings written on stderr. Exec will abort the process with a status
// code different than zero in the case of fatal errors.
//
// Sometimes sub commands may be executed, the provided stdin will be passed to
// then as the sub process stdin.
//
// Each Exec call is completely isolated from each other (no shared state) as
// far as the parameters are not shared between the run calls.
func Exec(
	args []string,
	stdin io.Reader,
	stdout io.Writer,
	stderr io.Writer,
) {
	configureLogging(defaultLogLevel, defaultLogFmt, defaultLogDest,
		stdout, stderr)
	c := newCLI(args, stdin, stdout, stderr)
	c.run()
}

type cli struct {
	ctx        *kong.Context
	parsedArgs *cliSpec
	stdin      io.Reader
	stdout     io.Writer
	stderr     io.Writer
	output     out.O
	exit       bool
	prj        project
}

func newCLI(args []string, stdin io.Reader, stdout, stderr io.Writer) *cli {
	if len(args) == 0 {
		// WHY: avoid default kong error, print help
		args = []string{"--help"}
	}

	logger := log.With().
		Str("action", "newCli()").
		Logger()

	kongExit := false
	kongExitStatus := 0

	parsedArgs := cliSpec{}
	parser, err := kong.New(&parsedArgs,
		kong.Name("terramate"),
		kong.Description("A tool for managing terraform stacks"),
		kong.UsageOnError(),
		kong.ConfigureHelp(kong.HelpOptions{
			Compact: true,
		}),
		kong.Exit(func(status int) {
			// Avoid kong aborting entire process since we designed CLI as lib
			kongExit = true
			kongExitStatus = status
		}),
		kong.Writers(stdout, stderr),
	)

	if err != nil {
		fatal(err, "creating cli parser")
	}

	kongplete.Complete(parser,
		kongplete.WithPredictor("file", complete.PredictFiles("*")),
	)

	ctx, err := parser.Parse(args)

	if kongExit && kongExitStatus == 0 {
		return &cli{exit: true}
	}

	// When we run terramate --version the kong parser just fails
	// since no subcommand was provided (which is odd..but happens).
	// So we check if the flag for version is present before checking the error.
	if parsedArgs.VersionFlag {
		stdfmt.Println(terramate.Version())
		return &cli{exit: true}
	}

	if err != nil {
		fatal(err, "parsing cli args %v", args)
	}

	configureLogging(parsedArgs.LogLevel, parsedArgs.LogFmt,
		parsedArgs.LogDestination, stdout, stderr)
	// If we don't re-create the logger after configuring we get some
	// log entries with a mix of default fmt and selected fmt.
	logger = log.With().
		Str("action", "newCli()").
		Logger()

	switch ctx.Command() {
	case "version":
		logger.Debug().Msg("Get terramate version with version subcommand.")
		stdfmt.Println(terramate.Version())
		return &cli{exit: true}
	case "install-completions":
		logger.Debug().Msg("Handle `install-completions` command.")

		err := parsedArgs.InstallCompletions.Run(ctx)
		if err != nil {
			fatal(err, "installing shell completions")
		}
		return &cli{exit: true}
	}

	wd, err := os.Getwd()
	if err != nil {
		fatal(err, "getting workdir")
	}

	logger = logger.With().
		Str("workingDir", wd).
		Logger()

	if parsedArgs.Chdir != "" {
		logger.Debug().
			Str("dir", parsedArgs.Chdir).
			Msg("Changing working directory")
		err = os.Chdir(parsedArgs.Chdir)
		if err != nil {
			fatal(err, "changing working dir to %s", parsedArgs.Chdir)
		}

		wd, err = os.Getwd()
		if err != nil {
			fatal(err, "getting workdir: %s")
		}
	}

	wd, err = filepath.EvalSymlinks(wd)
	if err != nil {
		log.Fatal().Msgf("evaluating symlinks on working dir: %s", wd)
	}

	logger.Trace().Msg("Running in directory")

	prj, foundRoot, err := lookupProject(wd)
	if err != nil {
		fatal(err, "looking up project root")
	}

	if !foundRoot {
		log.Fatal().Msg("project root not found")
	}

	logger.Trace().Msg("Set defaults from parsed command line arguments.")

	err = prj.setDefaults(&parsedArgs)
	if err != nil {
		fatal(err, "setting configuration")
	}

	if parsedArgs.Changed && !prj.isRepo {
		log.Fatal().Msg("flag --changed provided but no git repository found")
	}

	verbose := parsedArgs.Verbose

	if parsedArgs.Quiet {
		verbose = -1
	}

	return &cli{
		stdin:      stdin,
		stdout:     stdout,
		stderr:     stderr,
		output:     out.New(verbose, stdout, stderr),
		parsedArgs: &parsedArgs,
		ctx:        ctx,
		prj:        prj,
	}
}

func (c *cli) run() {
	if c.exit {
		// WHY: parser called exit but with no error (like help)
		return
	}

	logger := log.With().
		Str("action", "run()").
		Str("cmd", c.ctx.Command()).
		Str("workingDir", c.wd()).
		Logger()

	c.checkVersion()

	logger.Debug().Msg("Handle command.")

	switch c.ctx.Command() {
	case "fmt":
		c.format()
	case "create <path>":
		c.createStack()
	case "list":
		c.setupGit()
		c.printStacks()
	case "run":
		log.Fatal().Msg("no command specified")
	case "run <cmd>":
		c.setupGit()
		c.runOnStacks()
	case "generate":
		c.generate()
	case "experimental clone <srcdir> <destdir>":
		c.cloneStack()
	case "experimental trigger <stack>":
		c.triggerStack()
	case "experimental vendor download <source> <ref>":
		c.vendorDownload()
	case "experimental globals":
		c.setupGit()
		c.printStacksGlobals()
	case "experimental generate debug":
		c.setupGit()
		c.generateDebug()
	case "experimental metadata":
		c.setupGit()
		c.printMetadata()
	case "experimental run-graph":
		c.setupGit()
		c.generateGraph()
	case "experimental run-order":
		c.setupGit()
		c.printRunOrder()
	case "experimental run-env":
		c.setupGit()
		c.printRunEnv()
	case "experimental eval":
		log.Fatal().Msg("no expression specified")
	case "experimental eval <expr>":
		c.eval()
	case "experimental partial-eval":
		log.Fatal().Msg("no expression specified")
	case "experimental partial-eval <expr>":
		c.partialEval()
	case "experimental get-config-value":
		log.Fatal().Msg("no variable specified")
	case "experimental get-config-value <var>":
		c.getConfigValue()
	default:
		log.Fatal().Msg("unexpected command sequence")
	}
}

func (c *cli) setupGit() {
	logger := log.With().
		Str("action", "setupGit()").
		Str("workingDir", c.wd()).
		Logger()

	if c.prj.isRepo && c.parsedArgs.Changed {
		logger.Trace().Msg("Check git default remote.")

		if err := c.prj.checkDefaultRemote(); err != nil {
			fatal(err, "checking git default remote")
		}

		if c.parsedArgs.GitChangeBase != "" {
			c.prj.baseRef = c.parsedArgs.GitChangeBase
		} else {
			c.prj.baseRef = c.prj.defaultBaseRef()
		}
	}
}

func (c *cli) vendorDownload() {
	source := c.parsedArgs.Experimental.Vendor.Download.Source
	ref := c.parsedArgs.Experimental.Vendor.Download.Reference

	logger := log.With().
		Str("workingDir", c.wd()).
		Str("rootdir", c.rootdir()).
		Str("action", "cli.vendor()").
		Str("source", source).
		Str("ref", ref).
		Logger()

	parsedSource, err := tf.ParseSource(source)
	if err != nil {
		log.Fatal().Msgf("parsing module source %s: %s", source, err)
	}
	if parsedSource.Ref != "" {
		log.Fatal().Msgf("module source %s should not contain a reference", source)
	}
	parsedSource.Ref = ref

	eventsStream := download.NewEventStream()
	eventsHandled := c.handleVendorProgressEvents(eventsStream)

	logger.Debug().Msg("vendoring")

	report := download.Vendor(c.rootdir(), c.vendorDir(), parsedSource, eventsStream)

	logger.Debug().Msg("finished vendoring, waiting for all vendor events to be handled")

	close(eventsStream)
	<-eventsHandled

	logger.Debug().Msg("vendor events handled, creating final report")

	if report.Error != nil {
		if errs, ok := report.Error.(*errors.List); ok {
			for _, err := range errs.Errors() {
				logger.Error().Err(err).Send()
			}
		} else {
			logger.Error().Err(report.Error).Send()
		}
	}

	c.output.MsgStdOut(report.String())
}

func (c *cli) handleVendorProgressEvents(eventsStream download.ProgressEventStream) <-chan struct{} {
	eventsHandled := make(chan struct{})

	go func() {
		for event := range eventsStream {
			c.output.MsgStdOut("vendor: %s %s at %s",
				event.Message, event.Module.Raw, event.TargetDir)
			log.Info().
				Str("module", event.Module.Raw).
				Stringer("vendorDir", event.TargetDir).
				Msg(event.Message)
		}
		close(eventsHandled)
	}()

	return eventsHandled
}

func (c *cli) vendorDir() prj.Path {
	logger := log.With().
		Str("workingDir", c.wd()).
		Str("rootdir", c.rootdir()).
		Str("action", "cli.vendorDir()").
		Logger()

	logger.Trace().Msg("checking vendor dir configuration")

	if c.parsedArgs.Experimental.Vendor.Download.Dir != "" {
		logger.Trace().Msg("using CLI config")

		dir := c.parsedArgs.Experimental.Vendor.Download.Dir
		if !path.IsAbs(dir) {
			dir = path.Join(prj.PrjAbsPath(c.rootdir(), c.wd()).String(), dir)
		}
		return prj.NewPath(dir)
	}

	checkVendorDir := func(dir string) prj.Path {
		if !path.IsAbs(dir) {
			log.Fatal().Msgf("vendorDir %s defined is not an absolute path", dir)
		}
		return prj.NewPath(dir)
	}

	dotTerramate := filepath.Join(c.rootdir(), ".terramate")
	dotTerramateInfo, err := os.Stat(dotTerramate)

	if err == nil && dotTerramateInfo.IsDir() {
		logger.Trace().Msg("no CLI config, checking .terramate")

		cfg, err := hcl.ParseDir(c.rootdir(), filepath.Join(c.rootdir(), ".terramate"))
		if err != nil {
			fatal(err, "parsing vendor dir configuration on .terramate")
		}

		if hasVendorDirConfig(cfg) {
			logger.Trace().Msg("using .terramate config")

			return checkVendorDir(cfg.Vendor.Dir)
		}
	}

	logger.Trace().Msg("no .terramate config, checking root")

	hclcfg := c.rootNode()
	if hasVendorDirConfig(hclcfg) {
		logger.Trace().Msg("using root config")

		return checkVendorDir(hclcfg.Vendor.Dir)
	}

	logger.Trace().Msg("no configuration provided, fallback to default")

	return prj.NewPath(defaultVendorDir)
}

func hasVendorDirConfig(cfg hcl.Config) bool {
	return cfg.Vendor != nil && cfg.Vendor.Dir != ""
}

func (c *cli) triggerStack() {
	stack := c.parsedArgs.Experimental.Trigger.Stack
	reason := c.parsedArgs.Experimental.Trigger.Reason
	if reason == "" {
		reason = "manually created through terramate CLI"
	}
	logger := log.With().
		Str("stack", stack).
		Logger()

	logger.Debug().Msg("creating stack trigger")

	if !path.IsAbs(stack) {
		stack = filepath.Join(c.wd(), filepath.FromSlash(stack))
	} else {
		stack = filepath.Join(c.rootdir(), filepath.FromSlash(stack))
	}

	stack = filepath.Clean(stack)

	if tmp, err := filepath.EvalSymlinks(stack); err != nil || tmp != stack {
		errlog.Fatal(logger, errors.E("symlinks are disallowed in the stack path"))
	}

	if !strings.HasPrefix(stack, c.rootdir()) {
		errlog.Fatal(logger, errors.E("stack %s is outside project", stack))
	}

	stackPath := prj.PrjAbsPath(c.rootdir(), stack)
<<<<<<< HEAD
	if err := trigger.Create(c.rootdir(), stackPath, reason); err != nil {
=======
	if err := trigger.Create(c.cfg(), stackPath, reason); err != nil {
>>>>>>> 414508af
		errlog.Fatal(logger, err)
	}

	c.output.MsgStdOut("Created trigger for stack %q", stackPath)
}

func (c *cli) cloneStack() {
	srcstack := c.parsedArgs.Experimental.Clone.SrcDir
	deststack := c.parsedArgs.Experimental.Clone.DestDir
	logger := log.With().
		Str("workingDir", c.wd()).
		Str("action", "cli.cloneStack()").
		Str("src", srcstack).
		Str("dest", deststack).
		Logger()

	logger.Trace().Msg("cloning stack")

	srcdir := filepath.Join(c.wd(), srcstack)
	destdir := filepath.Join(c.wd(), deststack)

	if err := stack.Clone(c.cfg(), destdir, srcdir); err != nil {
		fatal(err, "cloning %s to %s", srcstack, deststack)
	}

	c.output.MsgStdOut("Cloned stack %s to %s with success", srcstack, deststack)
	c.output.MsgStdOut("Generating code on the new cloned stack")

	c.generate()
}

func (c *cli) generate() {
	report, vendorReport := c.gencodeWithVendor()

	c.output.MsgStdOut(report.Full())

	vendorReport.RemoveIgnoredByKind(download.ErrAlreadyVendored)

	if !vendorReport.IsEmpty() {
		c.output.MsgStdOut(vendorReport.String())
	}

	if report.HasFailures() || vendorReport.HasFailures() {
		os.Exit(1)
	}
}

// gencodeWithVendor will generate code for the whole project providing automatic
// vendoring of all tm_vendor calls.
func (c *cli) gencodeWithVendor() (generate.Report, download.Report) {
	vendorProgressEvents := download.NewEventStream()
	progressHandlerDone := c.handleVendorProgressEvents(vendorProgressEvents)

	vendorRequestEvents := make(chan event.VendorRequest)
	vendorReports := download.HandleVendorRequests(
		c.prj.rootdir,
		vendorRequestEvents,
		vendorProgressEvents,
	)

	mergedVendorReport := download.MergeVendorReports(vendorReports)

	log.Debug().Msg("generating code")

	report := generate.Do(c.cfg(), c.vendorDir(), vendorRequestEvents)

	log.Debug().Msg("code generation finished, waiting for vendor requests to be handled")

	close(vendorRequestEvents)

	log.Debug().Msg("waiting for vendor report merging")

	vendorReport := <-mergedVendorReport

	log.Debug().Msg("waiting for all progress events")

	close(vendorProgressEvents)
	<-progressHandlerDone

	log.Debug().Msg("all handlers stopped, generating final report")

	return report, vendorReport
}

func (c *cli) checkGitUntracked() bool {
	if c.parsedArgs.DisableCheckGitUntracked {
		return false
	}

	if disableCheck, ok := os.LookupEnv("TM_DISABLE_CHECK_GIT_UNTRACKED"); ok {
		if envVarIsSet(disableCheck) {
			return false
		}
	}

	cfg := c.rootNode()
	if cfg.Terramate != nil &&
		cfg.Terramate.Config != nil &&
		cfg.Terramate.Config.Git != nil {
		return cfg.Terramate.Config.Git.CheckUntracked
	}

	return true
}

func (c *cli) checkGitUncommited() bool {
	if c.parsedArgs.DisableCheckGitUncommitted {
		return false
	}

	if disableCheck, ok := os.LookupEnv("TM_DISABLE_CHECK_GIT_UNCOMMITTED"); ok {
		if envVarIsSet(disableCheck) {
			return false
		}
	}

	cfg := c.rootNode()
	if cfg.Terramate != nil &&
		cfg.Terramate.Config != nil &&
		cfg.Terramate.Config.Git != nil {
		return cfg.Terramate.Config.Git.CheckUncommitted
	}

	return true
}

func debugFiles(files []string, msg string) {
	for _, file := range files {
		log.Debug().
			Str("file", file).
			Msg(msg)
	}
}

func (c *cli) gitFileSafeguards(checks terramate.RepoChecks, shouldAbort bool) {
	if c.parsedArgs.Run.DryRun {
		return
	}

	debugFiles(checks.UntrackedFiles, "untracked file")
	debugFiles(checks.UncommittedFiles, "uncommitted file")

	if c.checkGitUntracked() && len(checks.UntrackedFiles) > 0 {
		const msg = "repository has untracked files"
		if shouldAbort {
			log.Fatal().Msg(msg)
		} else {
			log.Warn().Msg(msg)
		}
	}

	if c.checkGitUncommited() && len(checks.UncommittedFiles) > 0 {
		const msg = "repository has uncommitted files"
		if shouldAbort {
			log.Fatal().Msg(msg)
		} else {
			log.Warn().Msg(msg)
		}
	}
}

func (c *cli) gitSafeguardDefaultBranchIsReachable() {
	logger := log.With().
		Bool("is_repository", c.prj.isRepo).
		Bool("is_enabled", c.gitSafeguardRemoteEnabled()).
		Logger()

	if !c.prj.isRepo || !c.gitSafeguardRemoteEnabled() {
		logger.Debug().Msg("Safeguard default-branch-is-reachable is disabled.")
		return
	}

	if err := c.prj.checkRemoteDefaultBranchIsReachable(); err != nil {
		logger.Trace().Bool("is_reachable", false).Err(err).
			Msg("Safeguard default-branch-is-reachable failed.")
		fatal(err)
	}
	logger.Trace().Bool("is_reachable", true).
		Msg("Safeguard default-branch-is-reachable passed.")
}

func (c *cli) listStacks(mgr *terramate.Manager, isChanged bool) (*terramate.StacksReport, error) {
	if isChanged {
		log.Trace().
			Str("action", "listStacks()").
			Str("workingDir", c.wd()).
			Msg("`Changed` flag was set. List changed stacks.")
		return mgr.ListChanged()
	}
	return mgr.List()
}

func (c *cli) createStack() {
	logger := log.With().
		Str("workingDir", c.wd()).
		Str("action", "cli.createStack()").
		Str("imports", stdfmt.Sprint(c.parsedArgs.Create.Import)).
		Str("after", stdfmt.Sprint(c.parsedArgs.Create.After)).
		Str("before", stdfmt.Sprint(c.parsedArgs.Create.Before)).
		Logger()

	logger.Trace().Msg("creating stack")

	stackDir := filepath.Join(c.wd(), c.parsedArgs.Create.Path)

	stackID := c.parsedArgs.Create.ID
	if stackID == "" {
		logger.Trace().Msg("no ID provided, generating one")

		id, err := uuid.NewRandom()
		if err != nil {
			fatal(err, "creating stack UUID")
		}
		stackID = id.String()
	}

	stackName := c.parsedArgs.Create.Name
	if stackName == "" {
		stackName = filepath.Base(stackDir)
	}

	stackDescription := c.parsedArgs.Create.Description
	if stackDescription == "" {
		stackDescription = stackName
	}

	err := stack.Create(c.cfg(), stack.CreateCfg{
		Dir:         stackDir,
		ID:          stackID,
		Name:        stackName,
		Description: stackDescription,
		After:       c.parsedArgs.Create.After,
		Before:      c.parsedArgs.Create.Before,
		Imports:     c.parsedArgs.Create.Import,
	})

	stackPath := filepath.ToSlash(strings.TrimPrefix(stackDir, c.rootdir()))

	if err != nil {
		logger := log.With().
			Str("stack", stackPath).
			Logger()

		if c.parsedArgs.Create.IgnoreExisting &&
			(errors.IsKind(err, stack.ErrStackAlreadyExists) ||
				errors.IsKind(err, stack.ErrStackDefaultCfgFound)) {
			logger.Debug().Msg("stack already exists, ignoring")
			return
		}

		if errors.IsKind(err, stack.ErrStackDefaultCfgFound) {
			logger = logger.With().
				Str("file", stack.DefaultFilename).
				Logger()
		}

		errlog.Fatal(logger, err, "can't create stack")
	}

	log.Info().Msgf("created stack %s", stackPath)
	c.output.MsgStdOut("Created stack %s", stackPath)

	if c.parsedArgs.Create.NoGenerate {
		log.Debug().Msg("code generation on stack creation disabled")
		return
	}

	report, vendorReport := c.gencodeWithVendor()
	if report.HasFailures() {
		c.output.MsgStdOut("Code generation failed")
		c.output.MsgStdOut(report.Minimal())
	}

	if vendorReport.HasFailures() {
		c.output.MsgStdOut(vendorReport.String())
	}

	if report.HasFailures() || vendorReport.HasFailures() {
		os.Exit(1)
	}

	c.output.MsgStdOutV(report.Minimal())
	c.output.MsgStdOutV(vendorReport.String())
}

func (c *cli) format() {
	logger := log.With().
		Str("workingDir", c.wd()).
		Str("action", "format()").
		Logger()

	logger.Trace().Msg("formatting all files recursively")
	results, err := fmt.FormatTree(c.wd())
	if err != nil {
		fatal(err, "formatting files")
	}

	logger.Trace().Msg("listing formatted files")
	for _, res := range results {
		path := strings.TrimPrefix(res.Path(), c.wd()+string(filepath.Separator))
		c.output.MsgStdOut(path)
	}

	if c.parsedArgs.Fmt.Check {
		logger.Trace().Msg("checking if we have unformatted files")
		if len(results) > 0 {
			logger.Trace().Msg("we have unformatted files")
			os.Exit(1)
		}
		logger.Trace().Msg("all files formatted, nothing else to do")
		return
	}

	logger.Trace().Msg("saving formatted files")

	errs := errors.L()
	for _, res := range results {
		logger := log.With().
			Str("workingDir", c.wd()).
			Str("filepath", res.Path()).
			Str("action", "format()").
			Logger()
		logger.Trace().Msg("saving formatted file")
		errs.Append(res.Save())
	}

	if err := errs.AsError(); err != nil {
		fatal(err, "saving files formatted files")
	}
}

func (c *cli) printStacks() {
	if c.parsedArgs.List.Why && !c.parsedArgs.Changed {
		log.Fatal().Msg("the --why flag must be used together with --changed")
	}

	mgr := terramate.NewManager(c.cfg(), c.prj.baseRef)
	report, err := c.listStacks(mgr, c.parsedArgs.Changed)
	if err != nil {
		fatal(err, "listing stacks")
	}

	c.gitFileSafeguards(report.Checks, false)

	for _, entry := range report.Stacks {
		stack := entry.Stack

		log.Debug().Msgf("printing stack %s", stack.Dir())

		stackRepr, ok := c.friendlyFmtDir(stack.Dir().String())
		if !ok {
			continue
		}

		if c.parsedArgs.List.Why {
			c.output.MsgStdOut("%s - %s", stackRepr, entry.Reason)
		} else {
			c.output.MsgStdOut(stackRepr)
		}
	}
}

func (c *cli) newProjectMetadata(report *terramate.StacksReport) prj.Metadata {
	stacks := make(config.List[*config.Stack], len(report.Stacks))
	for i, stackEntry := range report.Stacks {
		stacks[i] = stackEntry.Stack
	}
	return config.NewProjectMetadata(c.rootdir(), stacks)
}

func (c *cli) printRunEnv() {
	mgr := terramate.NewManager(c.cfg(), c.prj.baseRef)
	report, err := c.listStacks(mgr, c.parsedArgs.Changed)
	if err != nil {
		fatal(err, "listing stacks")
	}

	projmeta := c.newProjectMetadata(report)

	for _, stackEntry := range c.filterStacksByWorkingDir(report.Stacks) {
		envVars, err := run.LoadEnv(c.cfg(), projmeta, stackEntry.Stack)
		if err != nil {
			fatal(err, "loading stack run environment")
		}

		c.output.MsgStdOut("\nstack %q:", stackEntry.Stack.Dir())

		for _, envVar := range envVars {
			c.output.MsgStdOut("\t%s", envVar)
		}
	}
}

func (c *cli) generateGraph() {
	var getLabel func(s *config.Stack) string

	logger := log.With().
		Str("action", "generateGraph()").
		Str("workingDir", c.wd()).
		Logger()

	logger.Trace().Msg("Handle graph label command line argument.")

	switch c.parsedArgs.Experimental.RunGraph.Label {
	case "stack.name":
		logger.Debug().Msg("Set label to stack name.")

		getLabel = func(s *config.Stack) string { return s.Name() }
	case "stack.dir":
		logger.Debug().Msg("Set label stack directory.")

		getLabel = func(s *config.Stack) string { return s.Dir().String() }
	default:
		logger.Fatal().
			Msg("-label expects the values \"stack.name\" or \"stack.dir\"")
	}

	entries, err := terramate.ListStacks(c.cfg().Tree())
	if err != nil {
		fatal(err, "listing stacks to build graph")
	}

	logger.Debug().Msg("Create new graph.")

	dotGraph := dot.NewGraph(dot.Directed)
	graph := dag.New()

	visited := dag.Visited{}
	for _, e := range c.filterStacksByWorkingDir(entries) {
<<<<<<< HEAD
		if _, ok := visited[dag.ID(e.Stack.Dir().String())]; ok {
=======
		if _, ok := visited[dag.ID(e.Stack.Dir())]; ok {
>>>>>>> 414508af
			continue
		}

		if err := run.BuildDAG(
			graph,
			c.cfg(),
			e.Stack,
			"before",
			config.Stack.Before,
			"after",
			config.Stack.After,
			visited,
		); err != nil {
			fatal(err, "building order tree")
		}
	}

	for _, id := range graph.IDs() {
		val, err := graph.Node(id)
		if err != nil {
			log.Fatal().
				Err(err).
				Msg("generating graph")
		}

		generateDot(dotGraph, graph, id, val.(*config.Stack), getLabel)
	}

	logger.Debug().
		Msg("Set output of graph.")
	outFile := c.parsedArgs.Experimental.RunGraph.Outfile
	var out io.Writer
	if outFile == "" {
		logger.Trace().Msg("set output to stdout")

		out = c.stdout
	} else {
		logger.Trace().Msg("set output to file")

		f, err := os.Create(outFile)
		if err != nil {
			logger := log.With().
				Str("path", outFile).
				Logger()
			errlog.Fatal(logger, err, "opening file")
		}

		defer func() {
			if err := f.Close(); err != nil {
				fatal(err, "closing output graph file")
			}
		}()

		out = f
	}

	logger.Debug().
		Msg("Write graph to output.")
	_, err = out.Write([]byte(dotGraph.String()))
	if err != nil {
		logger := log.With().
			Str("path", outFile).
			Logger()

		errlog.Fatal(logger, err, "writing output")
	}
}

func generateDot(
	dotGraph *dot.Graph,
	graph *dag.DAG,
	id dag.ID,
	stackval *config.Stack,
	getLabel func(s *config.Stack) string,
) {
	parent := dotGraph.Node(getLabel(stackval))
	for _, childid := range graph.AncestorsOf(id) {
		val, err := graph.Node(childid)
		if err != nil {
			fatal(err, "generating dot file")
		}
		s := val.(*config.Stack)
		n := dotGraph.Node(getLabel(s))

		edges := dotGraph.FindEdges(parent, n)
		if len(edges) == 0 {
			edge := dotGraph.Edge(parent, n)
			if graph.HasCycle(childid) {
				edge.Attr("color", "red")
				continue
			}
		}

		if graph.HasCycle(childid) {
			continue
		}

		generateDot(dotGraph, graph, childid, s, getLabel)
	}
}

func (c *cli) printRunOrder() {
	logger := log.With().
		Str("action", "printRunOrder()").
		Str("workingDir", c.wd()).
		Logger()

	stacks, err := c.computeSelectedStacks(false)
	if err != nil {
		fatal(err, "computing selected stacks")
	}

	logger.Debug().Msg("Get run order.")
	orderedStacks, reason, err := run.Sort(c.cfg(), stacks)
	if err != nil {
		if errors.IsKind(err, dag.ErrCycleDetected) {
			fatal(err, "cycle detected on run order: %s", reason)
		} else {
			fatal(err, "failed to plan execution")
		}
	}

	for _, s := range orderedStacks {
		c.output.MsgStdOut(s.Dir().String())
	}
}

func (c *cli) generateDebug() {
	// TODO(KATCIPIS): When we introduce config defined on root context
	// we need to know blocks that have root context, since they should
	// not be filtered by stack selection.
	stacks, err := c.computeSelectedStacks(false)
	if err != nil {
		fatal(err, "generate debug: selecting stacks")
	}

	selectedStacks := map[prj.Path]struct{}{}
	for _, stack := range stacks {
		log.Debug().Msgf("selected stack: %s", stack.Dir())

		selectedStacks[stack.Dir()] = struct{}{}
	}

	results, err := generate.Load(c.cfg(), c.vendorDir())
	if err != nil {
		fatal(err, "generate debug: loading generated code")
	}

	for _, res := range results {
		if _, ok := selectedStacks[res.Dir]; !ok {
			log.Debug().Msgf("discarding dir %s since it is not a selected stack", res.Dir)
			continue
		}
		if res.Err != nil {
			errmsg := stdfmt.Sprintf("generate debug error on dir %s: %v", res.Dir, res.Err)
			log.Error().Msg(errmsg)
			c.output.MsgStdErr(errmsg)
			continue
		}

		files := make([]generate.GenFile, 0, len(res.Files))
		for _, f := range res.Files {
			if f.Condition() {
				files = append(files, f)
			}
		}

		for _, file := range files {
			filepath := path.Join(res.Dir.String(), file.Label())
			c.output.MsgStdOut("%s origin: %v", filepath, file.Range())
		}
	}
}

func (c *cli) printStacksGlobals() {
	logger := log.With().
		Str("action", "printStacksGlobals()").
		Logger()

	logger.Trace().
		Msg("Create new terramate manager.")

	mgr := terramate.NewManager(c.cfg(), c.prj.baseRef)
	report, err := c.listStacks(mgr, c.parsedArgs.Changed)
	if err != nil {
		fatal(err, "listing stacks globals: listing stacks")
	}

	projmeta := c.newProjectMetadata(report)

	for _, stackEntry := range c.filterStacksByWorkingDir(report.Stacks) {
		meta := config.StackMetadata(stackEntry.Stack)
		report := globals.ForStack(c.cfg(), projmeta, meta)
		if err := report.AsError(); err != nil {
			logger := log.With().
				Stringer("stack", meta.Dir()).
				Logger()

			errlog.Fatal(logger, err, "listing stacks globals: loading stack")
		}

		globalsStrRepr := report.Globals.String()
		if globalsStrRepr == "" {
			continue
		}

		c.output.MsgStdOut("\nstack %q:", meta.Dir())
		for _, line := range strings.Split(globalsStrRepr, "\n") {
			c.output.MsgStdOut("\t%s", line)
		}
	}
}

func (c *cli) printMetadata() {
	logger := log.With().
		Str("action", "cli.printMetadata()").
		Logger()

	logger.Trace().
		Msg("Create new terramate manager.")

	mgr := terramate.NewManager(c.cfg(), c.prj.baseRef)
	report, err := c.listStacks(mgr, c.parsedArgs.Changed)
	if err != nil {
		fatal(err, "loading metadata: listing stacks")
	}

	stackEntries := c.filterStacksByWorkingDir(report.Stacks)

	if len(stackEntries) == 0 {
		return
	}

	projmeta := c.newProjectMetadata(report)

	c.output.MsgStdOut("Available metadata:")

	c.output.MsgStdOut("\nproject metadata:")
	c.output.MsgStdOut("\tterramate.stacks.list=%v", projmeta.Stacks())

	for _, stackEntry := range stackEntries {
		stackMeta := config.StackMetadata(stackEntry.Stack)

		logger.Debug().
			Stringer("stack", stackEntry.Stack).
			Msg("Print metadata for individual stack.")

		c.output.MsgStdOut("\nstack %q:", stackMeta.Dir())
		if id, ok := stackMeta.ID(); ok {
			c.output.MsgStdOut("\tterramate.stack.id=%q", id)
		}
		c.output.MsgStdOut("\tterramate.stack.name=%q", stackMeta.Name())
		c.output.MsgStdOut("\tterramate.stack.description=%q", stackMeta.Desc())
		c.output.MsgStdOut("\tterramate.stack.path.absolute=%q", stackMeta.Dir())
		c.output.MsgStdOut("\tterramate.stack.path.basename=%q", stackMeta.PathBase())
		c.output.MsgStdOut("\tterramate.stack.path.relative=%q", stackMeta.RelPath())
		c.output.MsgStdOut("\tterramate.stack.path.to_root=%q", stackMeta.RelPathToRoot())
	}
}

func (c *cli) checkGenCode() bool {
	if c.parsedArgs.Run.DisableCheckGenCode {
		return false
	}

	if disableCheck, ok := os.LookupEnv("TM_DISABLE_CHECK_GEN_CODE"); ok {
		if envVarIsSet(disableCheck) {
			return false
		}
	}

	cfg := c.rootNode()
	if cfg.Terramate != nil &&
		cfg.Terramate.Config != nil &&
		cfg.Terramate.Config.Run != nil {
		return cfg.Terramate.Config.Run.CheckGenCode
	}

	return true
}

func (c *cli) eval() {
	ctx := c.setupEvalContext()
	for _, exprStr := range c.parsedArgs.Experimental.Eval.Exprs {
		expr, err := eval.ParseExpressionBytes([]byte(exprStr))
		if err != nil {
			fatal(err)
		}

		val, err := ctx.Eval(expr)
		if err != nil {
			fatal(err, "eval %q", exprStr)
		}

		c.outputEvalResult(val, c.parsedArgs.Experimental.Eval.AsJSON)
	}
}

func (c *cli) partialEval() {
	ctx := c.setupEvalContext()
	for _, exprStr := range c.parsedArgs.Experimental.PartialEval.Exprs {
		expr, err := eval.ParseExpressionBytes([]byte(exprStr))
		if err != nil {
			fatal(err)
		}

		tokens, err := ctx.PartialEval(expr)
		if err != nil {
			fatal(err, "partial eval %q", exprStr)
		}

		c.output.MsgStdOut(string(hclwrite.Format(tokens.Bytes())))
	}
}

func (c *cli) getConfigValue() {
	logger := log.With().
		Str("action", "cli.getConfigValue()").
		Logger()

	ctx := c.setupEvalContext()
	for _, exprStr := range c.parsedArgs.Experimental.GetConfigValue.Vars {
		expr, err := eval.ParseExpressionBytes([]byte(exprStr))
		if err != nil {
			fatal(err)
		}

		iteratorTraversal, diags := hhcl.AbsTraversalForExpr(expr)
		if diags.HasErrors() {
			fatal(errors.E(diags), "expected a variable accessor")
		}

		varns := iteratorTraversal.RootName()
		if varns != "terramate" && varns != "global" {
			logger.Fatal().Msg("only terramate and global variables are supported")
		}

		val, err := ctx.Eval(expr)
		if err != nil {
			fatal(err, "evaluating expression: %s", exprStr)
		}

		c.outputEvalResult(val, c.parsedArgs.Experimental.GetConfigValue.AsJSON)
	}
}

func (c *cli) outputEvalResult(val cty.Value, asJSON bool) {
	var data []byte
	if asJSON {
		var err error
		data, err = json.Marshal(val, val.Type())
		if err != nil {
			fatal(err, "converting value %s to json", val.GoString())
		}
	} else {
		if val.Type() == cty.String {
			data = []byte(val.AsString())
		} else {
			tokens, err := eval.TokensForValue(val)
			if err != nil {
				fatal(err, "serializing value %s", val.GoString())
			}

			data = []byte(hclwrite.Format(tokens.Bytes()))
		}
	}

	c.output.MsgStdOut(string(data))
}

func (c *cli) setupEvalContext() *eval.Context {
	ctx := eval.NewContext(stdlib.Functions(c.wd()))
	allstacks, err := config.LoadAllStacks(c.cfg().Tree())
	if err != nil {
		fatal(err, "setup eval context: listing all stacks")
	}

	projmeta := config.NewProjectMetadata(c.rootdir(), allstacks)
	if config.IsStack(c.cfg(), c.wd()) {
<<<<<<< HEAD
		st, err := config.LoadStack(c.cfg(), prj.PrjAbsPath(c.rootdir(), c.wd()))
=======
		st, err := config.LoadStack(c.cfg(), c.wd())
>>>>>>> 414508af
		if err != nil {
			fatal(err, "setup eval context: loading stack config")
		}
		ctx.SetNamespace("terramate", stack.MetadataToCtyValues(projmeta, st))
	} else {
		ctx.SetNamespace("terramate", projmeta.ToCtyMap())
	}

	globals.ForDir(c.cfg(), prj.PrjAbsPath(c.rootdir(), c.wd()), ctx)
	return ctx
}

func envVarIsSet(val string) bool {
	return val != "0" && val != "false"
}

func (c *cli) checkOutdatedGeneratedCode(stacks config.List[*config.Stack]) {
	logger := log.With().
		Str("action", "checkOutdatedGeneratedCode()").
		Logger()

	if !c.checkGenCode() {
		logger.Trace().Msg("outdated generated code check is disabled")
		return
	}

	logger.Trace().Msg("checking if any stack has outdated code")

	outdatedFiles, err := generate.DetectOutdated(c.cfg(), c.vendorDir())

	if err != nil {
		fatal(err, "failed to check outdated code on project")
	}

	for _, outdated := range outdatedFiles {
		logger.Error().
			Str("filename", outdated).
			Msg("outdated code found")
	}

	if len(outdatedFiles) > 0 {
		logger.Fatal().
			Err(errors.E(ErrOutdatedGenCodeDetected)).
			Msg("please run: 'terramate generate' to update generated code")
	}
}

func (c *cli) gitSafeguardRemoteEnabled() bool {
	if c.parsedArgs.Run.DisableCheckGitRemote {
		return false
	}

	if disableCheck, ok := os.LookupEnv("TM_DISABLE_CHECK_GIT_REMOTE"); ok {
		if envVarIsSet(disableCheck) {
			return false
		}
	}

	cfg := c.rootNode()
	if cfg.Terramate != nil &&
		cfg.Terramate.Config != nil &&
		cfg.Terramate.Config.Git != nil {
		return cfg.Terramate.Config.Git.CheckRemote
	}

	return true
}

func (c *cli) runOnStacks() {
	logger := log.With().
		Str("action", "runOnStacks()").
		Str("workingDir", c.wd()).
		Logger()

	c.gitSafeguardDefaultBranchIsReachable()

	if len(c.parsedArgs.Run.Command) == 0 {
		logger.Fatal().Msgf("run expects a cmd")
	}

	allstacks, err := config.LoadAllStacks(c.cfg().Tree())
	if err != nil {
		fatal(err, "failed to list stacks")
	}

	c.checkOutdatedGeneratedCode(allstacks)

	var stacks config.List[*config.Stack]
	if c.parsedArgs.Run.NoRecursive {
		st, found, err := config.TryLoadStack(c.cfg(), prj.PrjAbsPath(c.rootdir(), c.wd()))
		if err != nil {
			fatal(err, "loading stack in current directory")
		}

		if !found {
			logger.Fatal().
				Msg("--no-recursive provided but no stack found in the current directory")
		}

		stacks = append(stacks, st)
	} else {
		var err error
		stacks, err = c.computeSelectedStacks(true)
		if err != nil {
			fatal(err, "computing selected stacks")
		}
	}

	logger.Trace().Msg("Get order of stacks to run command on.")

	orderedStacks, reason, err := run.Sort(c.cfg(), stacks)
	if err != nil {
		if errors.IsKind(err, dag.ErrCycleDetected) {
			fatal(err, "cycle detected: %s", reason)
		} else {
			fatal(err, "failed to plan execution")
		}
	}

	if c.parsedArgs.Run.Reverse {
		logger.Trace().Msg("Reversing stacks order.")
		config.ReverseStacks(orderedStacks)
	}

	if c.parsedArgs.Run.DryRun {
		logger.Trace().
			Msg("Do a dry run - get order without actually running command.")
		if len(orderedStacks) > 0 {
			c.output.MsgStdOut("The stacks will be executed using order below:")

			for i, s := range orderedStacks {
				stackdir, _ := c.friendlyFmtDir(s.Dir().String())
				c.output.MsgStdOut("\t%d. %s (%s)", i, s.Name(), stackdir)
			}
		} else {
			c.output.MsgStdOut("No stacks will be executed.")
		}

		return
	}

	err = run.Exec(
		c.cfg(),
		orderedStacks,
		c.parsedArgs.Run.Command,
		c.stdin,
		c.stdout,
		c.stderr,
		c.parsedArgs.Run.ContinueOnError,
	)

	if err != nil {
		fatal(err, "one or more commands failed")
	}
}

func (c *cli) wd() string           { return c.prj.wd }
func (c *cli) rootdir() string      { return c.prj.rootdir }
func (c *cli) cfg() *config.Root    { return &c.prj.root }
func (c *cli) rootNode() hcl.Config { return c.prj.root.Tree().Node }

func (c *cli) friendlyFmtDir(dir string) (string, bool) {
	return prj.FriendlyFmtDir(c.rootdir(), c.wd(), dir)
}

func (c *cli) computeSelectedStacks(ensureCleanRepo bool) (config.List[*config.Stack], error) {
	logger := log.With().
		Str("action", "computeSelectedStacks()").
		Str("workingDir", c.wd()).
		Logger()

	logger.Trace().Msg("Create new terramate manager.")

	mgr := terramate.NewManager(c.cfg(), c.prj.baseRef)

	logger.Trace().Msg("Get list of stacks.")

	report, err := c.listStacks(mgr, c.parsedArgs.Changed)
	if err != nil {
		return nil, err
	}

	c.gitFileSafeguards(report.Checks, ensureCleanRepo)

	logger.Trace().Msg("Filter stacks by working directory.")

	entries := c.filterStacksByWorkingDir(report.Stacks)
	stacks := make(config.List[*config.Stack], len(entries))
	for i, e := range entries {
		stacks[i] = e.Stack
	}

	stacks, err = mgr.AddWantedOf(stacks)
	if err != nil {
		return nil, errors.E(err, "adding wanted stacks")
	}
	return stacks, nil
}

func (c *cli) filterStacksByWorkingDir(stacks []terramate.Entry) []terramate.Entry {
	logger := log.With().
		Str("action", "filterStacksByWorkingDir()").
		Str("workingDir", c.wd()).
		Logger()

	logger.Trace().Msg("Get relative working directory.")

	relwd := prj.PrjAbsPath(c.rootdir(), c.wd())

	logger.Trace().Msg("Get filtered stacks.")

	filtered := []terramate.Entry{}
	for _, e := range stacks {
		if e.Stack.Dir().HasPrefix(relwd.String()) {
			filtered = append(filtered, e)
		}
	}

	return filtered
}

func (c cli) checkVersion() {
	logger := log.With().
		Str("action", "cli.checkVersion()").
		Str("root", c.rootdir()).
		Logger()

	logger.Trace().Msg("checking if terramate version satisfies project constraint")

	rootcfg := c.rootNode()
	if rootcfg.Terramate == nil {
		logger.Debug().Msg("project root has no config, skipping version check")
		return
	}

	if rootcfg.Terramate.RequiredVersion == "" {
		logger.Debug().Msg("project root config has no required_version, skipping version check")
		return
	}

	if err := terramate.CheckVersion(rootcfg.Terramate.RequiredVersion); err != nil {
		fatal(err)
	}
}

func newGit(basedir string, checkrepo bool) (*git.Git, error) {
	log.Debug().
		Str("action", "newGit()").
		Msg("Create new git wrapper providing config.")
	g, err := git.WithConfig(git.Config{
		WorkingDir: basedir,
		Env:        os.Environ(),
	})

	if err != nil {
		return nil, err
	}

	if checkrepo && !g.IsRepository() {
		return nil, errors.E("dir %q is not a git repository", basedir)
	}

	return g, nil
}

func lookupProject(wd string) (prj project, found bool, err error) {
	prj = project{
		wd: wd,
	}

	logger := log.With().
		Str("action", "lookupProject()").
		Str("workingDir", wd).
		Logger()

	logger.Trace().Msg("Create new git wrapper.")

	rootcfg, rootCfgPath, rootfound, err := config.TryLoadConfig(wd)
	if err != nil {
		return project{}, false, err
	}

	gw, err := newGit(wd, false)
	if err == nil {
		logger.Trace().Msg("Get root of git repo.")

		gitdir, err := gw.Root()
		if err == nil {
			logger.Trace().Msg("Get absolute path of git directory.")

			gitabs := gitdir
			if !filepath.IsAbs(gitabs) {
				gitabs = filepath.Join(wd, gitdir)
			}

			if err != nil {
				return project{}, false, errors.E(err, "getting absolute path of %q", gitdir)
			}

			logger.Trace().Msg("Evaluate symbolic links.")

			gitabs, err = filepath.EvalSymlinks(gitabs)
			if err != nil {
				return project{}, false, errors.E(err, "failed evaluating symlinks of %q", gitabs)
			}

			rootdir := filepath.Dir(gitabs)
			if rootfound && strings.HasPrefix(rootCfgPath, rootdir) && rootCfgPath != rootdir {
				log.Warn().
					Str("rootConfig", rootCfgPath).
					Str("projectRoot", rootdir).
					Err(errors.E(ErrRootCfgInvalidDir)).
					Msg("ignoring root config")
			}

			logger.Trace().Msg("Load root config.")

			cfg, err := config.LoadRoot(rootdir)
			if err != nil {
				return project{}, false, err
			}

			prj.isRepo = true
			prj.root = *cfg
			prj.rootdir = rootdir
			prj.git.wrapper = gw

			return prj, true, nil
		}
	}

	if !rootfound {
		return project{}, false, nil
	}

	prj.rootdir = rootCfgPath
	prj.root = *rootcfg
	return prj, true, nil

}

func configureLogging(logLevel, logFmt, logdest string, stdout, stderr io.Writer) {
	var output io.Writer

	switch logdest {
	case "stdout":
		output = stdout
	case "stderr":
		output = stderr
	default:
		log.Fatal().Msgf("unknown log destination %q", logdest)
	}

	zloglevel, err := zerolog.ParseLevel(logLevel)
	if err != nil {
		zloglevel = zerolog.FatalLevel
	}

	zerolog.SetGlobalLevel(zloglevel)

	switch logFmt {
	case "json":
		zerolog.TimeFieldFormat = zerolog.TimeFormatUnix
		log.Logger = log.Output(output)
	case "text": // no color
		log.Logger = log.Output(zerolog.ConsoleWriter{Out: output, NoColor: true, TimeFormat: time.RFC3339})
	default: // default: console mode using color
		log.Logger = log.Output(zerolog.ConsoleWriter{Out: output, NoColor: false, TimeFormat: time.RFC3339})
	}
}

func fatal(err error, args ...any) {
	errlog.Fatal(log.Logger, err, args...)
}<|MERGE_RESOLUTION|>--- conflicted
+++ resolved
@@ -619,11 +619,7 @@
 	}
 
 	stackPath := prj.PrjAbsPath(c.rootdir(), stack)
-<<<<<<< HEAD
-	if err := trigger.Create(c.rootdir(), stackPath, reason); err != nil {
-=======
 	if err := trigger.Create(c.cfg(), stackPath, reason); err != nil {
->>>>>>> 414508af
 		errlog.Fatal(logger, err)
 	}
 
@@ -1053,11 +1049,7 @@
 
 	visited := dag.Visited{}
 	for _, e := range c.filterStacksByWorkingDir(entries) {
-<<<<<<< HEAD
 		if _, ok := visited[dag.ID(e.Stack.Dir().String())]; ok {
-=======
-		if _, ok := visited[dag.ID(e.Stack.Dir())]; ok {
->>>>>>> 414508af
 			continue
 		}
 
@@ -1437,11 +1429,7 @@
 
 	projmeta := config.NewProjectMetadata(c.rootdir(), allstacks)
 	if config.IsStack(c.cfg(), c.wd()) {
-<<<<<<< HEAD
 		st, err := config.LoadStack(c.cfg(), prj.PrjAbsPath(c.rootdir(), c.wd()))
-=======
-		st, err := config.LoadStack(c.cfg(), c.wd())
->>>>>>> 414508af
 		if err != nil {
 			fatal(err, "setup eval context: loading stack config")
 		}
