--- conflicted
+++ resolved
@@ -603,14 +603,9 @@
 	c.generate()
 }
 
-<<<<<<< HEAD
 func (c *cli) generate() {
-	report := generate.Do(c.cfg())
-=======
-func (c *cli) generate(workdir string) {
-	report, vendorReport := c.gencodeWithVendor(workdir)
-
->>>>>>> 8547f008
+	report, vendorReport := c.gencodeWithVendor()
+
 	c.output.Msg(out.V, report.Full())
 
 	vendorReport.RemoveIgnoredByKind(download.ErrAlreadyVendored)
@@ -626,7 +621,7 @@
 
 // gencodeWithVendor will generate code for the whole project providing automatic
 // vendoring of all tm_vendor calls.
-func (c *cli) gencodeWithVendor(workdir string) (generate.Report, download.Report) {
+func (c *cli) gencodeWithVendor() (generate.Report, download.Report) {
 	vendorProgressEvents := download.NewEventStream()
 	progressHandlerDone := c.handleVendorProgressEvents(vendorProgressEvents)
 
@@ -641,7 +636,7 @@
 
 	log.Debug().Msg("generating code")
 
-	report := generate.Do(c.cfg(), workdir, c.vendorDir(), vendorRequestEvents)
+	report := generate.Do(c.cfg(), c.vendorDir(), vendorRequestEvents)
 
 	log.Debug().Msg("code generation finished, waiting for vendor requests to be handled")
 
@@ -839,12 +834,7 @@
 	log.Info().Msgf("created stack %s", stackPath)
 	c.output.Msg(out.V, "Created stack %s", stackPath)
 
-<<<<<<< HEAD
-	report := generate.Do(c.cfg())
-=======
-	report, vendorReport := c.gencodeWithVendor(stackDir)
->>>>>>> 8547f008
-
+	report, vendorReport := c.gencodeWithVendor()
 	if report.HasFailures() {
 		c.output.Msg(out.V, "Code generation failed")
 		c.output.Msg(out.V, report.Minimal())
