// Copyright 2021 Mineiros GmbH
//
// Licensed under the Apache License, Version 2.0 (the "License");
// you may not use this file except in compliance with the License.
// You may obtain a copy of the License at
//
//      http://www.apache.org/licenses/LICENSE-2.0
//
// Unless required by applicable law or agreed to in writing, software
// distributed under the License is distributed on an "AS IS" BASIS,
// WITHOUT WARRANTIES OR CONDITIONS OF ANY KIND, either express or implied.
// See the License for the specific language governing permissions and
// limitations under the License.

package cli

import (
	stdfmt "fmt"
	"io"
	"os"
	"path"
	"path/filepath"
	"strings"
	"time"

	"github.com/google/uuid"
	hhcl "github.com/hashicorp/hcl/v2"
	"github.com/hashicorp/hcl/v2/hclwrite"
	"github.com/mineiros-io/terramate/cmd/terramate/cli/out"
	"github.com/mineiros-io/terramate/errors"
	"github.com/mineiros-io/terramate/errors/errlog"
	"github.com/mineiros-io/terramate/event"
	"github.com/mineiros-io/terramate/generate"
	"github.com/mineiros-io/terramate/globals"
	"github.com/mineiros-io/terramate/hcl/eval"
	"github.com/mineiros-io/terramate/hcl/fmt"
	"github.com/mineiros-io/terramate/modvendor/download"

	"github.com/mineiros-io/terramate/stack/trigger"
	"github.com/mineiros-io/terramate/stdlib"

	prj "github.com/mineiros-io/terramate/project"
	"github.com/mineiros-io/terramate/run"
	"github.com/mineiros-io/terramate/run/dag"
	"github.com/mineiros-io/terramate/tf"
	"github.com/zclconf/go-cty/cty"
	"github.com/zclconf/go-cty/cty/json"

	"github.com/alecthomas/kong"
	"github.com/emicklei/dot"
	"github.com/mineiros-io/terramate"
	"github.com/mineiros-io/terramate/config"
	"github.com/mineiros-io/terramate/git"
	"github.com/mineiros-io/terramate/hcl"
	"github.com/mineiros-io/terramate/stack"
	"github.com/posener/complete"
	"github.com/rs/zerolog"
	"github.com/rs/zerolog/log"
	"github.com/willabides/kongplete"
)

const (
	// ErrCurrentHeadIsOutOfDate indicates the local HEAD revision is outdated.
	ErrCurrentHeadIsOutOfDate errors.Kind = "current HEAD is out-of-date with the remote base branch"
	// ErrOutdatedGenCodeDetected indicates outdated generated code detected.
	ErrOutdatedGenCodeDetected errors.Kind = "outdated generated code detected"
	// ErrRootCfgInvalidDir indicates that a root configuration was found outside root
	ErrRootCfgInvalidDir errors.Kind = "root config found outside root dir"
)

const (
	defaultRemote        = "origin"
	defaultBranch        = "main"
	defaultBranchBaseRef = "HEAD^"
)

const (
	defaultLogLevel = "warn"
	defaultLogFmt   = "console"
	defaultLogDest  = "stderr"
)

const defaultVendorDir = "/modules"

type cliSpec struct {
	Version        struct{} `cmd:"" help:"Terramate version"`
	VersionFlag    bool     `name:"version" help:"Terramate version"`
	Chdir          string   `short:"C" optional:"true" predictor:"file" help:"Sets working directory"`
	GitChangeBase  string   `short:"B" optional:"true" help:"Git base ref for computing changes"`
	Changed        bool     `short:"c" optional:"true" help:"Filter by changed infrastructure"`
	LogLevel       string   `optional:"true" default:"warn" enum:"disabled,trace,debug,info,warn,error,fatal" help:"Log level to use: 'disabled', 'trace', 'debug', 'info', 'warn', 'error', or 'fatal'"`
	LogFmt         string   `optional:"true" default:"console" enum:"console,text,json" help:"Log format to use: 'console', 'text', or 'json'"`
	LogDestination string   `optional:"true" default:"stderr" enum:"stderr,stdout" help:"Destination of log messages"`
	Quiet          bool     `optional:"false" help:"Disable output"`
	Verbose        int      `short:"v" optional:"true" default:"0" type:"counter" help:"Increase verboseness of output"`

	DisableCheckGitUntracked   bool `optional:"true" default:"false" help:"Disable git check for untracked files"`
	DisableCheckGitUncommitted bool `optional:"true" default:"false" help:"Disable git check for uncommitted files"`

	Create struct {
		Path           string   `arg:"" name:"path" predictor:"file" help:"Path of the new stack relative to the working dir"`
		ID             string   `help:"ID of the stack, defaults to UUID"`
		Name           string   `help:"Name of the stack, defaults to stack dir base name"`
		Description    string   `help:"Description of the stack, defaults to the stack name"`
		Import         []string `help:"Add import block for the given path on the stack"`
		After          []string `help:"Add a stack as after"`
		Before         []string `help:"Add a stack as before"`
		IgnoreExisting bool     `help:"If the stack already exists do nothing and don't fail"`
		NoGenerate     bool     `help:"Disable code generation for the newly created stack"`
	} `cmd:"" help:"Creates a stack on the project"`

	Fmt struct {
		Check bool `help:"Lists unformatted files, exit with 0 if all is formatted, 1 otherwise"`
	} `cmd:"" help:"Format all files inside dir recursively"`

	List struct {
		Why bool `help:"Shows the reason why the stack has changed"`
	} `cmd:"" help:"List stacks"`

	Run struct {
		DisableCheckGenCode   bool     `default:"false" help:"Disable outdated generated code check"`
		DisableCheckGitRemote bool     `default:"false" help:"Disable checking if local default branch is updated with remote"`
		ContinueOnError       bool     `default:"false" help:"Continue executing in other stacks in case of error"`
		NoRecursive           bool     `default:"false" help:"Do not recurse into child stacks"`
		DryRun                bool     `default:"false" help:"Plan the execution but do not execute it"`
		Reverse               bool     `default:"false" help:"Reverse the order of execution"`
		Command               []string `arg:"" name:"cmd" predictor:"file" passthrough:"" help:"Command to execute"`
	} `cmd:"" help:"Run command in the stacks"`

	Generate struct{} `cmd:"" help:"Generate terraform code for stacks"`

	InstallCompletions kongplete.InstallCompletions `cmd:"" help:"Install shell completions"`

	Experimental struct {
		Clone struct {
			SrcDir  string `arg:"" name:"srcdir" predictor:"file" help:"Path of the stack being cloned"`
			DestDir string `arg:"" name:"destdir" predictor:"file" help:"Path of the new stack"`
		} `cmd:"" help:"Clones a stack"`

		Trigger struct {
			Stack  string `arg:"" name:"stack" predictor:"file" help:"Path of the stack being triggered"`
			Reason string `default:"" name:"reason" help:"Reason for the stack being triggered"`
		} `cmd:"" help:"Triggers a stack"`

		Metadata struct{} `cmd:"" help:"Shows metadata available on the project"`

		Globals struct {
		} `cmd:"" help:"List globals for all stacks"`

		Generate struct {
			Debug struct {
			} `cmd:"" help:"Shows generate debug information"`
		} `cmd:"" help:"Experimental generate commands"`

		RunGraph struct {
			Outfile string `short:"o" predictor:"file" default:"" help:"Output .dot file"`
			Label   string `short:"l" default:"stack.name" help:"Label used in graph nodes (it could be either \"stack.name\" or \"stack.dir\""`
		} `cmd:"" help:"Generate a graph of the execution order"`

		RunOrder struct {
			Basedir string `arg:"" optional:"true" help:"Base directory to search stacks"`
		} `cmd:"" help:"Show the topological ordering of the stacks"`

		RunEnv struct {
		} `cmd:"" help:"List run environment variables for all stacks"`

		Vendor struct {
			Download struct {
				Dir       string `short:"d" predictor:"file" default:"" help:"dir to vendor downloaded project"`
				Source    string `arg:"" name:"source" help:"Terraform module source URL, must be Git/Github and should not contain a reference"`
				Reference string `arg:"" name:"ref" help:"Reference of the Terraform module to vendor"`
			} `cmd:"" help:"Downloads a Terraform module and stores it on the project vendor dir"`
		} `cmd:"" help:"Manages vendored Terraform modules"`

		Eval struct {
			AsJSON bool     `help:"Outputs the result as a JSON value"`
			Exprs  []string `arg:"" help:"expressions to be evaluated" name:"expr" passthrough:""`
		} `cmd:"" help:"Eval expression"`

		PartialEval struct {
			Exprs []string `arg:"" help:"expressions to be partially evaluated" name:"expr" passthrough:""`
		} `cmd:"" help:"Partial evaluate the expressions"`

		GetConfigValue struct {
			AsJSON bool     `help:"Outputs the result as a JSON value"`
			Vars   []string `arg:"" help:"variable to be retrieved" name:"var" passthrough:""`
		} `cmd:"" help:"Get configuration value"`
	} `cmd:"" help:"Experimental features (may change or be removed in the future)"`
}

// Exec will execute terramate with the provided flags defined on args.
// Only flags should be on the args slice.
//
// Results will be written on stdout, according to the command flags and
// errors/warnings written on stderr. Exec will abort the process with a status
// code different than zero in the case of fatal errors.
//
// Sometimes sub commands may be executed, the provided stdin will be passed to
// then as the sub process stdin.
//
// Each Exec call is completely isolated from each other (no shared state) as
// far as the parameters are not shared between the run calls.
func Exec(
	args []string,
	stdin io.Reader,
	stdout io.Writer,
	stderr io.Writer,
) {
	configureLogging(defaultLogLevel, defaultLogFmt, defaultLogDest,
		stdout, stderr)
	c := newCLI(args, stdin, stdout, stderr)
	c.run()
}

type cli struct {
	ctx        *kong.Context
	parsedArgs *cliSpec
	stdin      io.Reader
	stdout     io.Writer
	stderr     io.Writer
	output     out.O
	exit       bool
	prj        project
}

func newCLI(args []string, stdin io.Reader, stdout, stderr io.Writer) *cli {
	if len(args) == 0 {
		// WHY: avoid default kong error, print help
		args = []string{"--help"}
	}

	logger := log.With().
		Str("action", "newCli()").
		Logger()

	kongExit := false
	kongExitStatus := 0

	parsedArgs := cliSpec{}
	parser, err := kong.New(&parsedArgs,
		kong.Name("terramate"),
		kong.Description("A tool for managing terraform stacks"),
		kong.UsageOnError(),
		kong.ConfigureHelp(kong.HelpOptions{
			Compact: true,
		}),
		kong.Exit(func(status int) {
			// Avoid kong aborting entire process since we designed CLI as lib
			kongExit = true
			kongExitStatus = status
		}),
		kong.Writers(stdout, stderr),
	)

	if err != nil {
		fatal(err, "creating cli parser")
	}

	kongplete.Complete(parser,
		kongplete.WithPredictor("file", complete.PredictFiles("*")),
	)

	ctx, err := parser.Parse(args)

	if kongExit && kongExitStatus == 0 {
		return &cli{exit: true}
	}

	// When we run terramate --version the kong parser just fails
	// since no subcommand was provided (which is odd..but happens).
	// So we check if the flag for version is present before checking the error.
	if parsedArgs.VersionFlag {
		stdfmt.Println(terramate.Version())
		return &cli{exit: true}
	}

	if err != nil {
		fatal(err, "parsing cli args %v", args)
	}

	configureLogging(parsedArgs.LogLevel, parsedArgs.LogFmt,
		parsedArgs.LogDestination, stdout, stderr)
	// If we don't re-create the logger after configuring we get some
	// log entries with a mix of default fmt and selected fmt.
	logger = log.With().
		Str("action", "newCli()").
		Logger()

	switch ctx.Command() {
	case "version":
		logger.Debug().Msg("Get terramate version with version subcommand.")
		stdfmt.Println(terramate.Version())
		return &cli{exit: true}
	case "install-completions":
		logger.Debug().Msg("Handle `install-completions` command.")

		err := parsedArgs.InstallCompletions.Run(ctx)
		if err != nil {
			fatal(err, "installing shell completions")
		}
		return &cli{exit: true}
	}

	wd, err := os.Getwd()
	if err != nil {
		fatal(err, "getting workdir")
	}

	logger = logger.With().
		Str("workingDir", wd).
		Logger()

	if parsedArgs.Chdir != "" {
		logger.Debug().
			Str("dir", parsedArgs.Chdir).
			Msg("Changing working directory")
		err = os.Chdir(parsedArgs.Chdir)
		if err != nil {
			fatal(err, "changing working dir to %s", parsedArgs.Chdir)
		}

		wd, err = os.Getwd()
		if err != nil {
			fatal(err, "getting workdir: %s")
		}
	}

	wd, err = filepath.EvalSymlinks(wd)
	if err != nil {
		log.Fatal().Msgf("evaluating symlinks on working dir: %s", wd)
	}

	logger.Trace().Msg("Running in directory")

	prj, foundRoot, err := lookupProject(wd)
	if err != nil {
		fatal(err, "looking up project root")
	}

	if !foundRoot {
		log.Fatal().Msg("project root not found")
	}

	logger.Trace().Msg("Set defaults from parsed command line arguments.")

	err = prj.setDefaults(&parsedArgs)
	if err != nil {
		fatal(err, "setting configuration")
	}

	if parsedArgs.Changed && !prj.isRepo {
		log.Fatal().Msg("flag --changed provided but no git repository found")
	}

	verbose := parsedArgs.Verbose

	if parsedArgs.Quiet {
		verbose = -1
	}

	return &cli{
		stdin:      stdin,
		stdout:     stdout,
		stderr:     stderr,
		output:     out.New(verbose, stdout, stderr),
		parsedArgs: &parsedArgs,
		ctx:        ctx,
		prj:        prj,
	}
}

func (c *cli) run() {
	if c.exit {
		// WHY: parser called exit but with no error (like help)
		return
	}

	logger := log.With().
		Str("action", "run()").
		Str("cmd", c.ctx.Command()).
		Str("workingDir", c.wd()).
		Logger()

	c.checkVersion()

	logger.Debug().Msg("Handle command.")

	switch c.ctx.Command() {
	case "fmt":
		c.format()
	case "create <path>":
		c.createStack()
	case "list":
		c.setupGit()
		c.printStacks()
	case "run":
		log.Fatal().Msg("no command specified")
	case "run <cmd>":
		c.setupGit()
		c.runOnStacks()
	case "generate":
		c.generate()
	case "experimental clone <srcdir> <destdir>":
		c.cloneStack()
	case "experimental trigger <stack>":
		c.triggerStack()
	case "experimental vendor download <source> <ref>":
		c.vendorDownload()
	case "experimental globals":
		c.setupGit()
		c.printStacksGlobals()
	case "experimental generate debug":
		c.setupGit()
		c.generateDebug()
	case "experimental metadata":
		c.setupGit()
		c.printMetadata()
	case "experimental run-graph":
		c.setupGit()
		c.generateGraph()
	case "experimental run-order":
		c.setupGit()
		c.printRunOrder()
	case "experimental run-env":
		c.setupGit()
		c.printRunEnv()
	case "experimental eval":
		log.Fatal().Msg("no expression specified")
	case "experimental eval <expr>":
		c.eval()
	case "experimental partial-eval":
		log.Fatal().Msg("no expression specified")
	case "experimental partial-eval <expr>":
		c.partialEval()
	case "experimental get-config-value":
		log.Fatal().Msg("no variable specified")
	case "experimental get-config-value <var>":
		c.getConfigValue()
	default:
		log.Fatal().Msg("unexpected command sequence")
	}
}

func (c *cli) setupGit() {
	logger := log.With().
		Str("action", "setupGit()").
		Str("workingDir", c.wd()).
		Logger()

	if c.prj.isRepo && c.parsedArgs.Changed {
		logger.Trace().Msg("Check git default remote.")

		if err := c.prj.checkDefaultRemote(); err != nil {
			fatal(err, "checking git default remote")
		}

		if c.parsedArgs.GitChangeBase != "" {
			c.prj.baseRef = c.parsedArgs.GitChangeBase
		} else {
			c.prj.baseRef = c.prj.defaultBaseRef()
		}
	}
}

func (c *cli) vendorDownload() {
	source := c.parsedArgs.Experimental.Vendor.Download.Source
	ref := c.parsedArgs.Experimental.Vendor.Download.Reference

	logger := log.With().
		Str("workingDir", c.wd()).
		Str("rootdir", c.rootdir()).
		Str("action", "cli.vendor()").
		Str("source", source).
		Str("ref", ref).
		Logger()

	parsedSource, err := tf.ParseSource(source)
	if err != nil {
		log.Fatal().Msgf("parsing module source %s: %s", source, err)
	}
	if parsedSource.Ref != "" {
		log.Fatal().Msgf("module source %s should not contain a reference", source)
	}
	parsedSource.Ref = ref

	eventsStream := download.NewEventStream()
	eventsHandled := c.handleVendorProgressEvents(eventsStream)

	logger.Debug().Msg("vendoring")

	report := download.Vendor(c.rootdir(), c.vendorDir(), parsedSource, eventsStream)

	logger.Debug().Msg("finished vendoring, waiting for all vendor events to be handled")

	close(eventsStream)
	<-eventsHandled

	logger.Debug().Msg("vendor events handled, creating final report")

	if report.Error != nil {
		if errs, ok := report.Error.(*errors.List); ok {
			for _, err := range errs.Errors() {
				logger.Error().Err(err).Send()
			}
		} else {
			logger.Error().Err(report.Error).Send()
		}
	}

	c.output.MsgStdOut(report.String())
}

func (c *cli) handleVendorProgressEvents(eventsStream download.ProgressEventStream) <-chan struct{} {
	eventsHandled := make(chan struct{})

	go func() {
		for event := range eventsStream {
			c.output.MsgStdOut("vendor: %s %s at %s",
				event.Message, event.Module.Raw, event.TargetDir)
			log.Info().
				Str("module", event.Module.Raw).
				Stringer("vendorDir", event.TargetDir).
				Msg(event.Message)
		}
		close(eventsHandled)
	}()

	return eventsHandled
}

func (c *cli) vendorDir() prj.Path {
	logger := log.With().
		Str("workingDir", c.wd()).
		Str("rootdir", c.rootdir()).
		Str("action", "cli.vendorDir()").
		Logger()

	logger.Trace().Msg("checking vendor dir configuration")

	if c.parsedArgs.Experimental.Vendor.Download.Dir != "" {
		logger.Trace().Msg("using CLI config")

		dir := c.parsedArgs.Experimental.Vendor.Download.Dir
		if !path.IsAbs(dir) {
			dir = prj.PrjAbsPath(c.rootdir(), c.wd()).Join(dir).String()
		}
		return prj.NewPath(dir)
	}

	checkVendorDir := func(dir string) prj.Path {
		if !path.IsAbs(dir) {
			log.Fatal().Msgf("vendorDir %s defined is not an absolute path", dir)
		}
		return prj.NewPath(dir)
	}

	dotTerramate := filepath.Join(c.rootdir(), ".terramate")
	dotTerramateInfo, err := os.Stat(dotTerramate)

	if err == nil && dotTerramateInfo.IsDir() {
		logger.Trace().Msg("no CLI config, checking .terramate")

		cfg, err := hcl.ParseDir(c.rootdir(), filepath.Join(c.rootdir(), ".terramate"))
		if err != nil {
			fatal(err, "parsing vendor dir configuration on .terramate")
		}

		if hasVendorDirConfig(cfg) {
			logger.Trace().Msg("using .terramate config")

			return checkVendorDir(cfg.Vendor.Dir)
		}
	}

	logger.Trace().Msg("no .terramate config, checking root")

	hclcfg := c.rootNode()
	if hasVendorDirConfig(hclcfg) {
		logger.Trace().Msg("using root config")

		return checkVendorDir(hclcfg.Vendor.Dir)
	}

	logger.Trace().Msg("no configuration provided, fallback to default")

	return prj.NewPath(defaultVendorDir)
}

func hasVendorDirConfig(cfg hcl.Config) bool {
	return cfg.Vendor != nil && cfg.Vendor.Dir != ""
}

func (c *cli) triggerStack() {
	stack := c.parsedArgs.Experimental.Trigger.Stack
	reason := c.parsedArgs.Experimental.Trigger.Reason
	if reason == "" {
		reason = "manually created through terramate CLI"
	}
	logger := log.With().
		Str("stack", stack).
		Logger()

	logger.Debug().Msg("creating stack trigger")

	if !path.IsAbs(stack) {
		stack = filepath.Join(c.wd(), filepath.FromSlash(stack))
	} else {
		stack = filepath.Join(c.rootdir(), filepath.FromSlash(stack))
	}

	stack = filepath.Clean(stack)

	if tmp, err := filepath.EvalSymlinks(stack); err != nil || tmp != stack {
		errlog.Fatal(logger, errors.E("symlinks are disallowed in the stack path"))
	}

	if !strings.HasPrefix(stack, c.rootdir()) {
		errlog.Fatal(logger, errors.E("stack %s is outside project", stack))
	}

	stackPath := prj.PrjAbsPath(c.rootdir(), stack)
<<<<<<< HEAD
	if err := trigger.Create(c.rootdir(), stackPath, reason); err != nil {
=======
	if err := trigger.Create(c.cfg(), stackPath, reason); err != nil {
>>>>>>> 7a0c6b17
		errlog.Fatal(logger, err)
	}

	c.output.MsgStdOut("Created trigger for stack %q", stackPath)
}

func (c *cli) cloneStack() {
	srcstack := c.parsedArgs.Experimental.Clone.SrcDir
	deststack := c.parsedArgs.Experimental.Clone.DestDir
	logger := log.With().
		Str("workingDir", c.wd()).
		Str("action", "cli.cloneStack()").
		Str("src", srcstack).
		Str("dest", deststack).
		Logger()

	logger.Trace().Msg("cloning stack")

	srcdir := filepath.Join(c.wd(), srcstack)
	destdir := filepath.Join(c.wd(), deststack)

	if err := stack.Clone(c.cfg(), destdir, srcdir); err != nil {
		fatal(err, "cloning %s to %s", srcstack, deststack)
	}

	c.output.MsgStdOut("Cloned stack %s to %s with success", srcstack, deststack)
	c.output.MsgStdOut("Generating code on the new cloned stack")

	c.generate()
}

func (c *cli) generate() {
	report, vendorReport := c.gencodeWithVendor()

	c.output.MsgStdOut(report.Full())

	vendorReport.RemoveIgnoredByKind(download.ErrAlreadyVendored)

	if !vendorReport.IsEmpty() {
		c.output.MsgStdOut(vendorReport.String())
	}

	if report.HasFailures() || vendorReport.HasFailures() {
		os.Exit(1)
	}
}

// gencodeWithVendor will generate code for the whole project providing automatic
// vendoring of all tm_vendor calls.
func (c *cli) gencodeWithVendor() (generate.Report, download.Report) {
	vendorProgressEvents := download.NewEventStream()
	progressHandlerDone := c.handleVendorProgressEvents(vendorProgressEvents)

	vendorRequestEvents := make(chan event.VendorRequest)
	vendorReports := download.HandleVendorRequests(
		c.prj.rootdir,
		vendorRequestEvents,
		vendorProgressEvents,
	)

	mergedVendorReport := download.MergeVendorReports(vendorReports)

	log.Debug().Msg("generating code")

	report := generate.Do(c.cfg(), c.vendorDir(), vendorRequestEvents)

	log.Debug().Msg("code generation finished, waiting for vendor requests to be handled")

	close(vendorRequestEvents)

	log.Debug().Msg("waiting for vendor report merging")

	vendorReport := <-mergedVendorReport

	log.Debug().Msg("waiting for all progress events")

	close(vendorProgressEvents)
	<-progressHandlerDone

	log.Debug().Msg("all handlers stopped, generating final report")

	return report, vendorReport
}

func (c *cli) checkGitUntracked() bool {
	if c.parsedArgs.DisableCheckGitUntracked {
		return false
	}

	if disableCheck, ok := os.LookupEnv("TM_DISABLE_CHECK_GIT_UNTRACKED"); ok {
		if envVarIsSet(disableCheck) {
			return false
		}
	}

	cfg := c.rootNode()
	if cfg.Terramate != nil &&
		cfg.Terramate.Config != nil &&
		cfg.Terramate.Config.Git != nil {
		return cfg.Terramate.Config.Git.CheckUntracked
	}

	return true
}

func (c *cli) checkGitUncommited() bool {
	if c.parsedArgs.DisableCheckGitUncommitted {
		return false
	}

	if disableCheck, ok := os.LookupEnv("TM_DISABLE_CHECK_GIT_UNCOMMITTED"); ok {
		if envVarIsSet(disableCheck) {
			return false
		}
	}

	cfg := c.rootNode()
	if cfg.Terramate != nil &&
		cfg.Terramate.Config != nil &&
		cfg.Terramate.Config.Git != nil {
		return cfg.Terramate.Config.Git.CheckUncommitted
	}

	return true
}

func debugFiles(files []string, msg string) {
	for _, file := range files {
		log.Debug().
			Str("file", file).
			Msg(msg)
	}
}

func (c *cli) gitFileSafeguards(checks terramate.RepoChecks, shouldAbort bool) {
	if c.parsedArgs.Run.DryRun {
		return
	}

	debugFiles(checks.UntrackedFiles, "untracked file")
	debugFiles(checks.UncommittedFiles, "uncommitted file")

	if c.checkGitUntracked() && len(checks.UntrackedFiles) > 0 {
		const msg = "repository has untracked files"
		if shouldAbort {
			log.Fatal().Msg(msg)
		} else {
			log.Warn().Msg(msg)
		}
	}

	if c.checkGitUncommited() && len(checks.UncommittedFiles) > 0 {
		const msg = "repository has uncommitted files"
		if shouldAbort {
			log.Fatal().Msg(msg)
		} else {
			log.Warn().Msg(msg)
		}
	}
}

func (c *cli) gitSafeguardDefaultBranchIsReachable() {
	logger := log.With().
		Bool("is_repository", c.prj.isRepo).
		Bool("is_enabled", c.gitSafeguardRemoteEnabled()).
		Logger()

	if !c.prj.isRepo || !c.gitSafeguardRemoteEnabled() {
		logger.Debug().Msg("Safeguard default-branch-is-reachable is disabled.")
		return
	}

	if err := c.prj.checkRemoteDefaultBranchIsReachable(); err != nil {
		logger.Trace().Bool("is_reachable", false).Err(err).
			Msg("Safeguard default-branch-is-reachable failed.")
		fatal(err)
	}
	logger.Trace().Bool("is_reachable", true).
		Msg("Safeguard default-branch-is-reachable passed.")
}

func (c *cli) listStacks(mgr *terramate.Manager, isChanged bool) (*terramate.StacksReport, error) {
	if isChanged {
		log.Trace().
			Str("action", "listStacks()").
			Str("workingDir", c.wd()).
			Msg("`Changed` flag was set. List changed stacks.")
		return mgr.ListChanged()
	}
	return mgr.List()
}

func (c *cli) createStack() {
	logger := log.With().
		Str("workingDir", c.wd()).
		Str("action", "cli.createStack()").
		Str("imports", stdfmt.Sprint(c.parsedArgs.Create.Import)).
		Str("after", stdfmt.Sprint(c.parsedArgs.Create.After)).
		Str("before", stdfmt.Sprint(c.parsedArgs.Create.Before)).
		Logger()

	logger.Trace().Msg("creating stack")

	stackDir := filepath.Join(c.wd(), c.parsedArgs.Create.Path)

	stackID := c.parsedArgs.Create.ID
	if stackID == "" {
		logger.Trace().Msg("no ID provided, generating one")

		id, err := uuid.NewRandom()
		if err != nil {
			fatal(err, "creating stack UUID")
		}
		stackID = id.String()
	}

	stackName := c.parsedArgs.Create.Name
	if stackName == "" {
		stackName = filepath.Base(stackDir)
	}

	stackDescription := c.parsedArgs.Create.Description
	if stackDescription == "" {
		stackDescription = stackName
	}

	err := stack.Create(c.cfg(), stack.CreateCfg{
		Dir:         stackDir,
		ID:          stackID,
		Name:        stackName,
		Description: stackDescription,
		After:       c.parsedArgs.Create.After,
		Before:      c.parsedArgs.Create.Before,
		Imports:     c.parsedArgs.Create.Import,
	})

	stackPath := filepath.ToSlash(strings.TrimPrefix(stackDir, c.rootdir()))

	if err != nil {
		logger := log.With().
			Str("stack", stackPath).
			Logger()

		if c.parsedArgs.Create.IgnoreExisting &&
			(errors.IsKind(err, stack.ErrStackAlreadyExists) ||
				errors.IsKind(err, stack.ErrStackDefaultCfgFound)) {
			logger.Debug().Msg("stack already exists, ignoring")
			return
		}

		if errors.IsKind(err, stack.ErrStackDefaultCfgFound) {
			logger = logger.With().
				Str("file", stack.DefaultFilename).
				Logger()
		}

		errlog.Fatal(logger, err, "can't create stack")
	}

	log.Info().Msgf("created stack %s", stackPath)
	c.output.MsgStdOut("Created stack %s", stackPath)

	if c.parsedArgs.Create.NoGenerate {
		log.Debug().Msg("code generation on stack creation disabled")
		return
	}

	report, vendorReport := c.gencodeWithVendor()
	if report.HasFailures() {
		c.output.MsgStdOut("Code generation failed")
		c.output.MsgStdOut(report.Minimal())
	}

	if vendorReport.HasFailures() {
		c.output.MsgStdOut(vendorReport.String())
	}

	if report.HasFailures() || vendorReport.HasFailures() {
		os.Exit(1)
	}

	c.output.MsgStdOutV(report.Minimal())
	c.output.MsgStdOutV(vendorReport.String())
}

func (c *cli) format() {
	logger := log.With().
		Str("workingDir", c.wd()).
		Str("action", "format()").
		Logger()

	logger.Trace().Msg("formatting all files recursively")
	results, err := fmt.FormatTree(c.wd())
	if err != nil {
		fatal(err, "formatting files")
	}

	logger.Trace().Msg("listing formatted files")
	for _, res := range results {
		path := strings.TrimPrefix(res.Path(), c.wd()+string(filepath.Separator))
		c.output.MsgStdOut(path)
	}

	if c.parsedArgs.Fmt.Check {
		logger.Trace().Msg("checking if we have unformatted files")
		if len(results) > 0 {
			logger.Trace().Msg("we have unformatted files")
			os.Exit(1)
		}
		logger.Trace().Msg("all files formatted, nothing else to do")
		return
	}

	logger.Trace().Msg("saving formatted files")

	errs := errors.L()
	for _, res := range results {
		logger := log.With().
			Str("workingDir", c.wd()).
			Str("filepath", res.Path()).
			Str("action", "format()").
			Logger()
		logger.Trace().Msg("saving formatted file")
		errs.Append(res.Save())
	}

	if err := errs.AsError(); err != nil {
		fatal(err, "saving files formatted files")
	}
}

func (c *cli) printStacks() {
	if c.parsedArgs.List.Why && !c.parsedArgs.Changed {
		log.Fatal().Msg("the --why flag must be used together with --changed")
	}

	mgr := terramate.NewManager(c.cfg(), c.prj.baseRef)
	report, err := c.listStacks(mgr, c.parsedArgs.Changed)
	if err != nil {
		fatal(err, "listing stacks")
	}

	c.gitFileSafeguards(report.Checks, false)

	for _, entry := range report.Stacks {
		stack := entry.Stack

		log.Debug().Msgf("printing stack %s", stack.Dir())

		stackRepr, ok := c.friendlyFmtDir(stack.Dir().String())
		if !ok {
			continue
		}

		if c.parsedArgs.List.Why {
			c.output.MsgStdOut("%s - %s", stackRepr, entry.Reason)
		} else {
			c.output.MsgStdOut(stackRepr)
		}
	}
}

func (c *cli) newProjectMetadata(report *terramate.StacksReport) prj.Metadata {
	stacks := make(config.List[*config.Stack], len(report.Stacks))
	for i, stackEntry := range report.Stacks {
		stacks[i] = stackEntry.Stack
	}
	return config.NewProjectMetadata(c.rootdir(), stacks)
}

func (c *cli) printRunEnv() {
	mgr := terramate.NewManager(c.cfg(), c.prj.baseRef)
	report, err := c.listStacks(mgr, c.parsedArgs.Changed)
	if err != nil {
		fatal(err, "listing stacks")
	}

	projmeta := c.newProjectMetadata(report)

	for _, stackEntry := range c.filterStacksByWorkingDir(report.Stacks) {
		envVars, err := run.LoadEnv(c.cfg(), projmeta, stackEntry.Stack)
		if err != nil {
			fatal(err, "loading stack run environment")
		}

		c.output.MsgStdOut("\nstack %q:", stackEntry.Stack.Dir())

		for _, envVar := range envVars {
			c.output.MsgStdOut("\t%s", envVar)
		}
	}
}

func (c *cli) generateGraph() {
	var getLabel func(s *config.Stack) string

	logger := log.With().
		Str("action", "generateGraph()").
		Str("workingDir", c.wd()).
		Logger()

	logger.Trace().Msg("Handle graph label command line argument.")

	switch c.parsedArgs.Experimental.RunGraph.Label {
	case "stack.name":
		logger.Debug().Msg("Set label to stack name.")

		getLabel = func(s *config.Stack) string { return s.Name() }
	case "stack.dir":
		logger.Debug().Msg("Set label stack directory.")

		getLabel = func(s *config.Stack) string { return s.Dir().String() }
	default:
		logger.Fatal().
			Msg("-label expects the values \"stack.name\" or \"stack.dir\"")
	}

	entries, err := terramate.ListStacks(c.cfg().Tree())
	if err != nil {
		fatal(err, "listing stacks to build graph")
	}

	logger.Debug().Msg("Create new graph.")

	dotGraph := dot.NewGraph(dot.Directed)
	graph := dag.New()

	visited := dag.Visited{}
	for _, e := range c.filterStacksByWorkingDir(entries) {
		if _, ok := visited[dag.ID(e.Stack.Dir().String())]; ok {
			continue
		}

		if err := run.BuildDAG(
			graph,
			c.cfg(),
			e.Stack,
			"before",
			config.Stack.Before,
			"after",
			config.Stack.After,
			visited,
		); err != nil {
			fatal(err, "building order tree")
		}
	}

	for _, id := range graph.IDs() {
		val, err := graph.Node(id)
		if err != nil {
			log.Fatal().
				Err(err).
				Msg("generating graph")
		}

		generateDot(dotGraph, graph, id, val.(*config.Stack), getLabel)
	}

	logger.Debug().
		Msg("Set output of graph.")
	outFile := c.parsedArgs.Experimental.RunGraph.Outfile
	var out io.Writer
	if outFile == "" {
		logger.Trace().Msg("set output to stdout")

		out = c.stdout
	} else {
		logger.Trace().Msg("set output to file")

		f, err := os.Create(outFile)
		if err != nil {
			logger := log.With().
				Str("path", outFile).
				Logger()
			errlog.Fatal(logger, err, "opening file")
		}

		defer func() {
			if err := f.Close(); err != nil {
				fatal(err, "closing output graph file")
			}
		}()

		out = f
	}

	logger.Debug().
		Msg("Write graph to output.")
	_, err = out.Write([]byte(dotGraph.String()))
	if err != nil {
		logger := log.With().
			Str("path", outFile).
			Logger()

		errlog.Fatal(logger, err, "writing output")
	}
}

func generateDot(
	dotGraph *dot.Graph,
	graph *dag.DAG,
	id dag.ID,
	stackval *config.Stack,
	getLabel func(s *config.Stack) string,
) {
	parent := dotGraph.Node(getLabel(stackval))
	for _, childid := range graph.AncestorsOf(id) {
		val, err := graph.Node(childid)
		if err != nil {
			fatal(err, "generating dot file")
		}
		s := val.(*config.Stack)
		n := dotGraph.Node(getLabel(s))

		edges := dotGraph.FindEdges(parent, n)
		if len(edges) == 0 {
			edge := dotGraph.Edge(parent, n)
			if graph.HasCycle(childid) {
				edge.Attr("color", "red")
				continue
			}
		}

		if graph.HasCycle(childid) {
			continue
		}

		generateDot(dotGraph, graph, childid, s, getLabel)
	}
}

func (c *cli) printRunOrder() {
	logger := log.With().
		Str("action", "printRunOrder()").
		Str("workingDir", c.wd()).
		Logger()

	stacks, err := c.computeSelectedStacks(false)
	if err != nil {
		fatal(err, "computing selected stacks")
	}

	logger.Debug().Msg("Get run order.")
	orderedStacks, reason, err := run.Sort(c.cfg(), stacks)
	if err != nil {
		if errors.IsKind(err, dag.ErrCycleDetected) {
			fatal(err, "cycle detected on run order: %s", reason)
		} else {
			fatal(err, "failed to plan execution")
		}
	}

	for _, s := range orderedStacks {
		c.output.MsgStdOut(s.Dir().String())
	}
}

func (c *cli) generateDebug() {
	// TODO(KATCIPIS): When we introduce config defined on root context
	// we need to know blocks that have root context, since they should
	// not be filtered by stack selection.
	stacks, err := c.computeSelectedStacks(false)
	if err != nil {
		fatal(err, "generate debug: selecting stacks")
	}

	selectedStacks := map[prj.Path]struct{}{}
	for _, stack := range stacks {
		log.Debug().Msgf("selected stack: %s", stack.Dir())

		selectedStacks[stack.Dir()] = struct{}{}
	}

	results, err := generate.Load(c.cfg(), c.vendorDir())
	if err != nil {
		fatal(err, "generate debug: loading generated code")
	}

	for _, res := range results {
		if _, ok := selectedStacks[res.Dir]; !ok {
			log.Debug().Msgf("discarding dir %s since it is not a selected stack", res.Dir)
			continue
		}
		if res.Err != nil {
			errmsg := stdfmt.Sprintf("generate debug error on dir %s: %v", res.Dir, res.Err)
			log.Error().Msg(errmsg)
			c.output.MsgStdErr(errmsg)
			continue
		}

		files := make([]generate.GenFile, 0, len(res.Files))
		for _, f := range res.Files {
			if f.Condition() {
				files = append(files, f)
			}
		}

		for _, file := range files {
			filepath := path.Join(res.Dir.String(), file.Label())
			c.output.MsgStdOut("%s origin: %v", filepath, file.Range())
		}
	}
}

func (c *cli) printStacksGlobals() {
	logger := log.With().
		Str("action", "printStacksGlobals()").
		Logger()

	logger.Trace().
		Msg("Create new terramate manager.")

	mgr := terramate.NewManager(c.cfg(), c.prj.baseRef)
	report, err := c.listStacks(mgr, c.parsedArgs.Changed)
	if err != nil {
		fatal(err, "listing stacks globals: listing stacks")
	}

	projmeta := c.newProjectMetadata(report)

	for _, stackEntry := range c.filterStacksByWorkingDir(report.Stacks) {
		meta := config.StackMetadata(stackEntry.Stack)
		report := globals.ForStack(c.cfg(), projmeta, meta)
		if err := report.AsError(); err != nil {
			logger := log.With().
				Stringer("stack", meta.Dir()).
				Logger()

			errlog.Fatal(logger, err, "listing stacks globals: loading stack")
		}

		globalsStrRepr := report.Globals.String()
		if globalsStrRepr == "" {
			continue
		}

		c.output.MsgStdOut("\nstack %q:", meta.Dir())
		for _, line := range strings.Split(globalsStrRepr, "\n") {
			c.output.MsgStdOut("\t%s", line)
		}
	}
}

func (c *cli) printMetadata() {
	logger := log.With().
		Str("action", "cli.printMetadata()").
		Logger()

	logger.Trace().
		Msg("Create new terramate manager.")

	mgr := terramate.NewManager(c.cfg(), c.prj.baseRef)
	report, err := c.listStacks(mgr, c.parsedArgs.Changed)
	if err != nil {
		fatal(err, "loading metadata: listing stacks")
	}

	stackEntries := c.filterStacksByWorkingDir(report.Stacks)

	if len(stackEntries) == 0 {
		return
	}

	projmeta := c.newProjectMetadata(report)

	c.output.MsgStdOut("Available metadata:")

	c.output.MsgStdOut("\nproject metadata:")
	c.output.MsgStdOut("\tterramate.stacks.list=%v", projmeta.Stacks())

	for _, stackEntry := range stackEntries {
		stackMeta := config.StackMetadata(stackEntry.Stack)

		logger.Debug().
			Stringer("stack", stackEntry.Stack).
			Msg("Print metadata for individual stack.")

		c.output.MsgStdOut("\nstack %q:", stackMeta.Dir())
		if id, ok := stackMeta.ID(); ok {
			c.output.MsgStdOut("\tterramate.stack.id=%q", id)
		}
		c.output.MsgStdOut("\tterramate.stack.name=%q", stackMeta.Name())
		c.output.MsgStdOut("\tterramate.stack.description=%q", stackMeta.Desc())
		c.output.MsgStdOut("\tterramate.stack.path.absolute=%q", stackMeta.Dir())
		c.output.MsgStdOut("\tterramate.stack.path.basename=%q", stackMeta.PathBase())
		c.output.MsgStdOut("\tterramate.stack.path.relative=%q", stackMeta.RelPath())
		c.output.MsgStdOut("\tterramate.stack.path.to_root=%q", stackMeta.RelPathToRoot(c.cfg()))
	}
}

func (c *cli) checkGenCode() bool {
	if c.parsedArgs.Run.DisableCheckGenCode {
		return false
	}

	if disableCheck, ok := os.LookupEnv("TM_DISABLE_CHECK_GEN_CODE"); ok {
		if envVarIsSet(disableCheck) {
			return false
		}
	}

	cfg := c.rootNode()
	if cfg.Terramate != nil &&
		cfg.Terramate.Config != nil &&
		cfg.Terramate.Config.Run != nil {
		return cfg.Terramate.Config.Run.CheckGenCode
	}

	return true
}

func (c *cli) eval() {
	ctx := c.setupEvalContext()
	for _, exprStr := range c.parsedArgs.Experimental.Eval.Exprs {
		expr, err := eval.ParseExpressionBytes([]byte(exprStr))
		if err != nil {
			fatal(err)
		}

		val, err := ctx.Eval(expr)
		if err != nil {
			fatal(err, "eval %q", exprStr)
		}

		c.outputEvalResult(val, c.parsedArgs.Experimental.Eval.AsJSON)
	}
}

func (c *cli) partialEval() {
	ctx := c.setupEvalContext()
	for _, exprStr := range c.parsedArgs.Experimental.PartialEval.Exprs {
		expr, err := eval.ParseExpressionBytes([]byte(exprStr))
		if err != nil {
			fatal(err)
		}

		tokens, err := ctx.PartialEval(expr)
		if err != nil {
			fatal(err, "partial eval %q", exprStr)
		}

		c.output.MsgStdOut(string(hclwrite.Format(tokens.Bytes())))
	}
}

func (c *cli) getConfigValue() {
	logger := log.With().
		Str("action", "cli.getConfigValue()").
		Logger()

	ctx := c.setupEvalContext()
	for _, exprStr := range c.parsedArgs.Experimental.GetConfigValue.Vars {
		expr, err := eval.ParseExpressionBytes([]byte(exprStr))
		if err != nil {
			fatal(err)
		}

		iteratorTraversal, diags := hhcl.AbsTraversalForExpr(expr)
		if diags.HasErrors() {
			fatal(errors.E(diags), "expected a variable accessor")
		}

		varns := iteratorTraversal.RootName()
		if varns != "terramate" && varns != "global" {
			logger.Fatal().Msg("only terramate and global variables are supported")
		}

		val, err := ctx.Eval(expr)
		if err != nil {
			fatal(err, "evaluating expression: %s", exprStr)
		}

		c.outputEvalResult(val, c.parsedArgs.Experimental.GetConfigValue.AsJSON)
	}
}

func (c *cli) outputEvalResult(val cty.Value, asJSON bool) {
	var data []byte
	if asJSON {
		var err error
		data, err = json.Marshal(val, val.Type())
		if err != nil {
			fatal(err, "converting value %s to json", val.GoString())
		}
	} else {
		if val.Type() == cty.String {
			data = []byte(val.AsString())
		} else {
			tokens, err := eval.TokensForValue(val)
			if err != nil {
				fatal(err, "serializing value %s", val.GoString())
			}

			data = []byte(hclwrite.Format(tokens.Bytes()))
		}
	}

	c.output.MsgStdOut(string(data))
}

func (c *cli) setupEvalContext() *eval.Context {
	ctx := eval.NewContext(stdlib.Functions(c.wd()))
	allstacks, err := config.LoadAllStacks(c.cfg().Tree())
	if err != nil {
		fatal(err, "setup eval context: listing all stacks")
	}

	projmeta := config.NewProjectMetadata(c.rootdir(), allstacks)
	if config.IsStack(c.cfg(), c.wd()) {
		st, err := config.LoadStack(c.cfg(), prj.PrjAbsPath(c.rootdir(), c.wd()))
		if err != nil {
			fatal(err, "setup eval context: loading stack config")
		}
		ctx.SetNamespace("terramate", stack.MetadataToCtyValues(c.cfg(), projmeta, st))
	} else {
		ctx.SetNamespace("terramate", projmeta.ToCtyMap())
	}

	globals.ForDir(c.cfg(), prj.PrjAbsPath(c.rootdir(), c.wd()), ctx)
	return ctx
}

func envVarIsSet(val string) bool {
	return val != "0" && val != "false"
}

func (c *cli) checkOutdatedGeneratedCode(stacks config.List[*config.Stack]) {
	logger := log.With().
		Str("action", "checkOutdatedGeneratedCode()").
		Logger()

	if !c.checkGenCode() {
		logger.Trace().Msg("outdated generated code check is disabled")
		return
	}

	logger.Trace().Msg("checking if any stack has outdated code")

	outdatedFiles, err := generate.DetectOutdated(c.cfg(), c.vendorDir())

	if err != nil {
		fatal(err, "failed to check outdated code on project")
	}

	for _, outdated := range outdatedFiles {
		logger.Error().
			Str("filename", outdated).
			Msg("outdated code found")
	}

	if len(outdatedFiles) > 0 {
		logger.Fatal().
			Err(errors.E(ErrOutdatedGenCodeDetected)).
			Msg("please run: 'terramate generate' to update generated code")
	}
}

func (c *cli) gitSafeguardRemoteEnabled() bool {
	if c.parsedArgs.Run.DisableCheckGitRemote {
		return false
	}

	if disableCheck, ok := os.LookupEnv("TM_DISABLE_CHECK_GIT_REMOTE"); ok {
		if envVarIsSet(disableCheck) {
			return false
		}
	}

	cfg := c.rootNode()
	if cfg.Terramate != nil &&
		cfg.Terramate.Config != nil &&
		cfg.Terramate.Config.Git != nil {
		return cfg.Terramate.Config.Git.CheckRemote
	}

	return true
}

func (c *cli) runOnStacks() {
	logger := log.With().
		Str("action", "runOnStacks()").
		Str("workingDir", c.wd()).
		Logger()

	c.gitSafeguardDefaultBranchIsReachable()

	if len(c.parsedArgs.Run.Command) == 0 {
		logger.Fatal().Msgf("run expects a cmd")
	}

	allstacks, err := config.LoadAllStacks(c.cfg().Tree())
	if err != nil {
		fatal(err, "failed to list stacks")
	}

	c.checkOutdatedGeneratedCode(allstacks)

	var stacks config.List[*config.Stack]
	if c.parsedArgs.Run.NoRecursive {
		st, found, err := config.TryLoadStack(c.cfg(), prj.PrjAbsPath(c.rootdir(), c.wd()))
		if err != nil {
			fatal(err, "loading stack in current directory")
		}

		if !found {
			logger.Fatal().
				Msg("--no-recursive provided but no stack found in the current directory")
		}

		stacks = append(stacks, st)
	} else {
		var err error
		stacks, err = c.computeSelectedStacks(true)
		if err != nil {
			fatal(err, "computing selected stacks")
		}
	}

	logger.Trace().Msg("Get order of stacks to run command on.")

	orderedStacks, reason, err := run.Sort(c.cfg(), stacks)
	if err != nil {
		if errors.IsKind(err, dag.ErrCycleDetected) {
			fatal(err, "cycle detected: %s", reason)
		} else {
			fatal(err, "failed to plan execution")
		}
	}

	if c.parsedArgs.Run.Reverse {
		logger.Trace().Msg("Reversing stacks order.")
		config.ReverseStacks(orderedStacks)
	}

	if c.parsedArgs.Run.DryRun {
		logger.Trace().
			Msg("Do a dry run - get order without actually running command.")
		if len(orderedStacks) > 0 {
			c.output.MsgStdOut("The stacks will be executed using order below:")

			for i, s := range orderedStacks {
				stackdir, _ := c.friendlyFmtDir(s.Dir().String())
				c.output.MsgStdOut("\t%d. %s (%s)", i, s.Name(), stackdir)
			}
		} else {
			c.output.MsgStdOut("No stacks will be executed.")
		}

		return
	}

	err = run.Exec(
		c.cfg(),
		orderedStacks,
		c.parsedArgs.Run.Command,
		c.stdin,
		c.stdout,
		c.stderr,
		c.parsedArgs.Run.ContinueOnError,
	)

	if err != nil {
		fatal(err, "one or more commands failed")
	}
}

func (c *cli) wd() string           { return c.prj.wd }
func (c *cli) rootdir() string      { return c.prj.rootdir }
func (c *cli) cfg() *config.Root    { return &c.prj.root }
func (c *cli) rootNode() hcl.Config { return c.prj.root.Tree().Node }

func (c *cli) friendlyFmtDir(dir string) (string, bool) {
	return prj.FriendlyFmtDir(c.rootdir(), c.wd(), dir)
}

func (c *cli) computeSelectedStacks(ensureCleanRepo bool) (config.List[*config.Stack], error) {
	logger := log.With().
		Str("action", "computeSelectedStacks()").
		Str("workingDir", c.wd()).
		Logger()

	logger.Trace().Msg("Create new terramate manager.")

	mgr := terramate.NewManager(c.cfg(), c.prj.baseRef)

	logger.Trace().Msg("Get list of stacks.")

	report, err := c.listStacks(mgr, c.parsedArgs.Changed)
	if err != nil {
		return nil, err
	}

	c.gitFileSafeguards(report.Checks, ensureCleanRepo)

	logger.Trace().Msg("Filter stacks by working directory.")

	entries := c.filterStacksByWorkingDir(report.Stacks)
	stacks := make(config.List[*config.Stack], len(entries))
	for i, e := range entries {
		stacks[i] = e.Stack
	}

	stacks, err = mgr.AddWantedOf(stacks)
	if err != nil {
		return nil, errors.E(err, "adding wanted stacks")
	}
	return stacks, nil
}

func (c *cli) filterStacksByWorkingDir(stacks []terramate.Entry) []terramate.Entry {
	logger := log.With().
		Str("action", "filterStacksByWorkingDir()").
		Str("workingDir", c.wd()).
		Logger()

	logger.Trace().Msg("Get relative working directory.")

	relwd := prj.PrjAbsPath(c.rootdir(), c.wd())

	logger.Trace().Msg("Get filtered stacks.")

	filtered := []terramate.Entry{}
	for _, e := range stacks {
		if e.Stack.Dir().HasPrefix(relwd.String()) {
			filtered = append(filtered, e)
		}
	}

	return filtered
}

func (c cli) checkVersion() {
	logger := log.With().
		Str("action", "cli.checkVersion()").
		Str("root", c.rootdir()).
		Logger()

	logger.Trace().Msg("checking if terramate version satisfies project constraint")

	rootcfg := c.rootNode()
	if rootcfg.Terramate == nil {
		logger.Debug().Msg("project root has no config, skipping version check")
		return
	}

	if rootcfg.Terramate.RequiredVersion == "" {
		logger.Debug().Msg("project root config has no required_version, skipping version check")
		return
	}

	if err := terramate.CheckVersion(rootcfg.Terramate.RequiredVersion); err != nil {
		fatal(err)
	}
}

func newGit(basedir string, checkrepo bool) (*git.Git, error) {
	log.Debug().
		Str("action", "newGit()").
		Msg("Create new git wrapper providing config.")
	g, err := git.WithConfig(git.Config{
		WorkingDir: basedir,
		Env:        os.Environ(),
	})

	if err != nil {
		return nil, err
	}

	if checkrepo && !g.IsRepository() {
		return nil, errors.E("dir %q is not a git repository", basedir)
	}

	return g, nil
}

func lookupProject(wd string) (prj project, found bool, err error) {
	prj = project{
		wd: wd,
	}

	logger := log.With().
		Str("action", "lookupProject()").
		Str("workingDir", wd).
		Logger()

	logger.Trace().Msg("Create new git wrapper.")

	rootcfg, rootCfgPath, rootfound, err := config.TryLoadConfig(wd)
	if err != nil {
		return project{}, false, err
	}

	gw, err := newGit(wd, false)
	if err == nil {
		logger.Trace().Msg("Get root of git repo.")

		gitdir, err := gw.Root()
		if err == nil {
			logger.Trace().Msg("Get absolute path of git directory.")

			gitabs := gitdir
			if !filepath.IsAbs(gitabs) {
				gitabs = filepath.Join(wd, gitdir)
			}

			if err != nil {
				return project{}, false, errors.E(err, "getting absolute path of %q", gitdir)
			}

			logger.Trace().Msg("Evaluate symbolic links.")

			gitabs, err = filepath.EvalSymlinks(gitabs)
			if err != nil {
				return project{}, false, errors.E(err, "failed evaluating symlinks of %q", gitabs)
			}

			rootdir := filepath.Dir(gitabs)
			if rootfound && strings.HasPrefix(rootCfgPath, rootdir) && rootCfgPath != rootdir {
				log.Warn().
					Str("rootConfig", rootCfgPath).
					Str("projectRoot", rootdir).
					Err(errors.E(ErrRootCfgInvalidDir)).
					Msg("ignoring root config")
			}

			logger.Trace().Msg("Load root config.")

			cfg, err := config.LoadRoot(rootdir)
			if err != nil {
				return project{}, false, err
			}

			prj.isRepo = true
			prj.root = *cfg
			prj.rootdir = rootdir
			prj.git.wrapper = gw

			return prj, true, nil
		}
	}

	if !rootfound {
		return project{}, false, nil
	}

	prj.rootdir = rootCfgPath
	prj.root = *rootcfg
	return prj, true, nil

}

func configureLogging(logLevel, logFmt, logdest string, stdout, stderr io.Writer) {
	var output io.Writer

	switch logdest {
	case "stdout":
		output = stdout
	case "stderr":
		output = stderr
	default:
		log.Fatal().Msgf("unknown log destination %q", logdest)
	}

	zloglevel, err := zerolog.ParseLevel(logLevel)
	if err != nil {
		zloglevel = zerolog.FatalLevel
	}

	zerolog.SetGlobalLevel(zloglevel)

	switch logFmt {
	case "json":
		zerolog.TimeFieldFormat = zerolog.TimeFormatUnix
		log.Logger = log.Output(output)
	case "text": // no color
		log.Logger = log.Output(zerolog.ConsoleWriter{Out: output, NoColor: true, TimeFormat: time.RFC3339})
	default: // default: console mode using color
		log.Logger = log.Output(zerolog.ConsoleWriter{Out: output, NoColor: false, TimeFormat: time.RFC3339})
	}
}

func fatal(err error, args ...any) {
	errlog.Fatal(log.Logger, err, args...)
}<|MERGE_RESOLUTION|>--- conflicted
+++ resolved
@@ -619,11 +619,7 @@
 	}
 
 	stackPath := prj.PrjAbsPath(c.rootdir(), stack)
-<<<<<<< HEAD
-	if err := trigger.Create(c.rootdir(), stackPath, reason); err != nil {
-=======
 	if err := trigger.Create(c.cfg(), stackPath, reason); err != nil {
->>>>>>> 7a0c6b17
 		errlog.Fatal(logger, err)
 	}
 
