--- conflicted
+++ resolved
@@ -1161,11 +1161,7 @@
 
 func (c *cli) eval() {
 	logger := log.With().
-<<<<<<< HEAD
-		Str("action", "cli.Eval()").
-=======
 		Str("action", "cli.eval()").
->>>>>>> ff558cbe
 		Logger()
 
 	ctx := c.setupEvalContext()
@@ -1200,11 +1196,7 @@
 					Msgf("serializing value %s", val.GoString())
 			}
 
-<<<<<<< HEAD
-			out = []byte(hclwrite.Format(tokens.Bytes()))
-=======
 			out = hclwrite.Format(tokens.Bytes())
->>>>>>> ff558cbe
 		}
 
 		c.log(string(out))
@@ -1213,11 +1205,7 @@
 
 func (c *cli) partialEval() {
 	logger := log.With().
-<<<<<<< HEAD
-		Str("action", "cli.PartialEval()").
-=======
 		Str("action", "cli.partialEval()").
->>>>>>> ff558cbe
 		Logger()
 
 	ctx := c.setupEvalContext()
@@ -1240,11 +1228,7 @@
 
 func (c *cli) getConfigValue() {
 	logger := log.With().
-<<<<<<< HEAD
-		Str("action", "cli.GetConfigValue()").
-=======
 		Str("action", "cli.getConfigValue()").
->>>>>>> ff558cbe
 		Logger()
 
 	ctx := c.setupEvalContext()
@@ -1310,23 +1294,11 @@
 		logger.Fatal().Err(err).Send()
 	}
 
-<<<<<<< HEAD
-	allStackEntries, err := terramate.ListStacks(c.root())
-=======
 	allstacks, err := stack.LoadAll(c.root())
->>>>>>> ff558cbe
 	if err != nil {
 		logger.Fatal().Err(err).Msg("listing all stacks")
 	}
 
-<<<<<<< HEAD
-	allstacks := make(stack.List, len(allStackEntries))
-	for i, e := range allStackEntries {
-		allstacks[i] = e.Stack
-	}
-
-=======
->>>>>>> ff558cbe
 	projmeta := stack.NewProjectMetadata(c.root(), allstacks)
 	if isStack, _ := config.IsStack(c.root(), c.wd()); isStack {
 		st, err := stack.Load(c.root(), c.wd())
