--- conflicted
+++ resolved
@@ -11,7 +11,6 @@
 	"os"
 	"path"
 	"path/filepath"
-	"runtime/pprof"
 	"strings"
 	"time"
 
@@ -36,13 +35,10 @@
 	"github.com/terramate-io/terramate/hcl/fmt"
 	"github.com/terramate-io/terramate/hcl/info"
 	"github.com/terramate-io/terramate/modvendor/download"
-<<<<<<< HEAD
+	"github.com/terramate-io/terramate/printer"
 	"github.com/terramate-io/terramate/runtime"
-=======
-	"github.com/terramate-io/terramate/printer"
 	"github.com/terramate-io/terramate/safeguard"
 	"github.com/terramate-io/terramate/tg"
->>>>>>> 932838ec
 	"github.com/terramate-io/terramate/versions"
 
 	"github.com/terramate-io/terramate/stack/trigger"
@@ -424,19 +420,6 @@
 		fatalWithDetails(err, "parsing cli args %v", args)
 	}
 
-	if parsedArgs.CPUProfiling {
-		stdfmt.Println("Creating CPU profile...")
-		f, err := os.Create("terramate.prof")
-		if err != nil {
-			fatal(err, "can't create profile output file")
-		}
-		err = pprof.StartCPUProfile(f)
-		if err != nil {
-			fatal(err, "error when starting CPU profiling")
-		}
-
-	}
-
 	configureLogging(parsedArgs.LogLevel, parsedArgs.LogFmt,
 		parsedArgs.LogDestination, stdout, stderr)
 	// If we don't re-create the logger after configuring we get some
@@ -652,13 +635,6 @@
 	c.setupFilterTags()
 
 	logger.Debug().Msg("Handle command.")
-
-	// We start the CPU Profiling during the flags parsing, but can't defer
-	// the stop there, as the CLI parsing returns far before the program is
-	// done running. Therefore we schedule it here.
-	if c.parsedArgs.CPUProfiling {
-		defer pprof.StopCPUProfile()
-	}
 
 	switch c.ctx.Command() {
 	case "fmt":
@@ -1954,7 +1930,6 @@
 
 	for _, stackEntry := range c.filterStacks(report.Stacks) {
 		stack := stackEntry.Stack
-<<<<<<< HEAD
 		tree := stackEntry.Stack.Tree()
 		evalctx := eval.New(
 			stack.Dir,
@@ -1966,16 +1941,7 @@
 		expr, _ := ast.ParseExpression(`global`, `<print-globals>`)
 		globals, err := evalctx.Eval(expr)
 		if err != nil {
-			logger := log.With().
-				Stringer("stack", stack.Dir).
-				Logger()
-
-			errlog.Fatal(logger, err, "listing stacks globals: loading stack")
-=======
-		report := globals.ForStack(c.cfg(), stack)
-		if err := report.AsError(); err != nil {
 			fatalWithDetails(err, "listing stacks globals: loading stack at %s", stack.Dir)
->>>>>>> 932838ec
 		}
 
 		globalsStrRepr := fmt.FormatAttributes(globals.AsValueMap())
@@ -2103,23 +2069,19 @@
 	}
 }
 
-<<<<<<< HEAD
 func (c *cli) detectEvalContext(overrideGlobals map[string]string) *eval.Context {
 	var st *config.Stack
 	if config.IsStack(c.cfg(), c.wd()) {
 		var err error
 		st, err = config.LoadStack(c.cfg(), prj.PrjAbsPath(c.rootdir(), c.wd()))
 		if err != nil {
-			fatal(err, "setup eval context: loading stack config")
+			fatalWithDetails(err, "setup eval context: loading stack config")
 		}
 	}
 	return c.setupEvalContext(st, overrideGlobals)
 }
 
-func (c *cli) evalRunArgs(st *config.Stack, cmd []string) []string {
-=======
 func (c *cli) evalRunArgs(st *config.Stack, cmd []string) ([]string, error) {
->>>>>>> 932838ec
 	ctx := c.setupEvalContext(st, map[string]string{})
 	var newargs []string
 	for _, arg := range cmd {
@@ -2188,44 +2150,20 @@
 	c.output.MsgStdOut("%s", string(data))
 }
 
-<<<<<<< HEAD
-=======
-func (c *cli) detectEvalContext(overrideGlobals map[string]string) *eval.Context {
-	var st *config.Stack
-	if config.IsStack(c.cfg(), c.wd()) {
-		var err error
-		st, err = config.LoadStack(c.cfg(), prj.PrjAbsPath(c.rootdir(), c.wd()))
-		if err != nil {
-			fatalWithDetails(err, "setup eval context: loading stack config")
-		}
-	}
-	return c.setupEvalContext(st, overrideGlobals)
-}
-
->>>>>>> 932838ec
 func (c *cli) setupEvalContext(st *config.Stack, overrideGlobals map[string]string) *eval.Context {
 	var pdir prj.Path
+	var tdir string
 	if st != nil {
 		pdir = st.Dir
 	} else {
-<<<<<<< HEAD
 		pdir = prj.PrjAbsPath(c.rootdir(), c.wd())
-=======
 		tdir = c.wd()
 	}
-
-	ctx := eval.NewContext(stdlib.NoFS(tdir))
-	ctx.SetNamespace("terramate", runtime)
 
 	wdPath := prj.PrjAbsPath(c.rootdir(), tdir)
 	tree, ok := c.cfg().Lookup(wdPath)
 	if !ok {
 		fatalWithDetails(errors.E("configuration at %s not found", wdPath), "Missing configuration")
-	}
-	exprs, err := globals.LoadExprs(tree)
-	if err != nil {
-		fatalWithDetails(err, "loading globals expressions")
->>>>>>> 932838ec
 	}
 
 	var overrideStmts eval.Stmts
@@ -2251,7 +2189,6 @@
 		})
 	}
 
-	tree, _ := c.cfg().Lookup(pdir)
 	ctx := eval.New(
 		tree.Dir(),
 		runtime.NewResolver(c.cfg(), st),
@@ -2320,22 +2257,14 @@
 	return hasRemotes
 }
 
-<<<<<<< HEAD
-func (c *cli) wd() string                 { return c.prj.wd }
-func (c *cli) rootdir() string            { return c.prj.rootdir }
-func (c *cli) cfg() *config.Root          { return &c.prj.root }
-func (c *cli) globals() *globals.Resolver { return c.prj.globals }
-func (c *cli) rootNode() hcl.Config       { return c.prj.root.Tree().Node }
-func (c *cli) cred() credential           { return c.cloud.client.Credential.(credential) }
-=======
 func (c *cli) wd() string                   { return c.prj.wd }
 func (c *cli) rootdir() string              { return c.prj.rootdir }
 func (c *cli) cfg() *config.Root            { return &c.prj.root }
+func (c *cli) globals() *globals.Resolver   { return c.prj.globals }
 func (c *cli) baseRef() string              { return c.prj.baseRef }
 func (c *cli) stackManager() *stack.Manager { return c.prj.stackManager }
 func (c *cli) rootNode() hcl.Config         { return c.prj.root.Tree().Node }
 func (c *cli) cred() credential             { return c.cloud.client.Credential.(credential) }
->>>>>>> 932838ec
 
 func (c *cli) friendlyFmtDir(dir string) (string, bool) {
 	return prj.FriendlyFmtDir(c.rootdir(), c.wd(), dir)
