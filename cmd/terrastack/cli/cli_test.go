package cli_test

import (
	"bytes"
	"fmt"
	"strings"
	"testing"

	"github.com/mineiros-io/terrastack/cmd/terrastack/cli"
	"github.com/mineiros-io/terrastack/test"
	"github.com/mineiros-io/terrastack/test/sandbox"
)

func TestBug25(t *testing.T) {
	// bug: https://github.com/mineiros-io/terrastack/issues/25

	const (
		mod1 = "1"
		mod2 = "2"
	)

	s := sandbox.New(t)

	mod1MainTf := s.CreateModule(mod1).CreateFile("main.tf", "# module 1")
	s.CreateModule(mod2).CreateFile("main.tf", "# module 2")

	stack1 := s.CreateStack("stack-1")
	stack2 := s.CreateStack("stack-2")
	stack3 := s.CreateStack("stack-3")

	stack1.CreateFile("main.tf", `
module "mod1" {
source = "%s"
}`, stack1.ModSource(mod1))

	stack2.CreateFile("main.tf", `
module "mod2" {
source = "%s"
}`, stack2.ModSource(mod2))

	stack3.CreateFile("main.tf", "# no module")

	cli := newCLI(t)
	cli.run("init", stack1.Path(), stack2.Path(), stack3.Path())

<<<<<<< HEAD
	git := te.Git()
	git.CommitAll("first commit")

	cli.run("list", te.BaseDir(), "--changed").HasStdout("")
=======
	git := s.Git()
	git.CommitAll("first commit")

	cli.run("list", s.BaseDir(), "--changed").HasStdout("")
>>>>>>> 97345b29

	git.CheckoutNew("change-the-module-1")

	mod1MainTf.Write("# changed")

	git.CommitAll("module 1 changed")

	want := stack1.Path() + "\n"
<<<<<<< HEAD
	cli.run("list", te.BaseDir(), "--changed").HasStdout(want)
=======
	cli.run("list", s.BaseDir(), "--changed").HasStdout(want)
>>>>>>> 97345b29
}

func TestListAndRunChangedStack(t *testing.T) {
	const (
		mainTfFileName = "main.tf"
		mainTfContents = "# change is the eternal truth of the universe"
	)

<<<<<<< HEAD
	te := sandbox.New(t)

	stack := te.CreateStack("stack")
=======
	s := sandbox.New(t)

	stack := s.CreateStack("stack")
>>>>>>> 97345b29
	stackMainTf := stack.CreateFile(mainTfFileName, "# some code")

	cli := newCLI(t)
	cli.run("init", stack.Path())

<<<<<<< HEAD
	git := te.Git()
	git.CommitAll("first commit")

	cli.run("list", te.BaseDir(), "--changed").HasStdout("")
=======
	git := s.Git()
	git.CommitAll("first commit")

	cli.run("list", s.BaseDir(), "--changed").HasStdout("")
>>>>>>> 97345b29

	git.CheckoutNew("change-stack")

	stackMainTf.Write(mainTfContents)
	git.CommitAll("stack changed")

	wantList := stack.Path() + "\n"
<<<<<<< HEAD
	cli.run("list", te.BaseDir(), "--changed").HasStdout(wantList)

	cat := test.LookPath(t, "cat")
	wantRun := fmt.Sprintf(`Running on changed stacks:
[%s] running %s %s
# change is the eternal truth of the universe`, stack.Path(), cat, mainTfFileName)
	cli.run(
		"run",
		"--basedir",
		te.BaseDir(),
=======
	cli.run("list", s.BaseDir(), "--changed").HasStdout(wantList)

	cat := test.LookPath(t, "cat")
	wantRun := fmt.Sprintf(
		"Running on changed stacks:\n[%s] running %s %s\n%s",
		stack.Path(),
		cat,
		mainTfFileName,
		mainTfContents,
	)

	cli.run(
		"run",
		"--basedir",
		s.BaseDir(),
>>>>>>> 97345b29
		"--changed",
		cat,
		mainTfFileName,
	).HasStdout(wantRun)
<<<<<<< HEAD
}

func TestNoArgsProvidesBasicHelp(t *testing.T) {
	cli := newCLI(t)
	cli.run("--help")
	help := cli.run("--help")
	cli.run().HasStdout(help.Stdout)
=======
>>>>>>> 97345b29
}

type runResult struct {
	t      *testing.T
	Cmd    string
	Stdout string
	Stderr string
}

type tscli struct {
	t *testing.T
}

func newCLI(t *testing.T) tscli {
	return tscli{t: t}
}

func (ts tscli) run(args ...string) runResult {
	ts.t.Helper()

	stdin := &bytes.Buffer{}
	stdout := &bytes.Buffer{}
	stderr := &bytes.Buffer{}

	if err := cli.Run(args, stdin, stdout, stderr); err != nil {
		ts.t.Fatalf(
			"cli.Run(args=%v) error=%q stdout=%q stderr=%q",
			args,
			err,
			stdout.String(),
			stderr.String(),
		)
	}

	return runResult{
		t:      ts.t,
		Cmd:    strings.Join(args, " "),
		Stdout: stdout.String(),
		Stderr: stderr.String(),
	}
}

func (res runResult) HasStdout(want string) {
	res.t.Helper()

	if res.Stdout != want {
		res.t.Errorf("%q stdout=%q, wanted=%q", res.Cmd, res.Stdout, want)
		res.t.Fatalf("%q stderr=%q", res.Cmd, res.Stderr)
	}
}<|MERGE_RESOLUTION|>--- conflicted
+++ resolved
@@ -43,17 +43,10 @@
 	cli := newCLI(t)
 	cli.run("init", stack1.Path(), stack2.Path(), stack3.Path())
 
-<<<<<<< HEAD
-	git := te.Git()
-	git.CommitAll("first commit")
-
-	cli.run("list", te.BaseDir(), "--changed").HasStdout("")
-=======
 	git := s.Git()
 	git.CommitAll("first commit")
 
 	cli.run("list", s.BaseDir(), "--changed").HasStdout("")
->>>>>>> 97345b29
 
 	git.CheckoutNew("change-the-module-1")
 
@@ -62,11 +55,8 @@
 	git.CommitAll("module 1 changed")
 
 	want := stack1.Path() + "\n"
-<<<<<<< HEAD
-	cli.run("list", te.BaseDir(), "--changed").HasStdout(want)
-=======
+
 	cli.run("list", s.BaseDir(), "--changed").HasStdout(want)
->>>>>>> 97345b29
 }
 
 func TestListAndRunChangedStack(t *testing.T) {
@@ -75,31 +65,18 @@
 		mainTfContents = "# change is the eternal truth of the universe"
 	)
 
-<<<<<<< HEAD
-	te := sandbox.New(t)
-
-	stack := te.CreateStack("stack")
-=======
 	s := sandbox.New(t)
 
 	stack := s.CreateStack("stack")
->>>>>>> 97345b29
 	stackMainTf := stack.CreateFile(mainTfFileName, "# some code")
 
 	cli := newCLI(t)
 	cli.run("init", stack.Path())
 
-<<<<<<< HEAD
-	git := te.Git()
-	git.CommitAll("first commit")
-
-	cli.run("list", te.BaseDir(), "--changed").HasStdout("")
-=======
 	git := s.Git()
 	git.CommitAll("first commit")
 
 	cli.run("list", s.BaseDir(), "--changed").HasStdout("")
->>>>>>> 97345b29
 
 	git.CheckoutNew("change-stack")
 
@@ -107,18 +84,6 @@
 	git.CommitAll("stack changed")
 
 	wantList := stack.Path() + "\n"
-<<<<<<< HEAD
-	cli.run("list", te.BaseDir(), "--changed").HasStdout(wantList)
-
-	cat := test.LookPath(t, "cat")
-	wantRun := fmt.Sprintf(`Running on changed stacks:
-[%s] running %s %s
-# change is the eternal truth of the universe`, stack.Path(), cat, mainTfFileName)
-	cli.run(
-		"run",
-		"--basedir",
-		te.BaseDir(),
-=======
 	cli.run("list", s.BaseDir(), "--changed").HasStdout(wantList)
 
 	cat := test.LookPath(t, "cat")
@@ -134,12 +99,10 @@
 		"run",
 		"--basedir",
 		s.BaseDir(),
->>>>>>> 97345b29
 		"--changed",
 		cat,
 		mainTfFileName,
 	).HasStdout(wantRun)
-<<<<<<< HEAD
 }
 
 func TestNoArgsProvidesBasicHelp(t *testing.T) {
@@ -147,8 +110,6 @@
 	cli.run("--help")
 	help := cli.run("--help")
 	cli.run().HasStdout(help.Stdout)
-=======
->>>>>>> 97345b29
 }
 
 type runResult struct {
