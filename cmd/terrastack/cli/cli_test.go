--- conflicted
+++ resolved
@@ -109,7 +109,6 @@
 	), runResult{Stdout: wantRun})
 }
 
-<<<<<<< HEAD
 func TestDefaultBaseRef(t *testing.T) {
 	s := sandbox.New(t)
 
@@ -142,13 +141,13 @@
 	git.Push("main")
 
 	assertRun(t, cli.run("list", s.BaseDir(), "--changed"), runResult{})
-=======
+}
+
 func TestNoArgsProvidesBasicHelp(t *testing.T) {
 	cli := newCLI(t)
 	cli.run("--help")
 	help := cli.run("--help")
 	assertRun(t, cli.run(), runResult{Stdout: help.Stdout})
->>>>>>> c98b6dad
 }
 
 type runResult struct {
