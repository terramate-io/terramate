package cli

import (
	"errors"
	"fmt"
	"io"
	"os"
	"os/exec"
	"path/filepath"
	"strings"

	"github.com/alecthomas/kong"
	"github.com/madlambda/spells/errutil"
	"github.com/mineiros-io/terrastack"
	"github.com/mineiros-io/terrastack/git"
)

const (
<<<<<<< HEAD
	ErrOutdatedLocalRev      errutil.Error = "outdated local revision"
	ErrNoDefaultRemoteConfig errutil.Error = "repository must have a configured origin/main"
)

const (
	defaultRemote = "origin"
	defaultBranch = "main"
=======
	defaultRemote       = "origin"
	defaultBranch       = "main"
	defaultMainBaseRef  = "HEAD^1"
	defaultOtherBaseRef = defaultRemote + "/" + defaultBranch

	ErrOutdatedLocalRev errutil.Error = "outdated local revision"
>>>>>>> dd6a8056
)

type cliSpec struct {
	Version struct{} `cmd:"" help:"Terrastack version."`

	GitChangeBase string `short:"B" default:"${baseRef}" optional:"true" help:"git base ref for computing changes."`

	Init struct {
		StackDirs []string `arg:"" name:"paths" optional:"true" help:"the stack directory (current directory if not set)."`
		Force     bool     `help:"force initialization."`
	} `cmd:"" help:"Initialize a stack."`

	List struct {
		Changed bool   `short:"c" help:"Shows only changed stacks."`
		Why     bool   `help:"Shows reason on why the stack has changed."`
		BaseDir string `arg:"" optional:"true" name:"path" type:"path" help:"base stack directory."`
	} `cmd:"" help:"List stacks."`

	Run struct {
		Quiet   bool     `short:"q" help:"Don't print any information other than the command output."`
		Changed bool     `short:"c" help:"Run on all changed stacks."`
		Basedir string   `short:"b" optional:"true" help:"Run on stacks inside basedir."`
		Command []string `arg:"" name:"cmd" passthrough:"" help:"command to execute."`
	} `cmd:"" help:"Run command in the stacks."`
}

// Run will run terrastack with the provided flags defined on args from the
// directory wd.
// Only flags should be on the args slice.

// Results will be written on stdout, according to the
// command flags. Any partial/non-critical errors will be
// written on stderr.
//
// Sometimes sub commands may be executed, the provided stdin
// will be passed to then as the sub process stdin.
//
// Each Run call is completely isolated from each other (no shared state)
// as far as the parameters are not shared between the Run calls.
//
// If a critical error is found an non-nil error is returned.
func Run(wd string, args []string, stdin io.Reader, stdout io.Writer, stderr io.Writer) error {
	c, err := newCLI(wd, args, stdin, stdout, stderr)
	if err != nil {
		return err
	}
	return c.run()
}

type cli struct {
	ctx        *kong.Context
	parsedArgs *cliSpec
	stdin      io.Reader
	stdout     io.Writer
	stderr     io.Writer
	exit       bool
	wd         string
	baseRef    string
}

func newCLI(wd string, args []string, stdin io.Reader, stdout io.Writer, stderr io.Writer) (*cli, error) {
	if len(args) == 0 {
		// WHY: avoid default kong error, print help
		args = []string{"--help"}
	}

	parsedArgs := cliSpec{}
	kongExit := false
	kongExitStatus := 0

	gw, err := git.WithConfig(git.Config{
		WorkingDir: wd,
	})
	if err != nil {
		return nil, err
	}

	baseRef := defaultOtherBaseRef
	if gw.IsRepository() {
		branch, err := gw.CurrentBranch()
		if err != nil {
			return nil, fmt.Errorf("failed to get current git branch: %v", err)
		}

		if branch == "main" {
			baseRef = defaultMainBaseRef
		}
	}

	parser, err := kong.New(&parsedArgs,
		kong.Name("terrastack"),
		kong.Description("A tool for managing terraform stacks"),
		kong.UsageOnError(),
		kong.ConfigureHelp(kong.HelpOptions{
			Compact: true,
		}),
		kong.Exit(func(status int) {
			// Avoid kong aborting entire process since we designed CLI as lib
			kongExit = true
			kongExitStatus = status
		}),
		kong.Writers(stdout, stderr),
		kong.Vars{
			"baseRef": baseRef,
		},
	)

	if err != nil {
		return nil, fmt.Errorf("failed to create cli parser: %v", err)
	}

	ctx, err := parser.Parse(args)

	if kongExit && kongExitStatus == 0 {
		return &cli{exit: true}, nil
	}

	if err != nil {
		return nil, fmt.Errorf("failed to parse cli args %v: %v", args, err)
	}

	return &cli{
		stdin:      stdin,
		stdout:     stdout,
		stderr:     stderr,
		parsedArgs: &parsedArgs,
		ctx:        ctx,
		baseRef:    parsedArgs.GitChangeBase,
		wd:         wd,
	}, nil
}

func (c *cli) run() error {
	if c.exit {
		// WHY: parser called exit but with no error (like help)
		return nil
	}

	switch c.ctx.Command() {
	case "version":
		c.log(terrastack.Version())
	case "init":
		return c.initStack([]string{c.wd})
	case "init <paths>":
		return c.initStack(c.parsedArgs.Init.StackDirs)
	case "list":
		return c.printStacks(c.wd)
	case "list <path>":
		return c.printStacks(c.parsedArgs.List.BaseDir)
	case "run":
		if len(c.parsedArgs.Run.Command) == 0 {
			return errors.New("no command specified")
		}
		fallthrough
	case "run <cmd>":
		basedir := c.wd
		if c.parsedArgs.Run.Basedir != "" {
			basedir = strings.TrimSuffix(c.parsedArgs.Run.Basedir, "/")
		}
		return c.runOnStacks(basedir)

	default:
		return fmt.Errorf("unexpected command sequence: %s", c.ctx.Command())
	}

	return nil
}

func (c *cli) initStack(dirs []string) error {
	var nErrors int
	for _, d := range dirs {
		if !filepath.IsAbs(d) {
			d = filepath.Join(c.wd, d)
		}

		err := terrastack.Init(d, c.parsedArgs.Init.Force)
		if err != nil {
			c.logerr("warn: failed to initialize stack: %v", err)
			nErrors++
		}
	}

	if nErrors > 0 {
		return fmt.Errorf("failed to initialize %d stack(s)", nErrors)
	}
	return nil
}

func (c *cli) listStacks(
	basedir string,
	mgr *terrastack.Manager,
	isChanged bool,
) ([]terrastack.Entry, error) {

	if isChanged {
		git, err := newGit(basedir)
		if err != nil {
			return nil, err
		}
		if err := c.checkDefaultRemote(git); err != nil {
			return nil, err
		}
		if err := c.checkDefaultBranch(git); err != nil {
			return nil, err
		}
		if err := c.checkLocalDefaultIsUpdated(git); err != nil {
			return nil, err
		}
		return mgr.ListChanged()
	}

	return mgr.List()
}

func (c *cli) printStacks(basedir string) error {
	mgr := terrastack.NewManager(basedir, c.baseRef)
	stacks, err := c.listStacks(basedir, mgr, c.parsedArgs.List.Changed)
	if err != nil {
		return err
	}

	trimPart := c.wd + string(os.PathSeparator)
	for _, stack := range stacks {
		stackdir := strings.TrimPrefix(stack.Dir, trimPart)

		if c.parsedArgs.List.Why {
			c.log("%s - %s", stackdir, stack.Reason)
		} else {
			c.log(stackdir)
		}
	}
	return nil
}

func (c *cli) runOnStacks(basedir string) error {
	var nErrors int

	if !filepath.IsAbs(basedir) {
		basedir = filepath.Join(c.wd, basedir)
	}

	mgr := terrastack.NewManager(basedir, c.baseRef)
	stacks, err := c.listStacks(basedir, mgr, c.parsedArgs.Run.Changed)
	if err != nil {
		return err
	}

	if c.parsedArgs.Run.Changed {
		c.log("Running on changed stacks:")
	} else {
		c.log("Running on all stacks:")
	}

	cmdName := c.parsedArgs.Run.Command[0]
	args := c.parsedArgs.Run.Command[1:]

	for _, stack := range stacks {
		cmd := exec.Command(cmdName, args...)
		cmd.Dir = stack.Dir
		cmd.Stdin = c.stdin
		cmd.Stdout = c.stdout
		cmd.Stderr = c.stderr

		c.log("[%s] running %s", stack.Dir, cmd)

		err = cmd.Run()
		if err != nil {
			c.logerr("warn: failed to execute command: %v", err)
			nErrors++
		}
	}

	if nErrors != 0 {
		return fmt.Errorf("some (%d) commands failed", nErrors)
	}

	return nil
}

func (c *cli) log(format string, args ...interface{}) {
	fmt.Fprintln(c.stdout, fmt.Sprintf(format, args...))
}

func (c *cli) logerr(format string, args ...interface{}) {
	fmt.Fprintln(c.stderr, fmt.Sprintf(format, args...))
}

func (c *cli) checkDefaultRemote(g *git.Git) error {
	remotes, err := g.Remotes()
	if err != nil {
		return fmt.Errorf("checking remote %q exists: %v", defaultRemote, err)
	}

	for _, remote := range remotes {
		if remote == defaultRemote {
			return nil
		}
	}

	return fmt.Errorf("%w:no origin", ErrNoDefaultRemoteConfig)
}

func (c *cli) checkDefaultBranch(g *git.Git) error {
	//TODO(katcipis): implement =P
	return nil
}

func (c *cli) checkLocalDefaultIsUpdated(g *git.Git) error {
	branch, err := g.CurrentBranch()
	if err != nil {
		return fmt.Errorf("checking local branch is updated: %v", err)
	}

	if branch != defaultBranch {
		return nil
	}

	c.logerr("current branch %q is the default branch, checking if it is updated.", branch)
	c.logerr("retrieving info from remote branch: %s/%s ...", defaultRemote, defaultBranch)

	remoteRef, err := g.FetchRemoteRev(defaultRemote, defaultBranch)
	if err != nil {
		return fmt.Errorf("checking local branch %q is update: %v", branch, err)
	}
	c.logerr("retrieved info from remote branch: %s/%s.", defaultRemote, defaultBranch)

	localCommitID, err := g.RevParse(branch)
	if err != nil {
		return fmt.Errorf("checking local branch %q is update: %v", branch, err)
	}

	localRef := git.Ref{CommitID: localCommitID}

	if localRef.CommitID != remoteRef.CommitID {
		return fmt.Errorf(
			"%w: remote %s/%s=%q != local %s=%q",
			ErrOutdatedLocalRev,
			defaultRemote,
			defaultBranch,
			remoteRef.ShortCommitID(),
			branch,
			localRef.ShortCommitID(),
		)

	}

	return nil
}

func newGit(basedir string) (*git.Git, error) {
	g, err := git.WithConfig(git.Config{
		WorkingDir: basedir,
	})

	if err != nil {
		return nil, err
	}

	if !g.IsRepository() {
		return nil, fmt.Errorf("dir %q is not a git repository", basedir)
	}

	return g, nil
}<|MERGE_RESOLUTION|>--- conflicted
+++ resolved
@@ -16,22 +16,15 @@
 )
 
 const (
-<<<<<<< HEAD
 	ErrOutdatedLocalRev      errutil.Error = "outdated local revision"
 	ErrNoDefaultRemoteConfig errutil.Error = "repository must have a configured origin/main"
 )
 
 const (
-	defaultRemote = "origin"
-	defaultBranch = "main"
-=======
 	defaultRemote       = "origin"
 	defaultBranch       = "main"
 	defaultMainBaseRef  = "HEAD^1"
 	defaultOtherBaseRef = defaultRemote + "/" + defaultBranch
-
-	ErrOutdatedLocalRev errutil.Error = "outdated local revision"
->>>>>>> dd6a8056
 )
 
 type cliSpec struct {
