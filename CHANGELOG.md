--- conflicted
+++ resolved
@@ -24,12 +24,9 @@
 
 ### Fixed
 
-<<<<<<< HEAD
-- Improve the error reporting of the Outputs Sharing feature.
-=======
 - Fix the command-line parsing of `run` and `script run` which were not failing from unknown flags.
 - Fix `create --all-terragrunt` creating Terragrunt stacks with cycles.
->>>>>>> 782ce602
+- Improve the error reporting of the Outputs Sharing feature.
 
 ## v0.11.3
 
