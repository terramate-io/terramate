// Copyright 2021 Mineiros GmbH
//
// Licensed under the Apache License, Version 2.0 (the "License");
// you may not use this file except in compliance with the License.
// You may obtain a copy of the License at
//
//      http://www.apache.org/licenses/LICENSE-2.0
//
// Unless required by applicable law or agreed to in writing, software
// distributed under the License is distributed on an "AS IS" BASIS,
// WITHOUT WARRANTIES OR CONDITIONS OF ANY KIND, either express or implied.
// See the License for the specific language governing permissions and
// limitations under the License.

package terramate

import (
	"errors"
	"fmt"
	"os"
	"path/filepath"

	hclversion "github.com/hashicorp/go-version"

	"github.com/mineiros-io/terramate/config"
	"github.com/mineiros-io/terramate/hcl"
	"github.com/mineiros-io/terramate/stack"
)

// Init initialize a stack. It's an error to initialize an already initialized
// stack unless they are of same versions. In case the stack is initialized with
// other terramate version, the force flag can be used to explicitly initialize
// it anyway. The dir must be an absolute path.
func Init(projectdir, dir string, force bool) error {
	if !filepath.IsAbs(dir) {
		// TODO(i4k): this needs to go away soon.
		return errors.New("init requires an absolute path")
	}

	_, err := os.Stat(dir)
	if err != nil {
		if os.IsNotExist(err) {
			return errors.New("init requires an existing directory")
		}

		return fmt.Errorf("stat failed on %q: %w", dir, err)
	}

	ok, err := stack.IsLeaf(dir)
	if err != nil {
		return err
	}

	if !ok {
		return fmt.Errorf("directory %q is not a leaf stack", dir)
	}

	parentStack, found, err := stack.LookupParent(dir)
	if err != nil {
		return err
	}

	if found {
		return fmt.Errorf("directory %q is inside stack %q but nested stacks are disallowed",
			dir, parentStack.Dir)
	}

	stackfile := filepath.Join(dir, config.Filename)
	isInitialized := false

	st, err := os.Stat(stackfile)
	if err != nil {
		if !os.IsNotExist(err) {
			return fmt.Errorf("stat failed on %q: %w", stackfile, err)
		}
	} else {
		isInitialized = true
	}

	if isInitialized && !st.Mode().IsRegular() {
		return fmt.Errorf("the path %q is not a regular file", stackfile)
	}

	if isInitialized && !force {
		vconstraint, err := parseVersion(stackfile)
		if err != nil {
			return fmt.Errorf("stack already initialized: error fetching "+
				"version: %w", err)
		}

		constraint, err := hclversion.NewConstraint(vconstraint)
		if err != nil {
			return fmt.Errorf("unable to check stack constraint: %w", err)
		}

		if !constraint.Check(tfversionObj) {
			return fmt.Errorf("stack version constraint %q do not match terramate "+
				"version %q", vconstraint, Version())
		}
<<<<<<< HEAD

		err = os.Remove(string(stackfile))
		if err != nil {
			return fmt.Errorf("while removing %q: %w", stackfile, err)
		}
	}

	ok, err := stack.IsLeaf(projectdir, dir)
	if err != nil {
		return err
	}

	if !ok {
		return fmt.Errorf("directory %q is not a leaf stack", dir)
	}

	parentStack, found, err := stack.LookupParent(projectdir, dir)
	if err != nil {
		return err
	}

	if found {
		return fmt.Errorf("directory %q is inside stack %q but nested stacks are disallowed",
			dir, parentStack.Dir)
=======
>>>>>>> 88cab2f6
	}

	f, err := os.Create(stackfile)
	if err != nil {
		return err
	}

	defer f.Close()

	cfg := hcl.NewConfig(DefaultVersionConstraint())
	cfg.Stack = &hcl.Stack{
		Name: filepath.Base(dir),
	}

	err = hcl.PrintConfig(f, cfg)
	if err != nil {
		return fmt.Errorf("failed to write %q: %w", stackfile, err)
	}

	return nil
}

// DefaultVersionConstraint is the default version constraint used by terramate
// when generating tm files.
func DefaultVersionConstraint() string {
	return config.DefaultInitConstraint + " " + Version()
}

func parseVersion(stackfile string) (string, error) {
	config, err := hcl.ParseFile(stackfile)
	if err != nil {
		return "", fmt.Errorf("failed to parse file %q: %w", stackfile, err)
	}

	return config.Terramate.RequiredVersion, nil
}<|MERGE_RESOLUTION|>--- conflicted
+++ resolved
@@ -31,7 +31,7 @@
 // stack unless they are of same versions. In case the stack is initialized with
 // other terramate version, the force flag can be used to explicitly initialize
 // it anyway. The dir must be an absolute path.
-func Init(projectdir, dir string, force bool) error {
+func Init(root, dir string, force bool) error {
 	if !filepath.IsAbs(dir) {
 		// TODO(i4k): this needs to go away soon.
 		return errors.New("init requires an absolute path")
@@ -46,7 +46,7 @@
 		return fmt.Errorf("stat failed on %q: %w", dir, err)
 	}
 
-	ok, err := stack.IsLeaf(dir)
+	ok, err := stack.IsLeaf(root, dir)
 	if err != nil {
 		return err
 	}
@@ -55,7 +55,7 @@
 		return fmt.Errorf("directory %q is not a leaf stack", dir)
 	}
 
-	parentStack, found, err := stack.LookupParent(dir)
+	parentStack, found, err := stack.LookupParent(root, dir)
 	if err != nil {
 		return err
 	}
@@ -97,33 +97,6 @@
 			return fmt.Errorf("stack version constraint %q do not match terramate "+
 				"version %q", vconstraint, Version())
 		}
-<<<<<<< HEAD
-
-		err = os.Remove(string(stackfile))
-		if err != nil {
-			return fmt.Errorf("while removing %q: %w", stackfile, err)
-		}
-	}
-
-	ok, err := stack.IsLeaf(projectdir, dir)
-	if err != nil {
-		return err
-	}
-
-	if !ok {
-		return fmt.Errorf("directory %q is not a leaf stack", dir)
-	}
-
-	parentStack, found, err := stack.LookupParent(projectdir, dir)
-	if err != nil {
-		return err
-	}
-
-	if found {
-		return fmt.Errorf("directory %q is inside stack %q but nested stacks are disallowed",
-			dir, parentStack.Dir)
-=======
->>>>>>> 88cab2f6
 	}
 
 	f, err := os.Create(stackfile)
