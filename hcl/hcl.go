--- conflicted
+++ resolved
@@ -839,14 +839,8 @@
 
 		filename := dirEntry.Name()
 		if strings.HasSuffix(filename, ".tm") || strings.HasSuffix(filename, ".tm.hcl") {
-			logger.Trace().Msg("found Terramate config, reading file")
-
 			path := filepath.Join(dir, filename)
-<<<<<<< HEAD
-
-=======
-			
->>>>>>> 00e6f7b0
+
 			logger.Trace().Msg("Reading config file.")
 
 			data, err := os.ReadFile(path)
@@ -896,14 +890,9 @@
 			)
 		}
 
-<<<<<<< HEAD
 		var stackblock *hclsyntax.Block
 		var tmblocks []*hclsyntax.Block
 		var foundstack bool
-=======
-		var tmblock, stackblock *hclsyntax.Block
-		var foundtm, foundstack bool
->>>>>>> 00e6f7b0
 
 		logger.Trace().Msg("Range over blocks.")
 
@@ -916,24 +905,8 @@
 			}
 
 			if block.Type == "terramate" {
-<<<<<<< HEAD
 				logger.Trace().Msg("Found 'terramate' block.")
 				tmblocks = append(tmblocks, block)
-=======
-				logger.Trace().Msg("Found 'terramate' block type.")
-
-				if foundtm {
-					return Config{}, errutil.Chain(
-						ErrMalformedTerramateConfig,
-						fmt.Errorf("multiple terramate blocks in file %q", fname),
-					)
-				}
-
-				// TODO (Katcipis): handle multiple terramate blocks on same file
-				// It already works in multiple files.
-				foundtm = true
-				tmblock = block
->>>>>>> 00e6f7b0
 				continue
 			}
 
@@ -952,11 +925,7 @@
 			}
 		}
 
-<<<<<<< HEAD
 		for _, tmblock := range tmblocks {
-=======
-		if foundtm {
->>>>>>> 00e6f7b0
 			logger.Trace().Msg("Found terramate block type.")
 
 			if len(tmblock.Labels) > 0 {
@@ -969,10 +938,7 @@
 			if tmconfig.Terramate == nil {
 				tmconfig.Terramate = &Terramate{}
 			}
-<<<<<<< HEAD
-=======
-
->>>>>>> 00e6f7b0
+
 			tm := tmconfig.Terramate
 
 			logger.Trace().Msg("Range over terramate block attributes.")
@@ -1037,24 +1003,12 @@
 				case "config":
 					logger.Trace().Msg("Found config block.")
 
-<<<<<<< HEAD
 					if tm.RootConfig == nil {
 						tm.RootConfig = &RootConfig{}
-=======
-					if tm.RootConfig != nil {
-						return Config{}, errutil.Chain(
-							ErrMalformedTerramateConfig,
-							fmt.Errorf("found second config block in file %q, only one allowed", fname),
-						)
->>>>>>> 00e6f7b0
 					}
 
 					logger.Trace().Msg("Parse root config.")
 
-<<<<<<< HEAD
-=======
-					tm.RootConfig = &RootConfig{}
->>>>>>> 00e6f7b0
 					err := parseRootConfig(tm.RootConfig, block)
 					if err != nil {
 						return Config{}, err
