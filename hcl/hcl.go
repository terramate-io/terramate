package hcl

<<<<<<< HEAD
import "github.com/madlambda/spells/errutil"
=======
import (
	"fmt"
	"os"

	"github.com/hashicorp/hcl/v2/hclparse"
	"github.com/hashicorp/hcl/v2/hclsyntax"
	"github.com/zclconf/go-cty/cty"
)
>>>>>>> 65b04910

// Module represents a terraform module.
// Note that only the fields relevant for terrastack are declared here.
type Module struct {
	Source string // Source is the module source path (eg.: directory, git path, etc).
}

type Terrastack struct {
	// RequiredVersion contains the terrastack version required by the stack.
	RequiredVersion string

	// After is a list of non-duplicated stack entries that must run after the
	// current stack runs.
	After []string

	// Before is a list of non-duplicated stack entries that must run before the
	// current stack runs.
	Before []string
}

// Parser is a terrastack parser.
type Parser struct {
	p *hclparse.Parser
}

// NewParser creates a HCL parser
func NewParser() *Parser {
	return &Parser{
		p: hclparse.NewParser(),
	}
}

// ParseModules parses blocks of type "module" containing a single label.
func (p *Parser) ParseModules(path string) ([]Module, error) {
	_, err := os.Stat(path)
	if err != nil {
		return nil, fmt.Errorf("stat failed on %q: %w", path, err)
	}

	f, diags := p.p.ParseHCLFile(path)
	if diags.HasErrors() {
		return nil, fmt.Errorf("parsing modules: %w", diags)
	}

	body, _ := f.Body.(*hclsyntax.Body)

	var modules []Module
	for _, block := range body.Blocks {
		if block.Type != "module" || len(block.Labels) != 1 {
			continue
		}

		moduleName := block.Labels[0]
		source, ok, err := findStringAttr(block, "source")
		if err != nil {
			return nil, fmt.Errorf("looking for %q.source attribute: %w",
				moduleName, err)
		}
		if !ok {
			continue
		}

		modules = append(modules, Module{Source: source})
	}

	return modules, nil
}

// Parse parses a terrastack source.
func (p *Parser) Parse(fname string, data []byte) (*Terrastack, error) {
	f, diags := p.p.ParseHCL(data, fname)
	if diags.HasErrors() {
		return nil, fmt.Errorf("parsing terrastack: %w", diags)
	}

	body, _ := f.Body.(*hclsyntax.Body)

	var terrastack []*Terrastack
	for _, block := range body.Blocks {
		if block.Type != "terrastack" {
			continue
		}

		if len(block.Labels) > 0 {
			return nil, fmt.Errorf("terrastack block must have no labels")
		}

		reqversion, ok, err := findStringAttr(block, "required_version")
		if err != nil {
			return nil, fmt.Errorf("looking for terrastack.required_version attribute: %w",
				err)
		}
		if !ok {
			return nil, fmt.Errorf("terrastack block requires a \"required_version\" attribute")
		}

		terrastack = append(terrastack, &Terrastack{
			RequiredVersion: reqversion,
		})
	}

	if len(terrastack) > 1 {
		return nil, fmt.Errorf("only 1 \"terrastack\" block is allowed but found %d",
			len(terrastack))
	}

	if len(terrastack) == 0 {
		return nil, fmt.Errorf("no \"terrastack\" block found")
	}

	return terrastack[0], nil
}

// ParseFile parses a terrastack file.
func (p *Parser) ParseFile(path string) (*Terrastack, error) {
	data, err := os.ReadFile(path)
	if err != nil {
		return nil, fmt.Errorf("failed to read file %q: %w", path, err)
	}

	return p.Parse(path, data)
}

func findStringAttr(block *hclsyntax.Block, attr string) (string, bool, error) {
	for name, value := range block.Body.Attributes {
		if name != attr {
			continue
		}

		attrVal, diags := value.Expr.Value(nil)
		if diags.HasErrors() {
			return "", false, fmt.Errorf("failed to evaluate %q attribute: %w",
				attr, diags)
		}

		if attrVal.Type() != cty.String {
			return "", false, fmt.Errorf("attribute %q is not a string", attr)
		}

		return attrVal.AsString(), true, nil
	}

	return "", false, nil
}

const (
	ErrHCLSyntax         errutil.Error = "HCL syntax error"
	ErrNoTerrastackBlock errutil.Error = "no \"terrastack\" block found"
	ErrInvalidRunOrder   errutil.Error = "invalid execution order definition"
)

// IsLocal tells if module source is a local directory.
func (m Module) IsLocal() bool {
	// As specified here: https://www.terraform.io/docs/language/modules/sources.html#local-paths
	return m.Source[0:2] == "./" || m.Source[0:3] == "../"
}<|MERGE_RESOLUTION|>--- conflicted
+++ resolved
@@ -1,17 +1,14 @@
 package hcl
 
-<<<<<<< HEAD
-import "github.com/madlambda/spells/errutil"
-=======
 import (
 	"fmt"
 	"os"
 
 	"github.com/hashicorp/hcl/v2/hclparse"
 	"github.com/hashicorp/hcl/v2/hclsyntax"
+	"github.com/madlambda/spells/errutil"
 	"github.com/zclconf/go-cty/cty"
 )
->>>>>>> 65b04910
 
 // Module represents a terraform module.
 // Note that only the fields relevant for terrastack are declared here.
@@ -36,6 +33,12 @@
 type Parser struct {
 	p *hclparse.Parser
 }
+
+const (
+	ErrHCLSyntax         errutil.Error = "HCL syntax error"
+	ErrNoTerrastackBlock errutil.Error = "no \"terrastack\" block found"
+	ErrInvalidRunOrder   errutil.Error = "invalid execution order definition"
+)
 
 // NewParser creates a HCL parser
 func NewParser() *Parser {
@@ -84,45 +87,60 @@
 func (p *Parser) Parse(fname string, data []byte) (*Terrastack, error) {
 	f, diags := p.p.ParseHCL(data, fname)
 	if diags.HasErrors() {
-		return nil, fmt.Errorf("parsing terrastack: %w", diags)
+		return nil, errutil.Chain(ErrHCLSyntax, diags)
 	}
 
 	body, _ := f.Body.(*hclsyntax.Body)
 
-	var terrastack []*Terrastack
+	var tsblock Terrastack
+	var found bool
 	for _, block := range body.Blocks {
 		if block.Type != "terrastack" {
 			continue
 		}
 
+		if found {
+			return nil, fmt.Errorf("multiple terrastack blocks in file %q", fname)
+		}
+
+		found = true
+
 		if len(block.Labels) > 0 {
 			return nil, fmt.Errorf("terrastack block must have no labels")
 		}
 
-		reqversion, ok, err := findStringAttr(block, "required_version")
-		if err != nil {
-			return nil, fmt.Errorf("looking for terrastack.required_version attribute: %w",
-				err)
-		}
-		if !ok {
-			return nil, fmt.Errorf("terrastack block requires a \"required_version\" attribute")
-		}
-
-		terrastack = append(terrastack, &Terrastack{
-			RequiredVersion: reqversion,
-		})
-	}
-
-	if len(terrastack) > 1 {
-		return nil, fmt.Errorf("only 1 \"terrastack\" block is allowed but found %d",
-			len(terrastack))
-	}
-
-	if len(terrastack) == 0 {
-		return nil, fmt.Errorf("no \"terrastack\" block found")
-	}
-
-	return terrastack[0], nil
+		for name, value := range block.Body.Attributes {
+			attrVal, diags := value.Expr.Value(nil)
+			if diags.HasErrors() {
+				return nil, fmt.Errorf("failed to evaluate %q attribute: %w",
+					name, diags)
+			}
+			switch name {
+			case "required_version":
+				if attrVal.Type() != cty.String {
+					return nil, fmt.Errorf("attribute %q is not a string", name)
+				}
+
+				tsblock.RequiredVersion = attrVal.AsString()
+			case "after":
+				err := assignSet(name, &tsblock.After, attrVal)
+				if err != nil {
+					return nil, err
+				}
+			case "before":
+				err := assignSet(name, &tsblock.Before, attrVal)
+				if err != nil {
+					return nil, err
+				}
+			}
+		}
+	}
+
+	if !found {
+		return nil, ErrNoTerrastackBlock
+	}
+
+	return &tsblock, nil
 }
 
 // ParseFile parses a terrastack file.
@@ -157,11 +175,39 @@
 	return "", false, nil
 }
 
-const (
-	ErrHCLSyntax         errutil.Error = "HCL syntax error"
-	ErrNoTerrastackBlock errutil.Error = "no \"terrastack\" block found"
-	ErrInvalidRunOrder   errutil.Error = "invalid execution order definition"
-)
+func assignSet(name string, target *[]string, val cty.Value) error {
+	if val.Type().IsSetType() {
+		return fmt.Errorf("attribute %q is not a set", name)
+	}
+
+	values := map[string]struct{}{}
+	iterator := val.ElementIterator()
+	for iterator.Next() {
+		_, elem := iterator.Element()
+		if elem.Type() != cty.String {
+			return errutil.Chain(ErrInvalidRunOrder,
+				fmt.Errorf("field %q is a set(string) but contains %q",
+					name, elem.Type().FriendlyName()),
+			)
+		}
+
+		str := elem.AsString()
+		if _, ok := values[str]; ok {
+			return errutil.Chain(ErrInvalidRunOrder,
+				fmt.Errorf("duplicated entry %q in field %q of type set(string)",
+					str, name),
+			)
+		}
+		values[str] = struct{}{}
+	}
+
+	var elems []string
+	for v := range values {
+		elems = append(elems, v)
+	}
+	*target = elems
+	return nil
+}
 
 // IsLocal tells if module source is a local directory.
 func (m Module) IsLocal() bool {
