// Copyright 2021 Mineiros GmbH
//
// Licensed under the Apache License, Version 2.0 (the "License");
// you may not use this file except in compliance with the License.
// You may obtain a copy of the License at
//
//      http://www.apache.org/licenses/LICENSE-2.0
//
// Unless required by applicable law or agreed to in writing, software
// distributed under the License is distributed on an "AS IS" BASIS,
// WITHOUT WARRANTIES OR CONDITIONS OF ANY KIND, either express or implied.
// See the License for the specific language governing permissions and
// limitations under the License.

package hcl

import (
	"errors"
	"fmt"
	"os"
	"path/filepath"
	"sort"
	"strings"

	"github.com/hashicorp/hcl/v2"
	"github.com/hashicorp/hcl/v2/hclparse"
	"github.com/hashicorp/hcl/v2/hclsyntax"
	"github.com/hashicorp/hcl/v2/hclwrite"
	"github.com/madlambda/spells/errutil"
	"github.com/mineiros-io/terramate/hcl/eval"
	"github.com/rs/zerolog/log"
	"github.com/zclconf/go-cty/cty"
)

// Module represents a terraform module.
// Note that only the fields relevant for terramate are declared here.
type Module struct {
	Source string // Source is the module source path (eg.: directory, git path, etc).
}

type Config struct {
	// absdir is the absolute path to the configuration directory.
	absdir    string
	Terramate *Terramate
	Stack     *Stack
}

type GitConfig struct {
	BaseRef              string // BaseRef is the general base git ref.
	DefaultBranchBaseRef string // DefaultBranchBaseRef is the baseRef when in default branch.
	DefaultBranch        string // DefaultBranch is the default branch.
	DefaultRemote        string // DefaultRemote is the default remote.
}

// GenerateConfig represents code generation config
type GenerateConfig struct {
	LocalsFilename     string
	BackendCfgFilename string
}

type RootConfig struct {
	Git      *GitConfig
	Generate *GenerateConfig
}

// Terramate is the parsed "terramate" HCL block.
type Terramate struct {
	// RequiredVersion contains the terramate version required by the stack.
	RequiredVersion string

	// RootConfig is the configuration at the project root directory (commonly
	// the git directory).
	RootConfig *RootConfig

	Backend *hclsyntax.Block
}

// Stack is the parsed "stack" HCL block.
type Stack struct {
	// Name of the stack
	Name string

	// Description of the stack
	Description string

	// After is a list of non-duplicated stack entries that must run before the
	// current stack runs.
	After []string

	// Before is a list of non-duplicated stack entries that must run after the
	// current stack runs.
	Before []string

	// Wants is a list of non-duplicated stack entries that must be selected
	// whenever the current stack is selected.
	Wants []string
}

const (
	ErrHCLSyntax                errutil.Error = "HCL syntax error"
	ErrMalformedTerramateConfig errutil.Error = "malformed terramate config"
	ErrMalformedTerraform       errutil.Error = "malformed terraform"
	ErrStackInvalidRunOrder     errutil.Error = "invalid stack execution order definition"
)

// NewConfig creates a new HCL config with dir as config directory path.
// If reqversion is provided then it also creates a terramate block with
// RequiredVersion set to this value.
func NewConfig(dir string, reqversion string) (Config, error) {
	st, err := os.Stat(dir)
	if err != nil {
		return Config{}, fmt.Errorf("initializing config: %w", err)
	}

	if !st.IsDir() {
		return Config{}, fmt.Errorf("config constructor requires a directory path")
	}

	var tmblock *Terramate
	if reqversion != "" {
		tmblock = NewTerramate(reqversion)
	}

	return Config{
		Terramate: tmblock,
		absdir:    dir,
	}, nil
}

// AbsDir returns the absolute path of the configuration directory.
func (c Config) AbsDir() string { return c.absdir }

// Save the configuration file using filename inside config directory.
func (c Config) Save(filename string) (err error) {
	cfgpath := filepath.Join(c.absdir, filename)
	f, err := os.Create(cfgpath)
	if err != nil {
		return fmt.Errorf("saving configuration file %q: %w", cfgpath, err)
	}

	defer func() {
		err2 := f.Close()

		if err != nil {
			return
		}

		err = err2
	}()

	return PrintConfig(f, c)
}

// NewTerramate creates a new TerramateBlock with reqversion.
func NewTerramate(reqversion string) *Terramate {
	return &Terramate{
		RequiredVersion: reqversion,
	}
}

// ParseModules parses blocks of type "module" containing a single label.
func ParseModules(path string) ([]Module, error) {
	logger := log.With().
		Str("action", "ParseModules()").
		Str("path", path).
		Logger()

	logger.Trace().
		Msg("Get path information.")
	_, err := os.Stat(path)
	if err != nil {
		return nil, fmt.Errorf("stat failed on %q: %w", path, err)
	}

	logger.Trace().
		Msg("Create new parser.")
	p := hclparse.NewParser()

	logger.Debug().
		Msg("Parse HCL file.")
	f, diags := p.ParseHCLFile(path)
	if diags.HasErrors() {
		return nil, errutil.Chain(
			ErrHCLSyntax,
			fmt.Errorf("parsing modules: %w", diags),
		)
	}

	body, _ := f.Body.(*hclsyntax.Body)

	logger.Trace().
		Msg("Parse modules.")
	var modules []Module
	for _, block := range body.Blocks {
		if block.Type != "module" {
			continue
		}

		if len(block.Labels) != 1 {
			return nil, errutil.Chain(
				ErrMalformedTerraform,
				fmt.Errorf("module block must have 1 label"),
			)
		}

		moduleName := block.Labels[0]

		logger.Trace().
			Msg("Get source attribute.")
		source, ok, err := findStringAttr(block, "source")
		if err != nil {
			return nil, errutil.Chain(
				ErrMalformedTerraform,
				fmt.Errorf("looking for module.%q.source attribute: %w",
					moduleName, err),
			)
		}
		if !ok {
			return nil, errutil.Chain(
				ErrMalformedTerraform,
				errors.New("module must have a \"source\" attribute"),
			)
		}

		modules = append(modules, Module{Source: source})
	}

	return modules, nil
}

// ParseBody parses HCL and return the parsed body.
func ParseBody(src []byte, filename string) (*hclsyntax.Body, error) {
	logger := log.With().
		Str("action", "ParseBody()").
		Logger()

	logger.Trace().
		Str("path", filename).
		Msg("Parse file.")
	parser := hclparse.NewParser()
	f, diags := parser.ParseHCL(src, filename)
	if diags.HasErrors() {
		return nil, errutil.Chain(
			ErrHCLSyntax,
			fmt.Errorf("parsing modules: %w", diags),
		)
	}

	body, ok := f.Body.(*hclsyntax.Body)
	if !ok {
		return nil, fmt.Errorf("expected to parse body, got[%v] type[%[1]T]", f.Body)
	}
	return body, nil
}

// ParseDir will parse Terramate configuration from a given directory,
// parsing all files with the suffixes .tm and .tm.hcl.
// Note: it does not recurse into child directories.
func ParseDir(dir string) (Config, error) {
	logger := log.With().
		Str("action", "ParseDir()").
		Str("dir", dir).
		Logger()

	logger.Trace().Msg("Parsing configuration files")

	loadedParser, err := loadCfgBlocks(dir)
	if err != nil {
		return Config{}, fmt.Errorf("parsing config files: %w", err)
	}

	logger.Trace().Msg("creating config from loaded parser")

	return newCfgFromParsedHCLs(dir, loadedParser)
}

// HCLBlocks maps a filename to a slice of blocks associated with it
type HCLBlocks map[string][]*hclsyntax.Block

<<<<<<< HEAD
// ParseGlobalsBlocks parses globals blocks, ignoring any other blocks
func ParseGlobalsBlocks(path string) ([]*hclsyntax.Block, error) {
	return parseBlocksOfType(path, "globals")
=======
// ParseGlobalsBlocks parses all Terramate files on the given dir, returning
// only global blocks (other blocks are discarded).
func ParseGlobalsBlocks(dir string) (HCLBlocks, error) {
	logger := log.With().
		Str("action", "ParseGlobalsBlocks").
		Str("configdir", dir).
		Logger()

	logger.Trace().Msg("loading config")

	parser, err := loadCfgBlocks(dir)
	if err != nil {
		return HCLBlocks{}, fmt.Errorf("parsing globals: %w", err)
	}

	logger.Trace().Msg("Filtering globals blocks")

	hclblocks := HCLBlocks{}

	for fname, hclfile := range parser.Files() {
		logger := logger.With().
			Str("filename", fname).
			Logger()

		logger.Trace().Msg("Filtering globals blocks")
		// A cast error here would be a severe programming error on Terramate
		// side, so we are by design allowing the cast to panic
		body := hclfile.Body.(*hclsyntax.Body)
		blocks := filterBlocksByType("globals", body.Blocks)
		if len(blocks) == 0 {
			continue
		}

		for _, block := range blocks {
			// Not validated with schema because cant find a way to validate
			// N arbitrary attributes (defined by user/dynamic).
			if len(block.Body.Blocks) > 0 {
				return nil, fmt.Errorf("blocks inside globals are not allowed at %q", fname)
			}
			if len(block.Labels) > 0 {
				return nil, fmt.Errorf("labels on globals block are not allowed, found %v at %q", block.Labels, fname)
			}
		}

		hclblocks[fname] = blocks
	}

	return hclblocks, nil
>>>>>>> a319fe2d
}

// ParseExportAsLocalsBlocks parses export_as_locals blocks, ignoring other blocks
func ParseExportAsLocalsBlocks(path string) ([]*hclsyntax.Block, error) {
	return parseBlocksOfType(path, "export_as_locals")
}

// ParseGenerateHCLBlocks parses all Terramate files on the given dir, returning
// only generate_hcl blocks (other blocks are discarded).
// generate_hcl blocks are validated, so the caller can expect valid blocks only or an error.
func ParseGenerateHCLBlocks(dir string) (HCLBlocks, error) {
	logger := log.With().
		Str("action", "hcl.ParseGenerateHCLBlocks").
		Str("configdir", dir).
		Logger()

	logger.Trace().Msg("loading config")

	schema := &hcl.BodySchema{
		Attributes: []hcl.AttributeSchema{},
		Blocks: []hcl.BlockHeaderSchema{
			{
				Type:       "content",
				LabelNames: []string{},
			},
		},
	}

	return parseHCLBlocks(dir, "generate_hcl", func(block *hclsyntax.Block) error {
		// Don't seem like I can use hcl.Body schema to check for any non-empty
		// labels, only specific label values.
		if len(block.Labels) != 1 {
			return fmt.Errorf(
				"generate_hcl must have single label instead got %d",
				len(block.Labels),
			)
		}
		if block.Labels[0] == "" {
			return errors.New("generate_hcl label can't be empty")
		}
		// Schema check passes if no block is present, so check for amount of blocks
		if len(block.Body.Blocks) != 1 {
			return fmt.Errorf("generate_hcl must have one 'content' block, got %d blocks", len(block.Body.Blocks))
		}
		_, diags := block.Body.Content(schema)
		if diags.HasErrors() {
			return diags
		}
		return nil
	})
}

// CopyBody will copy the src body to the given target, evaluating attributes using the
// given evaluation context.
//
// Scoped traversals, like name.traverse, for unknown namespaces will be copied
// as is (original expression form, no evaluation).
//
// Returns an error if the evaluation fails.
func CopyBody(target *hclwrite.Body, src *hclsyntax.Body, evalctx *eval.Context) error {
	logger := log.With().
		Str("action", "CopyBody()").
		Logger()

	logger.Trace().Msg("Sorting attributes.")

	// Avoid generating code with random attr order (map iteration is random)
	attrs := sortedAttributes(src.Attributes)

	for _, attr := range attrs {
		logger := logger.With().
			Str("attrName", attr.Name).
			Logger()

		logger.Trace().Msg("evaluating.")

		val, err := evalctx.Eval(attr.Expr)
		if err != nil {
			logger.Trace().Msg("evaluation failed, checking if is unknown scope traversal.")

			scope, isUnknownTraversal := getUnknownScopeTraversal(attr.Expr, evalctx)
			if isUnknownTraversal {
				logger.Trace().Msg("Is unknown scope traversal, copying as traversal.")
				target.SetAttributeTraversal(attr.Name, scope.Traversal)
				continue
			}

			return fmt.Errorf("parsing attribute %q: %v", attr.Name, err)
		}

		logger.Trace().
			Str("attribute", attr.Name).
			Msg("Setting evaluated attribute.")

		target.SetAttributeValue(attr.Name, val)
	}

	logger.Trace().Msg("Append blocks.")

	for _, block := range src.Blocks {
		targetBlock := target.AppendNewBlock(block.Type, block.Labels)
		if block.Body == nil {
			continue
		}
		if err := CopyBody(targetBlock.Body(), block.Body, evalctx); err != nil {
			return err
		}
	}

	return nil
}

func getUnknownScopeTraversal(expr hclsyntax.Expression, evalctx *eval.Context) (*hclsyntax.ScopeTraversalExpr, bool) {
	logger := log.With().
		Str("action", "hcl.getUnknownScopeTraversal").
		Logger()

	scopeTraversal, ok := expr.(*hclsyntax.ScopeTraversalExpr)
	if !ok {
		logger.Trace().Msg("expression is not a scope traversal")
		return nil, false
	}

	for _, varTraversal := range hclsyntax.Variables(scopeTraversal) {
		if evalctx.HasNamespace(varTraversal.RootName()) {
			logger.Trace().Msg("expression has known namespace")
			return nil, false
		}
	}

	return scopeTraversal, true
}

func sortedAttributes(attrs hclsyntax.Attributes) []*hclsyntax.Attribute {
	names := make([]string, 0, len(attrs))

	for name := range attrs {
		names = append(names, name)
	}

	log.Trace().
		Str("action", "sortedAttributes()").
		Msg("Sort attributes.")
	sort.Strings(names)

	sorted := make([]*hclsyntax.Attribute, len(names))
	for i, name := range names {
		sorted[i] = attrs[name]
	}

	return sorted
}

func parseBlocksOfType(path string, blocktype string) ([]*hclsyntax.Block, error) {
	logger := log.With().
		Str("action", "parseBlocksOfType()").
		Str("path", path).
		Logger()

	logger.Trace().Msg("Get file info.")

	_, err := os.Stat(path)
	if err != nil {
		return nil, err
	}

	logger.Debug().
		Msg("Parse file.")
	p := hclparse.NewParser()
	f, diags := p.ParseHCLFile(path)
	if diags.HasErrors() {
		return nil, errutil.Chain(
			ErrHCLSyntax,
			fmt.Errorf("parsing blocks of type %q: %w", blocktype, diags),
		)
	}

	body, _ := f.Body.(*hclsyntax.Body)
	return filterBlocksByType(blocktype, body.Blocks), nil
}

func findStringAttr(block *hclsyntax.Block, attr string) (string, bool, error) {
	logger := log.With().
		Str("action", "findStringAttr()").
		Logger()

	logger.Trace().
		Msg("Range over attributes.")
	for name, value := range block.Body.Attributes {
		if name != attr {
			continue
		}

		logger.Trace().
			Msg("Found attribute that we were looking for.")

		logger.Trace().
			Msg("Get attribute value.")
		attrVal, diags := value.Expr.Value(nil)
		if diags.HasErrors() {
			return "", false, fmt.Errorf("failed to evaluate %q attribute: %w",
				attr, diags)
		}

		logger.Trace().
			Msg("Check value type is correct.")
		if attrVal.Type() != cty.String {
			return "", false, fmt.Errorf("attribute %q is not a string", attr)
		}

		return attrVal.AsString(), true, nil
	}

	return "", false, nil
}

func assignSet(name string, target *[]string, val cty.Value) error {
	logger := log.With().
		Str("action", "assignSet()").
		Logger()

	logger.Trace().
		Msg("Check val is correct type.")
	if val.Type().IsSetType() {
		return fmt.Errorf("attribute %q is not a set", name)
	}

	logger.Trace().
		Msg("Iterate over values.")
	values := map[string]struct{}{}
	iterator := val.ElementIterator()
	for iterator.Next() {
		_, elem := iterator.Element()

		logger.Trace().
			Msg("Check element is of correct type.")
		if elem.Type() != cty.String {
			return errutil.Chain(ErrStackInvalidRunOrder,
				fmt.Errorf("field %q is a set(string) but contains %q",
					name, elem.Type().FriendlyName()),
			)
		}

		logger.Trace().
			Msg("Get element as string.")
		str := elem.AsString()
		if _, ok := values[str]; ok {
			return errutil.Chain(ErrStackInvalidRunOrder,
				fmt.Errorf("duplicated entry %q in field %q of type set(string)",
					str, name),
			)
		}
		values[str] = struct{}{}
	}

	var elems []string
	for v := range values {
		elems = append(elems, v)
	}

	logger.Trace().Msg("Sort elements.")

	sort.Strings(elems)
	*target = elems
	return nil
}

func parseStack(stack *Stack, stackblock *hclsyntax.Block) error {
	logger := log.With().
		Str("action", "parseStack()").
		Str("stack", stack.Name).
		Logger()

	logger.Debug().Msg("Get stack attributes.")

	for name, value := range stackblock.Body.Attributes {
		logger.Trace().Msg("Get attribute value.")

		attrVal, diags := value.Expr.Value(nil)
		if diags.HasErrors() {
			return errutil.Chain(
				ErrMalformedTerramateConfig,
				fmt.Errorf("failed to evaluate %q attribute: %w",
					name, diags),
			)
		}

		logger.Trace().
			Str("attribute", name).
			Msg("Setting attribute on configuration.")

		switch name {

		case "name":
			if attrVal.Type() != cty.String {
				return errutil.Chain(ErrMalformedTerramateConfig,
					fmt.Errorf("field stack.\"name\" must be a \"string\" but given %q",
						attrVal.Type().FriendlyName()),
				)
			}
			stack.Name = attrVal.AsString()

		case "after":
			err := assignSet(name, &stack.After, attrVal)
			if err != nil {
				return err
			}

		case "before":
			err := assignSet(name, &stack.Before, attrVal)
			if err != nil {
				return err
			}

		case "wants":
			err := assignSet(name, &stack.Wants, attrVal)
			if err != nil {
				return err
			}

		case "description":
			logger.Trace().Msg("parsing stack description.")
			if attrVal.Type() != cty.String {
				return errutil.Chain(ErrMalformedTerramateConfig,
					fmt.Errorf("field stack.\"description\" must be a \"string\" but given %q",
						attrVal.Type().FriendlyName()),
				)
			}
			stack.Description = attrVal.AsString()

		default:
			return errutil.Chain(ErrMalformedTerramateConfig,
				fmt.Errorf("unrecognized attribute stack.%q", name),
			)
		}
	}

	return nil
}

func parseRootConfig(cfg *RootConfig, block *hclsyntax.Block) error {
	logger := log.With().
		Str("action", "parseRootConfig()").
		Logger()

	if len(block.Labels) != 0 {
		return errutil.Chain(
			ErrMalformedTerramateConfig,
			fmt.Errorf("config type expects 0 label but given %v",
				block.Labels),
		)
	}

	logger.Trace().Msg("Range over block attributes.")

	for name := range block.Body.Attributes {
		return errutil.Chain(ErrMalformedTerramateConfig,
			fmt.Errorf("unrecognized attribute terramate.config.%s", name),
		)
	}

	logger.Trace().Msg("Range over blocks.")

	for _, b := range block.Body.Blocks {
		switch b.Type {
		case "git":
			logger.Trace().Msg("Type was 'git'.")

			if cfg.Git != nil {
				return errutil.Chain(
					ErrMalformedTerramateConfig,
					fmt.Errorf("multiple terramate.config.git blocks"),
				)
			}

			cfg.Git = &GitConfig{}

			logger.Trace().Msg("Parse git config.")

			err := parseGitConfig(cfg.Git, b)
			if err != nil {
				return err
			}
		case "generate":
			logger.Trace().Msg("Found block generate")

			if cfg.Generate != nil {
				return errutil.Chain(
					ErrMalformedTerramateConfig,
					fmt.Errorf("multiple terramate.config.backend blocks"),
				)
			}

			logger.Trace().Msg("Parsing terramate.config.generate.")

			gencfg, err := parseGenerateConfig(b)
			if err != nil {
				return errutil.Chain(ErrMalformedTerramateConfig, err)
			}
			cfg.Generate = &gencfg

		default:
			return errutil.Chain(ErrMalformedTerramateConfig,
				fmt.Errorf("unrecognized block type %q", b.Type),
			)
		}
	}

	return nil
}

func parseGenerateConfig(block *hclsyntax.Block) (GenerateConfig, error) {
	logger := log.With().
		Str("action", "parseGenerateConfig()").
		Logger()

	logger.Trace().Msg("Range over block attributes.")

	cfg := GenerateConfig{}

	for name, value := range block.Body.Attributes {
		logger := logger.With().
			Str("attribute", name).
			Logger()

		attrVal, diags := value.Expr.Value(nil)
		if diags.HasErrors() {
			return GenerateConfig{}, errutil.Chain(
				ErrHCLSyntax,
				fmt.Errorf("failed to evaluate terramate.config.generate.%s attribute: %w",
					name, diags),
			)
		}

		switch name {
		case "backend_config_filename":
			{
				logger.Trace().Msg("parsing")

				if attrVal.Type() != cty.String {
					return GenerateConfig{}, fmt.Errorf("terramate.config.generate.%s is not a string but %q",
						name,
						attrVal.Type().FriendlyName())
				}
				cfg.BackendCfgFilename = attrVal.AsString()

				logger.Trace().Msg("parsed with success")
			}
		case "locals_filename":
			{
				logger.Trace().Msg("parsing")

				if attrVal.Type() != cty.String {
					return GenerateConfig{}, fmt.Errorf("terramate.config.generate.%s is not a string but %q",
						name,
						attrVal.Type().FriendlyName())
				}
				cfg.LocalsFilename = attrVal.AsString()

				logger.Trace().Msg("parsed with success")
			}

		default:
			return GenerateConfig{}, fmt.Errorf("unrecognized attribute terramate.config.generate.%s", name)
		}
	}

	if cfg.LocalsFilename != "" && cfg.LocalsFilename == cfg.BackendCfgFilename {
		return GenerateConfig{}, fmt.Errorf(
			"terramate.config.generate: locals and backend cfg files have the same name %q", cfg.LocalsFilename)
	}

	return cfg, nil
}

func parseGitConfig(git *GitConfig, block *hclsyntax.Block) error {
	logger := log.With().
		Str("action", "parseGitConfig()").
		Logger()

	logger.Trace().Msg("Range over block attributes.")

	for name, value := range block.Body.Attributes {
		attrVal, diags := value.Expr.Value(nil)
		if diags.HasErrors() {
			return errutil.Chain(
				ErrHCLSyntax,
				fmt.Errorf("failed to evaluate terramate.config.%s attribute: %w",
					name, diags),
			)
		}
		switch name {
		case "default_branch":
			logger.Trace().
				Msg("Attribute name was 'default_branch'.")
			if attrVal.Type() != cty.String {
				return fmt.Errorf("terramate.config.git.branch is not a string but %q",
					attrVal.Type().FriendlyName())
			}

			git.DefaultBranch = attrVal.AsString()
		case "default_remote":
			logger.Trace().
				Msg("Attribute name was 'default_remote'.")
			if attrVal.Type() != cty.String {
				return fmt.Errorf("terramate.config.git.remote is not a string but %q",
					attrVal.Type().FriendlyName())
			}

			git.DefaultRemote = attrVal.AsString()

		case "base_ref":
			logger.Trace().
				Msg("Attribute name was 'base_ref.")
			if attrVal.Type() != cty.String {
				return fmt.Errorf("terramate.config.git.baseRef is not a string but %q",
					attrVal.Type().FriendlyName())
			}

			git.BaseRef = attrVal.AsString()

		case "default_branch_base_ref":
			logger.Trace().
				Msg("Attribute name was 'default_branch_base_ref.")
			if attrVal.Type() != cty.String {
				return fmt.Errorf("terramate.config.git.defaultBranchBaseRef is not a string but %q",
					attrVal.Type().FriendlyName())
			}

			git.DefaultBranchBaseRef = attrVal.AsString()

		default:
			return errutil.Chain(ErrMalformedTerramateConfig,
				fmt.Errorf("unrecognized attribute terramate.config.git.%s", name),
			)
		}
	}
	return nil
}

func filterBlocksByType(blocktype string, blocks []*hclsyntax.Block) []*hclsyntax.Block {
	logger := log.With().
		Str("action", "filterBlocksByType()").
		Logger()

	var filtered []*hclsyntax.Block

	logger.Trace().Msg("Range over blocks.")

	for _, block := range blocks {
		if block.Type != blocktype {
			continue
		}

		filtered = append(filtered, block)
	}

	return filtered
}

func blockIsAllowed(name string) bool {
	logger := log.With().
		Str("action", "blockIsAllowed()").
		Logger()

	switch name {
	case "terramate", "stack", "backend", "globals", "export_as_locals", "generate_hcl":
		logger.Trace().Msg("Block name was allowed.")
		return true
	default:
		return false
	}
}

func loadCfgBlocks(dir string) (*hclparse.Parser, error) {
	logger := log.With().
		Str("action", "loadCfgBlocks()").
		Str("dir", dir).
		Logger()

	logger.Trace().Msg("listing files")

	dirEntries, err := os.ReadDir(dir)
	if err != nil {
		return nil, fmt.Errorf("reading files to load terramate cfg: %v", err)
	}

	logger.Trace().Msg("looking for Terramate files")

	parser := hclparse.NewParser()

	for _, dirEntry := range dirEntries {
		logger := logger.With().
			Str("entryName", dirEntry.Name()).
			Logger()

		if dirEntry.IsDir() {
			logger.Trace().Msg("ignoring dir")
			continue
		}

		filename := dirEntry.Name()
		if strings.HasSuffix(filename, ".tm") || strings.HasSuffix(filename, ".tm.hcl") {
			path := filepath.Join(dir, filename)

			logger.Trace().Msg("Reading config file.")

			data, err := os.ReadFile(path)
			if err != nil {
				return nil, fmt.Errorf("reading Terramate config %q: %v", path, err)
			}

			logger.Trace().Msg("Parsing config.")

			_, diags := parser.ParseHCL(data, filename)
			if diags.HasErrors() {
				return nil, errutil.Chain(ErrHCLSyntax, diags)
			}

			logger.Trace().Msg("Terramate config file parsed successfully")
		}
	}

	return parser, nil
}

func newCfgFromParsedHCLs(dir string, parser *hclparse.Parser) (Config, error) {
	logger := log.With().
		Str("action", "newCfgFromParsedHCLs()").
		Str("dir", dir).
		Logger()

	tmconfig := Config{
		absdir: dir,
	}

	for fname, hclfile := range parser.Files() {
		logger := logger.With().
			Str("filename", fname).
			Logger()

		// A cast error here would be a severe programming error on Terramate
		// side, so we are by design allowing the cast to panic
		body := hclfile.Body.(*hclsyntax.Body)

		logger.Trace().Msg("checking for attributes.")

		for name := range body.Attributes {
			return Config{}, errutil.Chain(
				ErrMalformedTerramateConfig,
				fmt.Errorf("unrecognized attribute %q", name),
			)
		}

		var stackblock *hclsyntax.Block
		var tmblocks []*hclsyntax.Block
		var foundstack bool

		logger.Trace().Msg("Range over blocks.")

		for _, block := range body.Blocks {
			if !blockIsAllowed(block.Type) {
				return Config{}, errutil.Chain(
					ErrMalformedTerramateConfig,
					fmt.Errorf("block type %q is not supported", block.Type),
				)
			}

			if block.Type == "terramate" {
				logger.Trace().Msg("Found 'terramate' block.")
				tmblocks = append(tmblocks, block)
				continue
			}

			if block.Type == "stack" {
				logger.Trace().
					Msg("Found stack block type.")
				if foundstack {
					return Config{}, errutil.Chain(
						ErrMalformedTerramateConfig,
						fmt.Errorf("multiple stack blocks in file %q", fname),
					)
				}

				foundstack = true
				stackblock = block
			}
		}

		for _, tmblock := range tmblocks {
			logger.Trace().Msg("Found terramate block type.")

			if len(tmblock.Labels) > 0 {
				return Config{}, errutil.Chain(
					ErrMalformedTerramateConfig,
					fmt.Errorf("terramate block must have no labels"),
				)
			}

			if tmconfig.Terramate == nil {
				tmconfig.Terramate = &Terramate{}
			}

			tm := tmconfig.Terramate

			logger.Trace().Msg("Range over terramate block attributes.")

			for name, value := range tmblock.Body.Attributes {
				attrVal, diags := value.Expr.Value(nil)
				if diags.HasErrors() {
					return Config{}, errutil.Chain(
						ErrMalformedTerramateConfig,
						fmt.Errorf("failed to evaluate %q attribute: %w",
							name, diags),
					)
				}
				switch name {
				case "required_version":
					logger.Trace().Msg("Parsing  attribute 'required_version'.")

					if attrVal.Type() != cty.String {
						return Config{}, errutil.Chain(
							ErrMalformedTerramateConfig,
							fmt.Errorf("attribute %q is not a string", name),
						)
					}
					if tm.RequiredVersion != "" {
						return Config{}, errutil.Chain(
							ErrMalformedTerramateConfig,
							fmt.Errorf("attribute %q is duplicated", name),
						)
					}
					tm.RequiredVersion = attrVal.AsString()

				default:
					return Config{}, errutil.Chain(ErrMalformedTerramateConfig,
						fmt.Errorf("invalid attribute %q", name),
					)
				}
			}

			logger.Trace().Msg("Range over terramate blocks")

			for _, block := range tmblock.Body.Blocks {
				switch block.Type {
				case "backend":
					logger.Trace().Msg("Parsing backend block.")

					if tm.Backend != nil {
						return Config{}, errutil.Chain(
							ErrMalformedTerramateConfig,
							fmt.Errorf("found second backend block in file %q, only one allowed", fname),
						)
					}

					if len(block.Labels) != 1 {
						return Config{}, errutil.Chain(
							ErrMalformedTerramateConfig,
							fmt.Errorf("backend type expects 1 label but given %v",
								block.Labels),
						)
					}
					tm.Backend = block

				case "config":
					logger.Trace().Msg("Found config block.")

					if tm.RootConfig == nil {
						tm.RootConfig = &RootConfig{}
					}

					logger.Trace().Msg("Parse root config.")

					err := parseRootConfig(tm.RootConfig, block)
					if err != nil {
						return Config{}, err
					}
				default:
					return Config{}, errutil.Chain(
						ErrMalformedTerramateConfig,
						fmt.Errorf("block type %q not supported", block.Type))
				}

			}
		}

		if !foundstack {
			continue
		}

		logger.Debug().Msg("Parsing stack cfg.")

		if tmconfig.Stack != nil {
			return Config{}, fmt.Errorf(
				"%w: found stack blocks in multiple files, only one block allowed",
				ErrMalformedTerramateConfig,
			)
		}

		tmconfig.Stack = &Stack{}
		err := parseStack(tmconfig.Stack, stackblock)
		if err != nil {
			return Config{}, err
		}
	}

	return tmconfig, nil
}

type blockValidator func(*hclsyntax.Block) error

func parseHCLBlocks(dir, blocktype string, validate blockValidator) (HCLBlocks, error) {
	logger := log.With().
		Str("action", "hcl.parseHCLBlocks").
		Str("configdir", dir).
		Str("blocktype", blocktype).
		Logger()

	logger.Trace().Msg("loading config")

	parser, err := loadCfgBlocks(dir)
	if err != nil {
		return HCLBlocks{}, fmt.Errorf("parsing %q: %w", blocktype, err)
	}

	logger.Trace().Msg("Validating and filtering blocks")

	hclblocks := HCLBlocks{}

	for fname, hclfile := range parser.Files() {
		logger := logger.With().
			Str("filename", fname).
			Logger()

		logger.Trace().Msg("filtering blocks")
		// A cast error here would be a severe programming error on Terramate
		// side, so we are by design allowing the cast to panic
		body := hclfile.Body.(*hclsyntax.Body)
		blocks := filterBlocksByType(blocktype, body.Blocks)

		if len(blocks) == 0 {
			continue
		}

		logger.Trace().Msg("validating blocks")

		for _, block := range blocks {
			if err := validate(block); err != nil {
				return nil, fmt.Errorf("%q: %v", fname, err)
			}
		}

		logger.Trace().Msg("validated blocks")

		hclblocks[fname] = blocks
	}

	return hclblocks, nil
}

// IsLocal tells if module source is a local directory.
func (m Module) IsLocal() bool {
	// As specified here: https://www.terraform.io/docs/language/modules/sources.html#local-paths
	return m.Source[0:2] == "./" || m.Source[0:3] == "../"
}<|MERGE_RESOLUTION|>--- conflicted
+++ resolved
@@ -277,11 +277,6 @@
 // HCLBlocks maps a filename to a slice of blocks associated with it
 type HCLBlocks map[string][]*hclsyntax.Block
 
-<<<<<<< HEAD
-// ParseGlobalsBlocks parses globals blocks, ignoring any other blocks
-func ParseGlobalsBlocks(path string) ([]*hclsyntax.Block, error) {
-	return parseBlocksOfType(path, "globals")
-=======
 // ParseGlobalsBlocks parses all Terramate files on the given dir, returning
 // only global blocks (other blocks are discarded).
 func ParseGlobalsBlocks(dir string) (HCLBlocks, error) {
@@ -330,7 +325,6 @@
 	}
 
 	return hclblocks, nil
->>>>>>> a319fe2d
 }
 
 // ParseExportAsLocalsBlocks parses export_as_locals blocks, ignoring other blocks
