--- conflicted
+++ resolved
@@ -657,10 +657,6 @@
 
 	logger.Debug().Msg("Get stack attributes.")
 
-<<<<<<< HEAD
-=======
-	errs := errors.L()
->>>>>>> 07c9a371
 	for _, attr := range sortedAttributes(stackblock.Body.Attributes) {
 		logger.Trace().Msg("Get attribute value.")
 
@@ -953,16 +949,10 @@
 
 		errKind := ErrTerramateSchema
 		for _, block := range body.Blocks {
-<<<<<<< HEAD
-			if !blockIsAllowed(block.Type) {
-				errs.Append(errors.E(errKind, block.DefRange(),
-					"block type %q is not supported", block.Type))
-=======
 			if !isValidTopLevelBlock(block.Type) {
 				errs.Append(errors.E(errKind, block.DefRange(),
 					"block type %q is not supported", block.Type))
 				continue
->>>>>>> 07c9a371
 			}
 
 			if block.Type == "terramate" {
@@ -1074,11 +1064,7 @@
 
 					err := parseRootConfig(tm.RootConfig, block)
 					if err != nil {
-<<<<<<< HEAD
-						errs.Append(errors.E(errKind, err).AsList().Errors()...)
-=======
 						errs.Append(errors.E(errKind, err))
->>>>>>> 07c9a371
 					}
 
 				default:
@@ -1103,11 +1089,7 @@
 		tmconfig.Stack = &Stack{}
 		err := parseStack(tmconfig.Stack, stackblock)
 		if err != nil {
-<<<<<<< HEAD
-			errs.Append(errors.E(errKind, err).AsList().Errors()...)
-=======
 			errs.Append(errors.E(errKind, err))
->>>>>>> 07c9a371
 		}
 	}
 
