--- conflicted
+++ resolved
@@ -139,29 +139,6 @@
 	return modules, nil
 }
 
-<<<<<<< HEAD
-=======
-// ParseGlobalsBlocks parses globals blocks, ignoring any other blocks
-func ParseGlobalsBlocks(path string) ([]*hclsyntax.Block, error) {
-	_, err := os.Stat(path)
-	if err != nil {
-		return nil, err
-	}
-
-	p := hclparse.NewParser()
-	f, diags := p.ParseHCLFile(path)
-	if diags.HasErrors() {
-		return nil, errutil.Chain(
-			ErrHCLSyntax,
-			fmt.Errorf("parsing globals: %w", diags),
-		)
-	}
-
-	body, _ := f.Body.(*hclsyntax.Body)
-
-	return filterBlocksByType("globals", body.Blocks), nil
-}
-
 // ParseBody parses HCL and return the parsed body.
 func ParseBody(src []byte, filename string) (*hclsyntax.Body, error) {
 	parser := hclparse.NewParser()
@@ -180,7 +157,6 @@
 	return body, nil
 }
 
->>>>>>> 37f9e358
 // Parse parses a terramate source.
 func Parse(fname string, data []byte) (Config, error) {
 	p := hclparse.NewParser()
@@ -202,13 +178,8 @@
 	var tmblock, stackblock *hclsyntax.Block
 	var foundtm, foundstack bool
 	for _, block := range body.Blocks {
-<<<<<<< HEAD
-		if block.Type != "terramate" && block.Type != "stack" {
+		if !blockIsAllowed(block.Type) {
 			return Config{}, errutil.Chain(
-=======
-		if !blockIsAllowed(block.Type) {
-			return nil, errutil.Chain(
->>>>>>> 37f9e358
 				ErrMalformedTerramateConfig,
 				fmt.Errorf("block type %q is not supported", block.Type),
 			)
@@ -348,6 +319,27 @@
 	}
 
 	return Parse(path, data)
+}
+
+// ParseGlobalsBlocks parses globals blocks, ignoring any other blocks
+func ParseGlobalsBlocks(path string) ([]*hclsyntax.Block, error) {
+	_, err := os.Stat(path)
+	if err != nil {
+		return nil, err
+	}
+
+	p := hclparse.NewParser()
+	f, diags := p.ParseHCLFile(path)
+	if diags.HasErrors() {
+		return nil, errutil.Chain(
+			ErrHCLSyntax,
+			fmt.Errorf("parsing globals: %w", diags),
+		)
+	}
+
+	body, _ := f.Body.(*hclsyntax.Body)
+
+	return filterBlocksByType("globals", body.Blocks), nil
 }
 
 func findStringAttr(block *hclsyntax.Block, attr string) (string, bool, error) {
@@ -408,7 +400,6 @@
 	return nil
 }
 
-<<<<<<< HEAD
 func parseStack(stack *Stack, stackblock *hclsyntax.Block) error {
 	for name, value := range stackblock.Body.Attributes {
 		attrVal, diags := value.Expr.Value(nil)
@@ -533,7 +524,8 @@
 		}
 	}
 	return nil
-=======
+}
+
 func filterBlocksByType(blocktype string, blocks []*hclsyntax.Block) []*hclsyntax.Block {
 	var filtered []*hclsyntax.Block
 
@@ -555,7 +547,6 @@
 	default:
 		return false
 	}
->>>>>>> 37f9e358
 }
 
 // IsLocal tells if module source is a local directory.
