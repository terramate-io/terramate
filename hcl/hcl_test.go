// Copyright 2021 Mineiros GmbH
//
// Licensed under the Apache License, Version 2.0 (the "License");
// you may not use this file except in compliance with the License.
// You may obtain a copy of the License at
//
//      http://www.apache.org/licenses/LICENSE-2.0
//
// Unless required by applicable law or agreed to in writing, software
// distributed under the License is distributed on an "AS IS" BASIS,
// WITHOUT WARRANTIES OR CONDITIONS OF ANY KIND, either express or implied.
// See the License for the specific language governing permissions and
// limitations under the License.

package hcl_test

import (
	"fmt"
	"testing"

	"github.com/hashicorp/hcl/v2/hclsyntax"
	"github.com/madlambda/spells/assert"
	"github.com/mineiros-io/terramate/config"
	"github.com/mineiros-io/terramate/hcl"
	"github.com/mineiros-io/terramate/test"
	"github.com/rs/zerolog"
)

type (
	want struct {
		err    error
		config hcl.Config
	}

	cfgfile struct {
		filename string
		body     string
	}

	testcase struct {
		name  string
		input []cfgfile
		want  want
	}
)

func TestHCLParserModules(t *testing.T) {
	type want struct {
		modules []hcl.Module
		err     error
	}
	type testcase struct {
		name  string
		input string
		want  want
	}

	for _, tc := range []testcase{
		{
			name:  "module must have 1 label",
			input: `module {}`,
			want: want{
				err: hcl.ErrMalformedTerraform,
			},
		},
		{
			name:  "module must have a source attribute",
			input: `module "test" {}`,
			want: want{
				err: hcl.ErrMalformedTerraform,
			},
		},
		{
			name:  "empty source is a valid module",
			input: `module "test" {source = ""}`,
			want: want{
				modules: []hcl.Module{
					{
						Source: "",
					},
				},
			},
		},
		{
			name:  "valid module",
			input: `module "test" {source = "test"}`,
			want: want{
				modules: []hcl.Module{
					{
						Source: "test",
					},
				},
			},
		},
		{
			name: "mixing modules and attributes, ignore attrs",
			input: `
				a = 1
				module "test" {
					source = "test"
				}
				b = 1
			`,
			want: want{
				modules: []hcl.Module{
					{
						Source: "test",
					},
				},
			},
		},
		{
			name: "multiple modules",
			input: `
a = 1
module "test" {
	source = "test"
}
b = 1
module "bleh" {
	source = "bleh"
}
`,
			want: want{
				modules: []hcl.Module{
					{
						Source: "test",
					},
					{
						Source: "bleh",
					},
				},
			},
		},
		{
			name: "ignore if source is not a string",
			input: `
module "test" {
	source = -1
}
`,
			want: want{
				err: hcl.ErrMalformedTerraform,
			},
		},
		{
			name:  "variable interpolation in the source string - fails",
			input: "module \"test\" {\nsource = \"${var.test}\"\n}\n",
			want: want{
				err: hcl.ErrMalformedTerraform,
			},
		},
	} {
		t.Run(tc.name, func(t *testing.T) {
			path := test.WriteFile(t, "", "main.tf", tc.input)

			modules, err := hcl.ParseModules(path)
			assert.IsError(t, err, tc.want.err)

			assert.EqualInts(t, len(tc.want.modules), len(modules), "modules len mismatch")

			for i := 0; i < len(tc.want.modules); i++ {
				assert.EqualStrings(t, tc.want.modules[i].Source, modules[i].Source,
					"module source mismatch")
			}
		})
	}
}

func TestHCLParserTerramateBlock(t *testing.T) {
	for _, tc := range []testcase{
		{
			name: "unrecognized block",
			input: []cfgfile{
				{
					body: `something {}`,
				},
			},
			want: want{
				err: hcl.ErrMalformedTerramateConfig,
			},
		},
		{
			name: "unrecognized attribute",
			input: []cfgfile{
				{
					body: `
						terramate{}
						something = 1
					`,
				},
			},
			want: want{
				err: hcl.ErrMalformedTerramateConfig,
			},
		},
		{
			name: "unrecognized attribute inside terramate block",
			input: []cfgfile{
				{
					body: `
						terramate{
							something = 1
						}
					`,
				},
			},
			want: want{
				err: hcl.ErrMalformedTerramateConfig,
			},
		},
		{
			name: "unrecognized block",
			input: []cfgfile{
				{
					body: `terramate{
							something {}
						}
					`,
				},
			},
			want: want{
				err: hcl.ErrMalformedTerramateConfig,
			},
		},
		{
			name: "multiple empty terramate blocks on same file",
			input: []cfgfile{
				{
					body: `
						terramate{}
						terramate{}
					`,
				},
			},
			want: want{
				config: hcl.Config{Terramate: &hcl.Terramate{}},
			},
		},
		{
			name: "empty config",
			want: want{
				config: hcl.Config{},
			},
		},
		{
			name: "invalid version",
			input: []cfgfile{
				{
					body: `
						terramate {
							required_version = 1
						}
					`,
				},
			},
			want: want{
				err: hcl.ErrMalformedTerramateConfig,
			},
		},
		{
			name: "interpolation not allowed at req_version",
			input: []cfgfile{
				{
					body: `
						terramate {
							required_version = "${test.version}"
						}
					`,
				},
			},
			want: want{
				err: hcl.ErrMalformedTerramateConfig,
			},
		},
		{
			name: "invalid attribute",
			input: []cfgfile{
				{
					body: `
						terramate {
							version = 1
						}
					`,
				},
			},
			want: want{
				err: hcl.ErrMalformedTerramateConfig,
			},
		},
		{
			name: "required_version > 0.0.0",
			input: []cfgfile{
				{
					body: `
						terramate {
						       required_version = "> 0.0.0"
						}
					`,
				},
			},
			want: want{
				config: hcl.Config{
					Terramate: &hcl.Terramate{
						RequiredVersion: "> 0.0.0",
					},
				},
			},
		},
	} {
		testParser(t, tc)
	}
}

func TestHCLParserBackend(t *testing.T) {
	for _, tc := range []testcase{
		{
			name: "backend with attributes",
			input: []cfgfile{
				{
					body: `
						terramate {
							backend "something" {
								something = "something else"
							}
						}
					`,
				},
			},
			want: want{
				config: hcl.Config{
					Terramate: &hcl.Terramate{
						Backend: &hclsyntax.Block{
							Type:   "backend",
							Labels: []string{"something"},
						},
					},
				},
			},
		},
		{
			name: "multiple backend blocks - fails",
			input: []cfgfile{
				{
					body: `
						terramate {
							backend "ah" {}
							backend "something" {
								something = "something else"
							}
						}
					`,
				},
			},
			want: want{
				err: hcl.ErrMalformedTerramateConfig,
			},
		},
		{
			name: "backend with nested blocks",
			input: []cfgfile{
				{
					body: `
						terramate {
							backend "my-label" {
								something = "something else"
								other {
									test = 1
								}
							}
						}
					`,
				},
			},
			want: want{
				config: hcl.Config{
					Terramate: &hcl.Terramate{
						Backend: &hclsyntax.Block{
							Type:   "backend",
							Labels: []string{"my-label"},
						},
					},
				},
			},
		},
		{
			name: "backend with no labels - fails",
			input: []cfgfile{
				{
					body: `
						terramate {
							backend {
								something = "something else"
							}
						}
					`,
				},
			},
			want: want{
				err: hcl.ErrMalformedTerramateConfig,
			},
		},
		{
			name: "backend with more than 1 label - fails",
			input: []cfgfile{
				{
					body: `
						terramate {
							backend "1" "2" {
								something = "something else"
							}
						}
					`,
				},
			},
			want: want{
				err: hcl.ErrMalformedTerramateConfig,
			},
		},
		{
			name: "empty backend",
			input: []cfgfile{
				{
					body: `
						terramate {
							   backend "something" {
							   }
						}
					`,
				},
			},
			want: want{
				config: hcl.Config{
					Terramate: &hcl.Terramate{
						Backend: &hclsyntax.Block{
							Type:   "backend",
							Labels: []string{"something"},
						},
					},
				},
			},
		},
	} {
		testParser(t, tc)
	}
}

func TestHCLParserRootConfig(t *testing.T) {
	for _, tc := range []testcase{
		{
			name: "no config returns empty config",
			input: []cfgfile{
				{
					body: `terramate {}`,
				},
			},
			want: want{
				config: hcl.Config{
					Terramate: &hcl.Terramate{},
				},
			},
		},
		{
			name: "empty config block returns empty config",
			input: []cfgfile{
				{
					body: `
						terramate {
							config {}
						}
					`,
				},
			},
			want: want{
				config: hcl.Config{
					Terramate: &hcl.Terramate{
						RootConfig: &hcl.RootConfig{},
					},
				},
			},
		},
		{
			name: "unrecognized config attribute",
			input: []cfgfile{
				{
					body: `
						terramate {
							config {
								something = "bleh"
							}
						}
					`,
				},
			},
			want: want{
				err: hcl.ErrMalformedTerramateConfig,
			},
		},
		{
			name: "empty config.git block",
			input: []cfgfile{
				{
					body: `
						terramate {
							config {
								git {}
							}
						}
					`,
				},
			},
			want: want{
				config: hcl.Config{
					Terramate: &hcl.Terramate{
						RootConfig: &hcl.RootConfig{
							Git: &hcl.GitConfig{},
						},
					},
				},
			},
		},
		{
<<<<<<< HEAD
			name: "multiple empty config blocks",
=======
			name: "multiple config blocks - fails",
>>>>>>> 00e6f7b0
			input: []cfgfile{
				{
					body: `
						terramate {
							config {}
							config {}
						}
					`,
				},
			},
			want: want{
				config: hcl.Config{
					Terramate: &hcl.Terramate{
						RootConfig: &hcl.RootConfig{},
					},
				},
			},
		},
		{
			name: "multiple config.git blocks - fails",
			input: []cfgfile{
				{
					body: `
						terramate {
							config {
								git {}
								git {}
							}
						}
					`,
				},
			},
			want: want{
				err: hcl.ErrMalformedTerramateConfig,
			},
		},
		{
<<<<<<< HEAD
			name: "multiple config.generate blocks",
=======
			name: "multiple config.generate blocks - fails",
>>>>>>> 00e6f7b0
			input: []cfgfile{
				{
					body: `
						terramate {
						  config {
						    generate {}
						    generate {}
						  }
						}
					`,
				},
			},
			want: want{
				err: hcl.ErrMalformedTerramateConfig,
			},
		},
		{
			name: "config.generate block with unknown attribute",
			input: []cfgfile{
				{
					body: `
						terramate {
						  config {
						    generate {
						      very_unknown_attribute = "oopsie"
						    }
						  }
						}
					`,
				},
			},
			want: want{
				err: hcl.ErrMalformedTerramateConfig,
			},
		},
		{
			name: "basic config.git block",
			input: []cfgfile{
				{
					body: `
						terramate {
							config {
								git {
									default_branch = "trunk"
								}
							}
						}
					`,
				},
			},
			want: want{
				config: hcl.Config{
					Terramate: &hcl.Terramate{
						RootConfig: &hcl.RootConfig{
							Git: &hcl.GitConfig{
								DefaultBranch: "trunk",
							},
						},
					},
				},
			},
		},
		{
			name: "empty config.generate block",
			input: []cfgfile{
				{
					body: `
						terramate {
						  config {
						    generate {
						    }
						  }
						}
					`,
				},
			},
			want: want{
				config: hcl.Config{
					Terramate: &hcl.Terramate{
						RootConfig: &hcl.RootConfig{
							Generate: &hcl.GenerateConfig{},
						},
					},
				},
			},
		},
		{
			name: "full config.generate block",
			input: []cfgfile{
				{
					body: `
						terramate {
						  config {
						    generate {
						      backend_config_filename = "backend.tf"
						      locals_filename = "locals.tf"
						    }
						  }
						}
					`,
				},
			},
			want: want{
				config: hcl.Config{
					Terramate: &hcl.Terramate{
						RootConfig: &hcl.RootConfig{
							Generate: &hcl.GenerateConfig{
								BackendCfgFilename: "backend.tf",
								LocalsFilename:     "locals.tf",
							},
						},
					},
				},
			},
		},
		{
			name: "config.generate with conflicting config fails",
			input: []cfgfile{
				{
					body: `
						terramate {
						  config {
						    generate {
						      backend_config_filename = "file.tf"
						      locals_filename = "file.tf"
						    }
						  }
						}
					`,
				},
			},
			want: want{
				err: hcl.ErrMalformedTerramateConfig,
			},
		},
		{
			name: "config.generate block with invalid cfg",
			input: []cfgfile{
				{
					body: `
						terramate {
						  config {
						    generate {
						      backend_config_filename = true
						      locals_filename = 666
						    }
						  }
						}
					`,
				},
			},
			want: want{
				err: hcl.ErrMalformedTerramateConfig,
			},
		},
		{
			name: "all fields set for config.git",
			input: []cfgfile{
				{
					body: `
						terramate {
							config {
								git {
									default_branch = "trunk"
									default_remote = "upstream"
									base_ref = "upstream/trunk"
									default_branch_base_ref = "HEAD~2"
								}
							}
						}
					`,
				},
			},
			want: want{
				config: hcl.Config{
					Terramate: &hcl.Terramate{
						RootConfig: &hcl.RootConfig{
							Git: &hcl.GitConfig{
								DefaultBranch:        "trunk",
								DefaultRemote:        "upstream",
								BaseRef:              "upstream/trunk",
								DefaultBranchBaseRef: "HEAD~2",
							},
						},
					},
				},
			},
		},
	} {
		testParser(t, tc)
	}
}

func TestHCLParserStack(t *testing.T) {
	for _, tc := range []testcase{
		{
			name: "empty stack block",
			input: []cfgfile{
				{
					body: `
						terramate {
							required_version = ""
						}
						stack {}
					`,
				},
			},
			want: want{
				config: hcl.Config{
					Terramate: &hcl.Terramate{},
					Stack:     &hcl.Stack{},
				},
			},
		},
		{
			name: "multiple stack blocks",
			input: []cfgfile{
				{
					body: `
						terramate {}
						stack{}
						stack{}
					`,
				},
			},
			want: want{
				err: hcl.ErrMalformedTerramateConfig,
			},
		},
		{
			name: "empty name",
			input: []cfgfile{
				{
					body: `
						terramate {
							required_version = ""
						}
						stack {
							name = ""
						}
					`,
				},
			},
			want: want{
				config: hcl.Config{
					Terramate: &hcl.Terramate{},
					Stack:     &hcl.Stack{},
				},
			},
		},
		{
			name: "name is not a string - fails",
			input: []cfgfile{
				{
					body: `
						terramate {
							required_version = ""
						}
						stack {
							name = 1
						}
					`,
				},
			},
			want: want{
				err: hcl.ErrMalformedTerramateConfig,
			},
		},
		{
			name: "name has interpolation - fails",
			input: []cfgfile{
				{
					body: `
						terramate {
							required_version = ""
						}
						stack {
							name = "${test}"
						}
					`,
				},
			},
			want: want{
				err: hcl.ErrMalformedTerramateConfig,
			},
		},
		{
			name: "unrecognized attribute name - fails",
			input: []cfgfile{
				{
					body: `
						terramate {
							required_version = ""
						}
						stack {
							bleh = "a"
						}
					`,
				},
			},
			want: want{
				err: hcl.ErrMalformedTerramateConfig,
			},
		},
		{
			name: "after: empty set works",
			input: []cfgfile{
				{
					body: `
						terramate {
							required_version = ""
						}
						stack {}
					`,
				},
			},
			want: want{
				config: hcl.Config{
					Terramate: &hcl.Terramate{},
					Stack:     &hcl.Stack{},
				},
			},
		},
		{
			name: "'after' single entry",
			input: []cfgfile{
				{
					body: `
						terramate {
							required_version = ""
						}

						stack {
							after = ["test"]
						}
					`,
				},
			},
			want: want{
				config: hcl.Config{
					Terramate: &hcl.Terramate{},
					Stack: &hcl.Stack{
						After: []string{"test"},
					},
				},
			},
		},
		{
			name: "'after' invalid element entry",
			input: []cfgfile{
				{
					body: `
						terramate {
							required_version = ""
						}

						stack {
							after = [1]
						}
					`,
				},
			},
			want: want{
				err: hcl.ErrStackInvalidRunOrder,
			},
		},
		{
			name: "'after' duplicated entry",
			input: []cfgfile{
				{
					body: `
						terramate {
							required_version = ""
						}

						stack {
							after = ["test", "test"]
						}
					`,
				},
			},
			want: want{
				err: hcl.ErrStackInvalidRunOrder,
			},
		},
		{
			name: "multiple 'after' fields - fails",
			input: []cfgfile{
				{
					body: `
						terramate {
							required_version = ""
						}

						stack {
							after = ["test"]
							after = []
						}
					`,
				},
			},
			want: want{
				err: hcl.ErrHCLSyntax,
			},
		},
		{
			name: "multiple 'before' fields - fails",
			input: []cfgfile{
				{
					body: `
						terramate {
							required_version = ""
						}

						stack {
							before = []
							before = []
						}
					`,
				},
			},
			want: want{
				err: hcl.ErrHCLSyntax,
			},
		},
		{
			name: "'before' single entry",
			input: []cfgfile{
				{
					body: `
						terramate {
							required_version = ""
						}

						stack {
							before = ["something"]
						}
					`,
				},
			},
			want: want{
				config: hcl.Config{
					Terramate: &hcl.Terramate{},
					Stack: &hcl.Stack{
						Before: []string{"something"},
					},
				},
			},
		},
		{
			name: "'before' multiple entries",
			input: []cfgfile{
				{
					body: `
						terramate {
							required_version = ""
						}

						stack {
							before = ["something", "something-else", "test"]
						}
					`,
				},
			},
			want: want{
				config: hcl.Config{
					Terramate: &hcl.Terramate{},
					Stack: &hcl.Stack{
						Before: []string{"something", "something-else", "test"},
					},
				},
			},
		},
		{
			name: "stack with valid description",
			input: []cfgfile{
				{
					body: `
						stack {
							description = "some cool description"
						}
					`,
				},
			},
			want: want{
				config: hcl.Config{
					Stack: &hcl.Stack{
						Description: "some cool description",
					},
				},
			},
		},
		{
			name: "stack with multiline description",
			input: []cfgfile{
				{
					body: `
					stack {
						description =  <<-EOD
	line1
	line2
	EOD
					}`,
				},
			},
			want: want{
				config: hcl.Config{
					Stack: &hcl.Stack{
						Description: "line1\nline2",
					},
				},
			},
		},
		{
			name: "'before' and 'after'",
			input: []cfgfile{
				{
					body: `
						terramate {
							required_version = ""
						}

						stack {
							before = ["something"]
							after = ["else"]
						}
					`,
				},
			},
			want: want{
				config: hcl.Config{
					Terramate: &hcl.Terramate{},
					Stack: &hcl.Stack{
						Before: []string{"something"},
						After:  []string{"else"},
					},
				},
			},
		},
	} {
		testParser(t, tc)
	}
}

<<<<<<< HEAD
func TestHCLParserTerramateBlocksMerging(t *testing.T) {
=======
func TestHCLParserTerramateBlocksMerge(t *testing.T) {
>>>>>>> 00e6f7b0
	tcases := []testcase{
		{
			name: "two config file with terramate blocks",
			input: []cfgfile{
				{
					filename: "version.tm",
					body: `
						terramate {
							required_version = "0.0.1"
						}
					`,
				},
				{
					filename: "config.tm",
					body: `
						terramate {
							config {
								git {
									default_branch = "trunk"
								}
							}
						}
					`,
				},
			},
			want: want{
				config: hcl.Config{
					Terramate: &hcl.Terramate{
						RequiredVersion: "0.0.1",
						RootConfig: &hcl.RootConfig{
<<<<<<< HEAD
							Git: &hcl.GitConfig{
=======
							Git: hcl.GitConfig{
>>>>>>> 00e6f7b0
								DefaultBranch: "trunk",
							},
						},
					},
				},
			},
		},
		{
<<<<<<< HEAD
			name: "terramate.generate and terramate.config on different files",
			input: []cfgfile{
				{
					filename: "generate.tm.hcl",
					body: `
						terramate {
							config {
								generate {
									locals_filename = "locals.tf"
									backend_config_filename = "backend.tf"
								}
							}
						}
					`,
				},
				{
					filename: "git.tm.hcl",
					body: `
						terramate {
							config {
								git {
									default_branch = "trunk"
									default_remote = "upstream"
									base_ref = "upstream/trunk"
									default_branch_base_ref = "HEAD~2"
								}
							}
						}
					`,
				},
			},
			want: want{
				config: hcl.Config{
					Terramate: &hcl.Terramate{
						RootConfig: &hcl.RootConfig{
							Git: &hcl.GitConfig{
								BaseRef:              "upstream/trunk",
								DefaultBranch:        "trunk",
								DefaultRemote:        "upstream",
								DefaultBranchBaseRef: "HEAD~2",
							},
							Generate: &hcl.GenerateConfig{
								LocalsFilename:     "locals.tf",
								BackendCfgFilename: "backend.tf",
							},
						},
					},
				},
			},
		},
		{
			name: "different terramate.generate and terramate.config on same file",
			input: []cfgfile{
				{
					filename: "config.tm",
					body: `
						terramate {
							config {
								generate {
									locals_filename = "locals.tf"
									backend_config_filename = "backend.tf"
								}
							}
						}
						terramate {
							config {
								git {
									default_branch = "trunk"
									default_remote = "upstream"
									base_ref = "upstream/trunk"
									default_branch_base_ref = "HEAD~2"
								}
							}
						}
					`,
				},
			},
			want: want{
				config: hcl.Config{
					Terramate: &hcl.Terramate{
						RootConfig: &hcl.RootConfig{
							Git: &hcl.GitConfig{
								BaseRef:              "upstream/trunk",
								DefaultBranch:        "trunk",
								DefaultRemote:        "upstream",
								DefaultBranchBaseRef: "HEAD~2",
							},
							Generate: &hcl.GenerateConfig{
								LocalsFilename:     "locals.tf",
								BackendCfgFilename: "backend.tf",
							},
						},
					},
				},
			},
		},
		{
=======
>>>>>>> 00e6f7b0
			name: "three config files with terramate and stack blocks",
			input: []cfgfile{
				{
					filename: "version.tm",
					body: `
						terramate {
							required_version = "6.6.6"
						}
					`,
				},
				{
					filename: "config.tm",
					body: `
						terramate {
							config {
								git {
									default_branch = "trunk"
								}
							}
						}
					`,
				},
				{
					filename: "stack.tm",
					body: `
						stack {
							name = "stack"
							description = "some stack"
							after = ["after"]
							before = ["before"]
							wants = ["wants"]
						}
					`,
				},
			},
			want: want{
				config: hcl.Config{
					Terramate: &hcl.Terramate{
						RequiredVersion: "6.6.6",
						RootConfig: &hcl.RootConfig{
<<<<<<< HEAD
							Git: &hcl.GitConfig{
=======
							Git: hcl.GitConfig{
>>>>>>> 00e6f7b0
								DefaultBranch: "trunk",
							},
						},
					},
					Stack: &hcl.Stack{
						Name:        "stack",
						Description: "some stack",
						After:       []string{"after"},
						Before:      []string{"before"},
						Wants:       []string{"wants"},
					},
				},
			},
		},
		{
			name: "multiple files with stack blocks fail",
			input: []cfgfile{
				{
					filename: "stack_name.tm",
					body: `
						stack {
							name = "stack"
						}
					`,
				},
				{
					filename: "stack_desc.tm",
					body: `
						stack {
							description = "some stack"
						}
					`,
				},
			},
			want: want{
				err: hcl.ErrMalformedTerramateConfig,
			},
		},
<<<<<<< HEAD
		{
			name: "multiple files with terramate.config.git blocks fail",
			input: []cfgfile{
				{
					filename: "git.tm",
					body: `
						terramate {
							config {
								git {
									default_branch = "trunk"
								}
							}
						}
					`,
				},
				{
					filename: "gitagain.tm",
					body: `
						terramate {
							config {
								git {
									base_ref = "trunk"
								}
							}
						}
					`,
				},
			},
			want: want{
				err: hcl.ErrMalformedTerramateConfig,
			},
		},
		{
			name: "multiple files with terramate.config.generate blocks fail",
			input: []cfgfile{
				{
					filename: "locals.tm",
					body: `
						terramate {
							config {
								generate {
									locals_filename = "test.tf"
								}
							}
						}
					`,
				},
				{
					filename: "backend.tm",
					body: `
						terramate {
							config {
								generate {
									backend_config_filename = "backend.tf"
								}
							}
						}
					`,
				},
			},
			want: want{
				err: hcl.ErrMalformedTerramateConfig,
			},
		},
=======
>>>>>>> 00e6f7b0
	}

	for _, tc := range tcases {
		testParser(t, tc)
	}
}

func testParser(t *testing.T, tc testcase) {
	t.Run(tc.name, func(t *testing.T) {
		configsDir := t.TempDir()
		for _, inputConfigFile := range tc.input {
			filename := inputConfigFile.filename
			if filename == "" {
				filename = config.DefaultFilename
			}
			test.WriteFile(t, configsDir, filename, inputConfigFile.body)
		}
		got, err := hcl.ParseDir(configsDir)
		assert.IsError(t, err, tc.want.err)

		if tc.want.err == nil {
			test.AssertTerramateConfig(t, got, tc.want.config)
		}
	})

	// This is a lazy way to piggyback on our current set of tests
	// to test that we have identical behavior when configuration
	// is on a different file that is not Terramate default.
	// Old tests don't inform a specific filename (assuming default).
	// We use this to test each of these simple scenarios with
	// different filenames (other than default).
	if len(tc.input) != 1 || tc.input[0].filename != "" {
		return
	}

	validConfigFilenames := []string{
		"config.tm",
		"config.tm.hcl",
	}

	for _, filename := range validConfigFilenames {
		newtc := testcase{
			name: fmt.Sprintf("%s with filename %s", tc.name, filename),
			input: []cfgfile{
				{
					filename: filename,
					body:     tc.input[0].body,
				},
			},
			want: tc.want,
		}
		testParser(t, newtc)
	}
}

func init() {
	zerolog.SetGlobalLevel(zerolog.Disabled)
}<|MERGE_RESOLUTION|>--- conflicted
+++ resolved
@@ -520,11 +520,7 @@
 			},
 		},
 		{
-<<<<<<< HEAD
 			name: "multiple empty config blocks",
-=======
-			name: "multiple config blocks - fails",
->>>>>>> 00e6f7b0
 			input: []cfgfile{
 				{
 					body: `
@@ -544,29 +540,7 @@
 			},
 		},
 		{
-			name: "multiple config.git blocks - fails",
-			input: []cfgfile{
-				{
-					body: `
-						terramate {
-							config {
-								git {}
-								git {}
-							}
-						}
-					`,
-				},
-			},
-			want: want{
-				err: hcl.ErrMalformedTerramateConfig,
-			},
-		},
-		{
-<<<<<<< HEAD
 			name: "multiple config.generate blocks",
-=======
-			name: "multiple config.generate blocks - fails",
->>>>>>> 00e6f7b0
 			input: []cfgfile{
 				{
 					body: `
@@ -1111,11 +1085,7 @@
 	}
 }
 
-<<<<<<< HEAD
 func TestHCLParserTerramateBlocksMerging(t *testing.T) {
-=======
-func TestHCLParserTerramateBlocksMerge(t *testing.T) {
->>>>>>> 00e6f7b0
 	tcases := []testcase{
 		{
 			name: "two config file with terramate blocks",
@@ -1146,11 +1116,7 @@
 					Terramate: &hcl.Terramate{
 						RequiredVersion: "0.0.1",
 						RootConfig: &hcl.RootConfig{
-<<<<<<< HEAD
 							Git: &hcl.GitConfig{
-=======
-							Git: hcl.GitConfig{
->>>>>>> 00e6f7b0
 								DefaultBranch: "trunk",
 							},
 						},
@@ -1159,7 +1125,6 @@
 			},
 		},
 		{
-<<<<<<< HEAD
 			name: "terramate.generate and terramate.config on different files",
 			input: []cfgfile{
 				{
@@ -1257,8 +1222,6 @@
 			},
 		},
 		{
-=======
->>>>>>> 00e6f7b0
 			name: "three config files with terramate and stack blocks",
 			input: []cfgfile{
 				{
@@ -1299,11 +1262,7 @@
 					Terramate: &hcl.Terramate{
 						RequiredVersion: "6.6.6",
 						RootConfig: &hcl.RootConfig{
-<<<<<<< HEAD
 							Git: &hcl.GitConfig{
-=======
-							Git: hcl.GitConfig{
->>>>>>> 00e6f7b0
 								DefaultBranch: "trunk",
 							},
 						},
@@ -1342,7 +1301,6 @@
 				err: hcl.ErrMalformedTerramateConfig,
 			},
 		},
-<<<<<<< HEAD
 		{
 			name: "multiple files with terramate.config.git blocks fail",
 			input: []cfgfile{
@@ -1407,8 +1365,6 @@
 				err: hcl.ErrMalformedTerramateConfig,
 			},
 		},
-=======
->>>>>>> 00e6f7b0
 	}
 
 	for _, tc := range tcases {
