// Copyright 2021 Mineiros GmbH
//
// Licensed under the Apache License, Version 2.0 (the "License");
// you may not use this file except in compliance with the License.
// You may obtain a copy of the License at
//
//      http://www.apache.org/licenses/LICENSE-2.0
//
// Unless required by applicable law or agreed to in writing, software
// distributed under the License is distributed on an "AS IS" BASIS,
// WITHOUT WARRANTIES OR CONDITIONS OF ANY KIND, either express or implied.
// See the License for the specific language governing permissions and
// limitations under the License.

package hcl_test

import (
	"fmt"
	"testing"

	hhcl "github.com/hashicorp/hcl/v2"
	"github.com/madlambda/spells/assert"
	"github.com/mineiros-io/terramate/config"
	"github.com/mineiros-io/terramate/errors"
	"github.com/mineiros-io/terramate/hcl"
	"github.com/mineiros-io/terramate/test"
	errtest "github.com/mineiros-io/terramate/test/errors"
	"github.com/rs/zerolog"
)

type (
	want struct {
		err    error
		config hcl.Config
	}

	cfgfile struct {
		filename string
		body     string
	}

	testcase struct {
		name  string
		input []cfgfile
		want  want
	}
)

func TestHCLParserModules(t *testing.T) {
	type want struct {
		modules []hcl.Module
		err     error
	}
	type testcase struct {
		name  string
		input string
		want  want
	}

	for _, tc := range []testcase{
		{
			name:  "module must have 1 label",
			input: `module {}`,
			want: want{
<<<<<<< HEAD
				err: errors.E(hcl.ErrTerraformSchema, mkrange(start(1, 7, 7), end(1, 8, 8))),
=======
				err: errors.E(hcl.ErrTerraformSchema, mkrange(start(1, 8, 7), end(1, 9, 8))),
>>>>>>> 51ff269a
			},
		},
		{
			name:  "module must have a source attribute",
			input: `module "test" {}`,
			want: want{
<<<<<<< HEAD
				err: errors.E(hcl.ErrTerraformSchema, mkrange(start(1, 14, 14), end(1, 16, 16))),
=======
				err: errors.E(hcl.ErrTerraformSchema, mkrange(start(1, 15, 14), end(1, 17, 16))),
>>>>>>> 51ff269a
			},
		},
		{
			name:  "empty source is a valid module",
			input: `module "test" {source = ""}`,
			want: want{
				modules: []hcl.Module{
					{
						Source: "",
					},
				},
			},
		},
		{
			name:  "valid module",
			input: `module "test" {source = "test"}`,
			want: want{
				modules: []hcl.Module{
					{
						Source: "test",
					},
				},
			},
		},
		{
			name: "mixing modules and attributes, ignore attrs",
			input: `
				a = 1
				module "test" {
					source = "test"
				}
				b = 1
			`,
			want: want{
				modules: []hcl.Module{
					{
						Source: "test",
					},
				},
			},
		},
		{
			name: "multiple modules",
			input: `
a = 1
module "test" {
	source = "test"
}
b = 1
module "bleh" {
	source = "bleh"
}
`,
			want: want{
				modules: []hcl.Module{
					{
						Source: "test",
					},
					{
						Source: "bleh",
					},
				},
			},
		},
		{
			name: "fails if source is not a string",
			input: `
module "test" {
	source = -1
}
`,
			want: want{
<<<<<<< HEAD
				err: errors.E(hcl.ErrTerraformSchema, mkrange(start(3, 10, 27), end(3, 13, 29))),
=======
				err: errors.E(hcl.ErrTerraformSchema, mkrange(start(3, 11, 27), end(3, 13, 29))),
>>>>>>> 51ff269a
			},
		},
		{
			name:  "variable interpolation in the source string - fails",
			input: "module \"test\" {\nsource = \"${var.test}\"\n}\n",
			want: want{
<<<<<<< HEAD
				err: errors.E(hcl.ErrTerraformSchema, mkrange(start(2, 9, 28), end(2, 23, 31))),
=======
				err: errors.E(hcl.ErrTerraformSchema, mkrange(start(2, 13, 28), end(2, 16, 31))),
>>>>>>> 51ff269a
			},
		},
	} {
		t.Run(tc.name, func(t *testing.T) {
			configdir := t.TempDir()
			tfpath := test.WriteFile(t, configdir, "main.tf", tc.input)

			if tc.want.err != nil {
				if e, ok := tc.want.err.(*errors.Error); ok {
<<<<<<< HEAD
					if e.FileRange.Filename != "" {
						e.FileRange.Filename = tfpath
					}
=======
					e.FileRange.Filename = tfpath
>>>>>>> 51ff269a
				}
			}

			modules, err := hcl.ParseModules(tfpath)
<<<<<<< HEAD
			errors.AssertKind(t, err, tc.want.err)
=======
			errtest.Assert(t, err, tc.want.err)
>>>>>>> 51ff269a
			assert.EqualInts(t, len(tc.want.modules), len(modules), "modules len mismatch")

			for i := 0; i < len(tc.want.modules); i++ {
				assert.EqualStrings(t, tc.want.modules[i].Source, modules[i].Source,
					"module source mismatch")
			}
		})
	}
}

func TestHCLParserTerramateBlock(t *testing.T) {
	for _, tc := range []testcase{
		{
			name: "unrecognized block",
			input: []cfgfile{
				{
					body: `something {}`,
				},
			},
			want: want{
				err: errors.E(hcl.ErrTerramateSchema, mkrange(start(1, 0, 0), end(1, 0, 0))),
			},
		},
		{
			name: "unrecognized attribute",
			input: []cfgfile{
				{
					body: `
						terramate{}
						something = 1
					`,
				},
			},
			want: want{
				err: errors.E(hcl.ErrTerramateSchema, mkrange(start(3, 7, 25), end(3, 16, 34))),
			},
		},
		{
			name: "unrecognized attribute inside terramate block",
			input: []cfgfile{
				{
					body: `
						terramate{
							something = 1
						}
					`,
				},
			},
			want: want{
				err: errors.E(hcl.ErrTerramateSchema, mkrange(start(3, 8, 25), end(3, 17, 34))),
			},
		},
		{
			name: "unrecognized block",
			input: []cfgfile{
				{
					body: `terramate{
							something {}
						}
					`,
				},
			},
			want: want{
				err: errors.E(hcl.ErrTerramateSchema, mkrange(start(2, 8, 29), end(2, 17, 29))),
			},
		},
		{
			name: "multiple empty terramate blocks on same file",
			input: []cfgfile{
				{
					body: `
						terramate{}
						terramate{}
					`,
				},
			},
			want: want{
				config: hcl.Config{Terramate: &hcl.Terramate{}},
			},
		},
		{
			name: "empty config",
			want: want{
				config: hcl.Config{},
			},
		},
		{
			name: "invalid version",
			input: []cfgfile{
				{
					body: `
						terramate {
							required_version = 1
						}
					`,
				},
			},
			want: want{
				err: errors.E(hcl.ErrTerramateSchema, mkrange(start(3, 27, 45), end(3, 28, 46))),
			},
		},
		{
			name: "interpolation not allowed at req_version",
			input: []cfgfile{
				{
					body: `
						terramate {
							required_version = "${test.version}"
						}
					`,
				},
			},
			want: want{
				err: errors.E(hcl.ErrTerramateSchema),
			},
		},
		{
			name: "invalid attribute",
			input: []cfgfile{
				{
					body: `
						terramate {
							version = 1
						}
					`,
				},
			},
			want: want{
				err: errors.E(hcl.ErrTerramateSchema),
			},
		},
		{
			name: "required_version > 0.0.0",
			input: []cfgfile{
				{
					body: `
						terramate {
						       required_version = "> 0.0.0"
						}
					`,
				},
			},
			want: want{
				config: hcl.Config{
					Terramate: &hcl.Terramate{
						RequiredVersion: "> 0.0.0",
					},
				},
			},
		},
	} {
		testParser(t, tc)
	}
}

func TestHCLParserRootConfig(t *testing.T) {
	for _, tc := range []testcase{
		{
			name: "no config returns empty config",
			input: []cfgfile{
				{
					body: `terramate {}`,
				},
			},
			want: want{
				config: hcl.Config{
					Terramate: &hcl.Terramate{},
				},
			},
		},
		{
			name: "empty config block returns empty config",
			input: []cfgfile{
				{
					body: `
						terramate {
							config {}
						}
					`,
				},
			},
			want: want{
				config: hcl.Config{
					Terramate: &hcl.Terramate{
						RootConfig: &hcl.RootConfig{},
					},
				},
			},
		},
		{
			name: "unrecognized config attribute",
			input: []cfgfile{
				{
					body: `
						terramate {
							config {
								something = "bleh"
							}
						}
					`,
				},
			},
			want: want{
				err: errors.E(hcl.ErrTerramateSchema),
			},
		},
		{
			name: "unrecognized config.git field",
			input: []cfgfile{
				{
					body: `
					terramate {
						config {
							git {
								test = 1
							}
						}
					}
				`,
				},
			},
			want: want{
				err: errors.E(hcl.ErrTerramateSchema, mkrange(start(5, 9, 54), end(5, 13, 58))),
			},
		},
		{
			name: "empty config.git block",
			input: []cfgfile{
				{
					body: `
						terramate {
							config {
								git {}
							}
						}
					`,
				},
			},
			want: want{
				config: hcl.Config{
					Terramate: &hcl.Terramate{
						RootConfig: &hcl.RootConfig{
							Git: &hcl.GitConfig{},
						},
					},
				},
			},
		},
		{
			name: "multiple empty config blocks",
			input: []cfgfile{
				{
					body: `
						terramate {
							config {}
							config {}
						}
					`,
				},
			},
			want: want{
				config: hcl.Config{
					Terramate: &hcl.Terramate{
						RootConfig: &hcl.RootConfig{},
					},
				},
			},
		},
		{
			name: "basic config.git block",
			input: []cfgfile{
				{
					body: `
						terramate {
							config {
								git {
									default_branch = "trunk"
								}
							}
						}
					`,
				},
			},
			want: want{
				config: hcl.Config{
					Terramate: &hcl.Terramate{
						RootConfig: &hcl.RootConfig{
							Git: &hcl.GitConfig{
								DefaultBranch: "trunk",
							},
						},
					},
				},
			},
		},
		{
			name: "all fields set for config.git",
			input: []cfgfile{
				{
					body: `
						terramate {
							config {
								git {
									default_branch = "trunk"
									default_remote = "upstream"
									default_branch_base_ref = "HEAD~2"
								}
							}
						}
					`,
				},
			},
			want: want{
				config: hcl.Config{
					Terramate: &hcl.Terramate{
						RootConfig: &hcl.RootConfig{
							Git: &hcl.GitConfig{
								DefaultBranch:        "trunk",
								DefaultRemote:        "upstream",
								DefaultBranchBaseRef: "HEAD~2",
							},
						},
					},
				},
			},
		},
	} {
		testParser(t, tc)
	}
}

func TestHCLParserStack(t *testing.T) {
	for _, tc := range []testcase{
		{
			name: "empty stack block",
			input: []cfgfile{
				{
					body: `
						terramate {
							required_version = ""
						}
						stack {}
					`,
				},
			},
			want: want{
				config: hcl.Config{
					Terramate: &hcl.Terramate{},
					Stack:     &hcl.Stack{},
				},
			},
		},
		{
			name: "multiple stack blocks",
			input: []cfgfile{
				{
					body: `
						terramate {}
						stack{}
						stack{}
					`,
				},
			},
			want: want{
				err: errors.E(hcl.ErrTerramateSchema),
			},
		},
		{
			name: "empty name",
			input: []cfgfile{
				{
					body: `
						terramate {
							required_version = ""
						}
						stack {
							name = ""
						}
					`,
				},
			},
			want: want{
				config: hcl.Config{
					Terramate: &hcl.Terramate{},
					Stack:     &hcl.Stack{},
				},
			},
		},
		{
			name: "name is not a string - fails",
			input: []cfgfile{
				{
					body: `
						terramate {
							required_version = ""
						}
						stack {
							name = 1
						}
					`,
				},
			},
			want: want{
				err: errors.E(hcl.ErrTerramateSchema),
			},
		},
		{
			name: "name has interpolation - fails",
			input: []cfgfile{
				{
					body: `
						terramate {
							required_version = ""
						}
						stack {
							name = "${test}"
						}
					`,
				},
			},
			want: want{
				err: errors.E(hcl.ErrTerramateSchema),
			},
		},
		{
			name: "unrecognized attribute name - fails",
			input: []cfgfile{
				{
					body: `
						terramate {
							required_version = ""
						}
						stack {
							bleh = "a"
						}
					`,
				},
			},
			want: want{
				err: errors.E(hcl.ErrTerramateSchema),
			},
		},
		{
			name: "after: empty set works",
			input: []cfgfile{
				{
					body: `
						terramate {
							required_version = ""
						}
						stack {}
					`,
				},
			},
			want: want{
				config: hcl.Config{
					Terramate: &hcl.Terramate{},
					Stack:     &hcl.Stack{},
				},
			},
		},
		{
			name: "'after' single entry",
			input: []cfgfile{
				{
					body: `
						terramate {
							required_version = ""
						}

						stack {
							after = ["test"]
						}
					`,
				},
			},
			want: want{
				config: hcl.Config{
					Terramate: &hcl.Terramate{},
					Stack: &hcl.Stack{
						After: []string{"test"},
					},
				},
			},
		},
		{
			name: "'after' invalid element entry",
			input: []cfgfile{
				{
					body: `
						stack {
							after = [1]
						}
					`,
				},
			},
			want: want{
				err: errors.E(hcl.ErrTerramateSchema),
			},
		},
		{
			name: "'after' duplicated entry",
			input: []cfgfile{
				{
					body: `
						stack {
							after = ["test", "test"]
						}
					`,
				},
			},
			want: want{
				err: errors.E(hcl.ErrTerramateSchema),
			},
		},
		{
			name: "multiple 'after' fields - fails",
			input: []cfgfile{
				{
					body: `
						stack {
							after = ["test"]
							after = []
						}
					`,
				},
			},
			want: want{
				err: errors.E(hcl.ErrHCLSyntax),
			},
		},
		{
			name: "multiple 'before' fields - fails",
			input: []cfgfile{
				{
					body: `
						stack {
							before = []
							before = []
						}
					`,
				},
			},
			want: want{
				err: errors.E(hcl.ErrHCLSyntax),
			},
		},
		{
			name: "'before' single entry",
			input: []cfgfile{
				{
					body: `
						terramate {
							required_version = ""
						}

						stack {
							before = ["something"]
						}
					`,
				},
			},
			want: want{
				config: hcl.Config{
					Terramate: &hcl.Terramate{},
					Stack: &hcl.Stack{
						Before: []string{"something"},
					},
				},
			},
		},
		{
			name: "'before' multiple entries",
			input: []cfgfile{
				{
					body: `
						terramate {
							required_version = ""
						}

						stack {
							before = ["something", "something-else", "test"]
						}
					`,
				},
			},
			want: want{
				config: hcl.Config{
					Terramate: &hcl.Terramate{},
					Stack: &hcl.Stack{
						Before: []string{"something", "something-else", "test"},
					},
				},
			},
		},
		{
			name: "stack with valid description",
			input: []cfgfile{
				{
					body: `
						stack {
							description = "some cool description"
						}
					`,
				},
			},
			want: want{
				config: hcl.Config{
					Stack: &hcl.Stack{
						Description: "some cool description",
					},
				},
			},
		},
		{
			name: "stack with multiline description",
			input: []cfgfile{
				{
					body: `
					stack {
						description =  <<-EOD
	line1
	line2
	EOD
					}`,
				},
			},
			want: want{
				config: hcl.Config{
					Stack: &hcl.Stack{
						Description: "line1\nline2",
					},
				},
			},
		},
		{
			name: "'before' and 'after'",
			input: []cfgfile{
				{
					body: `
						terramate {
							required_version = ""
						}

						stack {
							before = ["something"]
							after = ["else"]
						}
					`,
				},
			},
			want: want{
				config: hcl.Config{
					Terramate: &hcl.Terramate{},
					Stack: &hcl.Stack{
						Before: []string{"something"},
						After:  []string{"else"},
					},
				},
			},
		},
	} {
		testParser(t, tc)
	}
}

func TestHCLParserTerramateBlocksMerging(t *testing.T) {
	tcases := []testcase{
		{
			name: "two config file with terramate blocks",
			input: []cfgfile{
				{
					filename: "version.tm",
					body: `
						terramate {
							required_version = "0.0.1"
						}
					`,
				},
				{
					filename: "config.tm",
					body: `
						terramate {
							config {
								git {
									default_branch = "trunk"
								}
							}
						}
					`,
				},
			},
			want: want{
				config: hcl.Config{
					Terramate: &hcl.Terramate{
						RequiredVersion: "0.0.1",
						RootConfig: &hcl.RootConfig{
							Git: &hcl.GitConfig{
								DefaultBranch: "trunk",
							},
						},
					},
				},
			},
		},
		{
			name: "three config files with terramate and stack blocks",
			input: []cfgfile{
				{
					filename: "version.tm",
					body: `
						terramate {
							required_version = "6.6.6"
						}
					`,
				},
				{
					filename: "config.tm",
					body: `
						terramate {
							config {
								git {
									default_branch = "trunk"
								}
							}
						}
					`,
				},
				{
					filename: "stack.tm",
					body: `
						stack {
							name = "stack"
							description = "some stack"
							after = ["after"]
							before = ["before"]
							wants = ["wants"]
						}
					`,
				},
			},
			want: want{
				config: hcl.Config{
					Terramate: &hcl.Terramate{
						RequiredVersion: "6.6.6",
						RootConfig: &hcl.RootConfig{
							Git: &hcl.GitConfig{
								DefaultBranch: "trunk",
							},
						},
					},
					Stack: &hcl.Stack{
						Name:        "stack",
						Description: "some stack",
						After:       []string{"after"},
						Before:      []string{"before"},
						Wants:       []string{"wants"},
					},
				},
			},
		},
		{
			name: "multiple files with stack blocks fail",
			input: []cfgfile{
				{
					filename: "stack_name.tm",
					body: `
						stack {
							name = "stack"
						}
					`,
				},
				{
					filename: "stack_desc.tm",
					body: `
						stack {
							description = "some stack"
						}
					`,
				},
			},
			want: want{
				err: errors.E(hcl.ErrTerramateSchema),
			},
		},
		{
			name: "multiple files with terramate.config.git blocks fail",
			input: []cfgfile{
				{
					filename: "git.tm",
					body: `
						terramate {
							config {
								git {
									default_branch = "trunk"
								}
							}
						}
					`,
				},
				{
					filename: "gitagain.tm",
					body: `
						terramate {
							config {
								git {
									default_remote = "upstream"
								}
							}
						}
					`,
				},
			},
			want: want{
				err: errors.E(hcl.ErrTerramateSchema),
			},
		},
	}

	for _, tc := range tcases {
		testParser(t, tc)
	}
}

func testParser(t *testing.T, tc testcase) {
	t.Run(tc.name, func(t *testing.T) {
		configsDir := t.TempDir()
		for _, inputConfigFile := range tc.input {
			filename := inputConfigFile.filename
			if filename == "" {
				filename = config.DefaultFilename
			}
			cfgfile := test.WriteFile(t, configsDir, filename, inputConfigFile.body)
			if tc.want.err != nil {
				e, ok := tc.want.err.(*errors.Error)
				if ok && !e.FileRange.Empty() {
					e.FileRange.Filename = cfgfile
				}
			}
		}
		got, err := hcl.ParseDir(configsDir)
<<<<<<< HEAD
		errors.Assert(t, err, tc.want.err)
=======
		errtest.Assert(t, err, tc.want.err)
>>>>>>> 51ff269a

		if tc.want.err == nil {
			test.AssertTerramateConfig(t, got, tc.want.config)
		}
	})

	// This is a lazy way to piggyback on our current set of tests
	// to test that we have identical behavior when configuration
	// is on a different file that is not Terramate default.
	// Old tests don't inform a specific filename (assuming default).
	// We use this to test each of these simple scenarios with
	// different filenames (other than default).
	if len(tc.input) != 1 || tc.input[0].filename != "" {
		return
	}

	validConfigFilenames := []string{
		"config.tm",
		"config.tm.hcl",
	}

	for _, filename := range validConfigFilenames {
		newtc := testcase{
			name: fmt.Sprintf("%s with filename %s", tc.name, filename),
			input: []cfgfile{
				{
					filename: filename,
					body:     tc.input[0].body,
				},
			},
			want: tc.want,
		}
		testParser(t, newtc)
	}
}

// some helpers to easy build file ranges.
func mkrange(start, end hhcl.Pos) hhcl.Range {
	return hhcl.Range{
		Start: start,
		End:   end,
	}
}

func start(line, column, char int) hhcl.Pos {
	return hhcl.Pos{
		Line:   line,
		Column: column,
		Byte:   char,
	}
}

var end = start

func init() {
	zerolog.SetGlobalLevel(zerolog.Disabled)
}<|MERGE_RESOLUTION|>--- conflicted
+++ resolved
@@ -62,22 +62,14 @@
 			name:  "module must have 1 label",
 			input: `module {}`,
 			want: want{
-<<<<<<< HEAD
-				err: errors.E(hcl.ErrTerraformSchema, mkrange(start(1, 7, 7), end(1, 8, 8))),
-=======
 				err: errors.E(hcl.ErrTerraformSchema, mkrange(start(1, 8, 7), end(1, 9, 8))),
->>>>>>> 51ff269a
 			},
 		},
 		{
 			name:  "module must have a source attribute",
 			input: `module "test" {}`,
 			want: want{
-<<<<<<< HEAD
-				err: errors.E(hcl.ErrTerraformSchema, mkrange(start(1, 14, 14), end(1, 16, 16))),
-=======
 				err: errors.E(hcl.ErrTerraformSchema, mkrange(start(1, 15, 14), end(1, 17, 16))),
->>>>>>> 51ff269a
 			},
 		},
 		{
@@ -150,22 +142,14 @@
 }
 `,
 			want: want{
-<<<<<<< HEAD
-				err: errors.E(hcl.ErrTerraformSchema, mkrange(start(3, 10, 27), end(3, 13, 29))),
-=======
 				err: errors.E(hcl.ErrTerraformSchema, mkrange(start(3, 11, 27), end(3, 13, 29))),
->>>>>>> 51ff269a
 			},
 		},
 		{
 			name:  "variable interpolation in the source string - fails",
 			input: "module \"test\" {\nsource = \"${var.test}\"\n}\n",
 			want: want{
-<<<<<<< HEAD
-				err: errors.E(hcl.ErrTerraformSchema, mkrange(start(2, 9, 28), end(2, 23, 31))),
-=======
 				err: errors.E(hcl.ErrTerraformSchema, mkrange(start(2, 13, 28), end(2, 16, 31))),
->>>>>>> 51ff269a
 			},
 		},
 	} {
@@ -175,22 +159,12 @@
 
 			if tc.want.err != nil {
 				if e, ok := tc.want.err.(*errors.Error); ok {
-<<<<<<< HEAD
-					if e.FileRange.Filename != "" {
-						e.FileRange.Filename = tfpath
-					}
-=======
 					e.FileRange.Filename = tfpath
->>>>>>> 51ff269a
 				}
 			}
 
 			modules, err := hcl.ParseModules(tfpath)
-<<<<<<< HEAD
-			errors.AssertKind(t, err, tc.want.err)
-=======
 			errtest.Assert(t, err, tc.want.err)
->>>>>>> 51ff269a
 			assert.EqualInts(t, len(tc.want.modules), len(modules), "modules len mismatch")
 
 			for i := 0; i < len(tc.want.modules); i++ {
@@ -1032,11 +1006,7 @@
 			}
 		}
 		got, err := hcl.ParseDir(configsDir)
-<<<<<<< HEAD
-		errors.Assert(t, err, tc.want.err)
-=======
 		errtest.Assert(t, err, tc.want.err)
->>>>>>> 51ff269a
 
 		if tc.want.err == nil {
 			test.AssertTerramateConfig(t, got, tc.want.config)
