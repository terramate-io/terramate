--- conflicted
+++ resolved
@@ -147,13 +147,8 @@
 	visited dag.Visited,
 ) error {
 	logger := log.With().
-<<<<<<< HEAD
-		Str("action", "BuildDAG()").
+		Str("action", "run.BuildDAG()").
 		Str("path", cfg.RootDir()).
-=======
-		Str("action", "run.BuildDAG()").
-		Str("path", root).
->>>>>>> f1356e86
 		Stringer("stack", s.Path()).
 		Logger()
 
