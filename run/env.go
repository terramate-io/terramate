--- conflicted
+++ resolved
@@ -6,12 +6,9 @@
 import (
 	"os"
 	"strings"
-<<<<<<< HEAD
 
 	hhcl "github.com/hashicorp/hcl/v2"
 	"github.com/terramate-io/terramate/runtime"
-=======
->>>>>>> 2dbc99c7
 
 	"github.com/terramate-io/terramate/config"
 	"github.com/terramate-io/terramate/errors"
@@ -106,7 +103,6 @@
 	return envVars, nil
 }
 
-<<<<<<< HEAD
 type resolver struct {
 	rootdir string
 	env     []string
@@ -148,7 +144,8 @@
 	}
 	filtered, _ := stmts.SelectBy(ref, map[eval.RefStr]eval.Ref{})
 	return []eval.Stmts{filtered}, nil
-=======
+}
+
 func getEnv(key string, environ []string) (string, bool) {
 	for i := len(environ) - 1; i >= 0; i-- {
 		env := environ[i]
@@ -162,5 +159,4 @@
 		}
 	}
 	return "", false
->>>>>>> 2dbc99c7
 }