--- conflicted
+++ resolved
@@ -33,17 +33,7 @@
 				Type: customdecode.ExpressionClosureType,
 			},
 		},
-<<<<<<< HEAD
-		Type: func(args []cty.Value) (cty.Type, error) {
-			v, err := ternary(evalctx, args[0], args[1], args[2])
-			if err != nil {
-				return cty.NilType, err
-			}
-			return v.Type(), nil
-		},
-=======
 		Type: function.StaticReturnType(cty.DynamicPseudoType),
->>>>>>> 932838ec
 		Impl: func(args []cty.Value, retType cty.Type) (cty.Value, error) {
 			return ternary(evalctx, args[0], args[1], args[2])
 		},
