--- conflicted
+++ resolved
@@ -54,7 +54,6 @@
 
 // Load loads all the globals from the cfgdir.
 func Load(tree *config.Tree, cfgdir project.Path, ctx *eval.Context) EvalReport {
-<<<<<<< HEAD
 	logger := log.With().
 		Str("action", "globals.Load()").
 		Str("root", tree.RootDir()).
@@ -64,9 +63,6 @@
 	logger.Trace().Msg("loading expressions")
 
 	exprs, err := LoadExprs(tree, cfgdir, false)
-=======
-	exprs, err := LoadExprs(tree, cfgdir)
->>>>>>> 2379f07c
 	if err != nil {
 		report := NewEvalReport()
 		report.BootstrapErr = err
@@ -175,12 +171,14 @@
 			sortedKeys = append(sortedKeys, accessor)
 		}
 
-		sort.Slice(sortedKeys, func(i, j int) bool {
-			return sortedKeys[i] < sortedKeys[j]
-		})
-
-		sort.Slice(sortedKeys, func(i, j int) bool {
-			return pendingExprs[sortedKeys[i]].Inherited
+		sort.SliceStable(sortedKeys, func(i, j int) bool {
+			expr1, expr2 := pendingExprs[sortedKeys[i]], pendingExprs[sortedKeys[j]]
+			origin1, origin2 := expr1.Origin.Dir(), expr2.Origin.Dir()
+
+			if origin1 == origin2 {
+				return len(sortedKeys[i]) < len(sortedKeys[j])
+			}
+			return len(origin1) < len(origin2)
 		})
 
 	pendingExpression:
@@ -227,11 +225,12 @@
 			// This catches a schema error that cannot be detected at the parser.
 			// When a nested object is defined either by literal or funcalls,
 			// it can't be detected at the parser.
-			if _, ok := globals.GetKeyPath(accessor); ok {
+			if v, ok := globals.GetKeyPath(accessor); ok &&
+				v.Origin().Dir().String() == expr.Origin.Dir().String() {
 				pendingExprsErrs[accessor].Append(
 					errors.E(hcl.ErrTerramateSchema, expr.Range(),
-						"global.%s attribute redefined",
-						accessor))
+						"global.%s attribute redefined (at %s and %s)",
+						accessor, v.Origin(), expr.Origin))
 
 				continue
 			}
