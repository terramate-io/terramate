--- conflicted
+++ resolved
@@ -90,17 +90,10 @@
 	fname := filepath.Join(dir, config.Filename)
 	cfg, err := hcl.ParseFile(fname)
 
-<<<<<<< HEAD
-	//if errors.Is(err, hcl.ErrNoTerramateBlock) {
-	//// Config blocks may have only globals, no terramate
-	//return S{}, false, nil
-	//}
-=======
 	if errors.Is(err, hcl.ErrNoTerramateBlock) {
 		// Config blocks may have only globals, no terramate
 		return S{}, false, nil
 	}
->>>>>>> 3a2c1f6f
 
 	if err != nil {
 		return S{}, false, err
