--- conflicted
+++ resolved
@@ -30,11 +30,7 @@
 }
 
 // NewEvalCtx creates a new stack evaluation context.
-<<<<<<< HEAD
-func NewEvalCtx(projmeta project.Metadata, sm Metadata, globals globals.G) *EvalCtx {
-=======
 func NewEvalCtx(projmeta project.Metadata, sm Metadata, globals globals.Map) *EvalCtx {
->>>>>>> 6a65ab8e
 	evalctx, err := eval.NewContext(sm.HostPath())
 	if err != nil {
 		panic(err)
@@ -48,11 +44,7 @@
 }
 
 // SetGlobals sets the given globals on the stack evaluation context.
-<<<<<<< HEAD
-func (e *EvalCtx) SetGlobals(g globals.G) {
-=======
 func (e *EvalCtx) SetGlobals(g globals.Map) {
->>>>>>> 6a65ab8e
 	e.SetNamespace("global", g.Attributes())
 }
 
