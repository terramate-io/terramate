--- conflicted
+++ resolved
@@ -30,11 +30,7 @@
 }
 
 // NewEvalCtx creates a new stack evaluation context.
-<<<<<<< HEAD
-func NewEvalCtx(projmeta project.Metadata, sm Metadata, globals globals.G) *EvalCtx {
-=======
 func NewEvalCtx(projmeta project.Metadata, sm Metadata, globals globals.Map) *EvalCtx {
->>>>>>> 478c5223
 	evalctx, err := eval.NewContext(sm.HostPath())
 	if err != nil {
 		panic(err)
@@ -48,11 +44,7 @@
 }
 
 // SetGlobals sets the given globals on the stack evaluation context.
-<<<<<<< HEAD
-func (e *EvalCtx) SetGlobals(g globals.G) {
-=======
 func (e *EvalCtx) SetGlobals(g globals.Map) {
->>>>>>> 478c5223
 	e.SetNamespace("global", g.Attributes())
 }
 
@@ -74,13 +66,7 @@
 
 func stackMetaToCtyMap(m Metadata) map[string]cty.Value {
 	logger := log.With().
-<<<<<<< HEAD
 		Str("action", "stack.stackMetaToCtyMap()").
-=======
-		Str("action", "stack.metaToCtyMap()").
-		Str("stacks", fmt.Sprintf("%v", projmeta.Stacks())).
-		Str("root", projmeta.Rootdir()).
->>>>>>> 478c5223
 		Logger()
 
 	logger.Trace().Msg("creating stack metadata")
@@ -104,24 +90,6 @@
 		stackMapVals["id"] = cty.StringVal(id)
 	}
 	stack := cty.ObjectVal(stackMapVals)
-<<<<<<< HEAD
-=======
-
-	rootfs := cty.ObjectVal(map[string]cty.Value{
-		"absolute": cty.StringVal(projmeta.Rootdir()),
-		"basename": cty.StringVal(filepath.Base(projmeta.Rootdir())),
-	})
-	rootpath := cty.ObjectVal(map[string]cty.Value{
-		"fs": rootfs,
-	})
-	root := cty.ObjectVal(map[string]cty.Value{
-		"path": rootpath,
-	})
-
-	stacksNs := cty.ObjectVal(map[string]cty.Value{
-		"list": toCtyStringList(projmeta.Stacks()),
-	})
->>>>>>> 478c5223
 	return map[string]cty.Value{
 		"name":        cty.StringVal(m.Name()), // DEPRECATED
 		"path":        cty.StringVal(m.Path()), // DEPRECATED
