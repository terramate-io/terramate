// Copyright 2022 Mineiros GmbH
//
// Licensed under the Apache License, Version 2.0 (the "License");
// you may not use this file except in compliance with the License.
// You may obtain a copy of the License at
//
//      http://www.apache.org/licenses/LICENSE-2.0
//
// Unless required by applicable law or agreed to in writing, software
// distributed under the License is distributed on an "AS IS" BASIS,
// WITHOUT WARRANTIES OR CONDITIONS OF ANY KIND, either express or implied.
// See the License for the specific language governing permissions and
// limitations under the License.

// Package trigger provides functionality that help manipulate stacks triggers.
package trigger

import (
	"fmt"
	"os"
	"path"
	"path/filepath"
	"strings"
	"time"

	"github.com/google/uuid"
	"github.com/hashicorp/hcl/v2"
	"github.com/hashicorp/hcl/v2/hclparse"
	"github.com/hashicorp/hcl/v2/hclwrite"
	"github.com/mineiros-io/terramate/config"
	"github.com/mineiros-io/terramate/errors"
	"github.com/mineiros-io/terramate/hcl/ast"
	"github.com/mineiros-io/terramate/project"
	"github.com/rs/zerolog/log"
	"github.com/zclconf/go-cty/cty"
)

const (
	// ErrTrigger indicates an error happened while triggering the stack.
	ErrTrigger errors.Kind = "trigger failed"

	// ErrParsing indicates an error happened while parsing the trigger file.
	ErrParsing errors.Kind = "parsing trigger file"
)

// Info represents the parsed contents of a trigger
// for triggers created by Terramate.
type Info struct {
	// Ctime is unix timestamp of when the trigger was created.
	Ctime int64
	// Reason is the reason why the trigger was created, if any.
	Reason string
	// Type is the trigger type.
	Type string
	// Context is the context of the trigger (only `stack` at the moment)
	Context string
}

const (
	// DefaultType is the default trigger type when not specified.
	DefaultType = "changed"

	// DefaultContext is the default context for the trigger file when not
	// specified.
	DefaultContext = "stack"
)

const triggersDir = ".tmtriggers"

// StackPath accepts a trigger file path and returns the path of the stack
// that is triggered by the given file. If the given file is not a stack trigger
// at all it will return false.
func StackPath(triggerFile project.Path) (project.Path, bool) {
	const triggersPrefix = "/" + triggersDir

	if !triggerFile.HasPrefix(triggersPrefix) {
		return project.Path("/"), false
	}

	stackPath := strings.TrimPrefix(triggerFile.String(), triggersPrefix)
	stackPath = path.Dir(stackPath)
	return project.Path(stackPath), true
}

// ParseFile will parse the given trigger file.
func ParseFile(path string) (Info, error) {
	parser := hclparse.NewParser()
	parsed, diags := parser.ParseHCLFile(path)
	if diags.HasErrors() {
		return Info{}, errors.E(ErrParsing, diags)
	}
	rootContent, diags := parsed.Body.Content(&hcl.BodySchema{
		Blocks: []hcl.BlockHeaderSchema{
			{
				Type: "trigger",
			},
		},
	})
	if diags.HasErrors() {
		return Info{}, errors.E(ErrParsing, diags, "checking trigger block schema")
	}

	if len(rootContent.Blocks) != 1 {
		return Info{}, errors.E(ErrParsing, "found %d blocks but expected 1")
	}

	triggerBlock := rootContent.Blocks[0]
	triggerContent, diags := triggerBlock.Body.Content(&hcl.BodySchema{
		Attributes: []hcl.AttributeSchema{
			{
				Name:     "ctime",
				Required: true,
			},
			{
				Name:     "reason",
				Required: true,
			},
			{
				Name:     "type",
				Required: true,
			},
			{
				Name:     "context",
				Required: true,
			},
		},
	})

	if diags.HasErrors() {
		return Info{}, errors.E(ErrParsing, diags, "checking trigger attributes schema")
	}

	errs := errors.L()
	info := Info{}
	for _, attribute := range ast.SortRawAttributes(triggerContent.Attributes) {
		if attribute.Name == "context" || attribute.Name == "type" {
			// they are keywords so they must be handled separately.
			keyword := hcl.ExprAsKeyword(attribute.Expr)

			switch attribute.Name {
			case "context":
				if keyword != DefaultContext {
					errs.Append(errors.E(
						"trigger: invalid trigger.context = %s (available options: %s)",
						keyword, DefaultContext,
					))
					continue
				}
				info.Context = keyword
			case "type":
				if keyword != DefaultType {
					errs.Append(errors.E(
						"trigger: invalid trigger.type = %s (available options: %s)",
						keyword, DefaultType,
					))
					continue
				}
				info.Type = keyword
			}

			continue
		}

		val, err := attribute.Expr.Value(nil)
		if err != nil {
			errs.Append(errors.E(ErrParsing, "trigger: failure evaluating %q", attribute.Name))
			continue
		}

		switch attribute.Name {
		case "ctime":
			if val.Type() != cty.Number {
<<<<<<< HEAD
				errs.Append(errors.E("trigger: %s must be a number", attribute.Name))
=======
				errs.Append(errors.E(ErrParsing, "trigger: %s must be a number", attribute.Name))
>>>>>>> f9296e4a
				continue
			}
			v, _ := val.AsBigFloat().Int64()
			info.Ctime = v
		case "reason":
			if val.Type() != cty.String {
<<<<<<< HEAD
				errs.Append(errors.E("trigger: %s must be a string", attribute.Name))
=======
				errs.Append(errors.E(ErrParsing, "trigger: %s must be a string", attribute.Name))
>>>>>>> f9296e4a
				continue
			}
			info.Reason = val.AsString()
		default:
			errs.Append(errors.E(ErrParsing, "trigger: has unknown attribute %q", attribute.Name))
		}
	}

<<<<<<< HEAD
	// for backward compatibility (<= v0.2.7)
	if info.Type == "" {
		info.Type = DefaultType
	}

	if info.Context == "" {
		info.Context = DefaultContext
	}

=======
	if err := errs.AsError(); err != nil {
		return Info{}, err
	}
>>>>>>> f9296e4a
	return info, nil
}

// Dir will return the triggers directory for the project rooted at rootdir.
// Both rootdir and the returned value are host absolute paths.
func Dir(rootdir string) string {
	return filepath.Join(rootdir, triggersDir)
}

func triggerFilename() (string, error) {
	id, err := uuid.NewRandom()
	if err != nil {
		return "", errors.E(err, "creating trigger UUID")
	}
	return fmt.Sprintf("changed-%s.tm.hcl", id.String()), nil
}

// Create creates a trigger for a stack with the given path and the given reason
// inside the project rootdir.
func Create(root *config.Root, path project.Path, reason string) error {
	tree, ok := root.Lookup(path)
	if !ok || !tree.IsStack() {
		return errors.E(ErrTrigger, "path %s is not a stack directory", path)
	}
	filename, err := triggerFilename()
	if err != nil {
		return errors.E(ErrTrigger, err)
	}
	triggerDir := filepath.Join(root.Dir(), triggersDir, path.String())
	if err := os.MkdirAll(triggerDir, 0775); err != nil {
		return errors.E(ErrTrigger, err, "creating trigger dir")
	}

	ctime := time.Now().Unix()

	gen := hclwrite.NewEmptyFile()
	triggerBody := gen.Body().AppendNewBlock("trigger", nil).Body()
	triggerBody.SetAttributeValue("ctime", cty.NumberIntVal(ctime))
	triggerBody.SetAttributeValue("reason", cty.StringVal(reason))
	triggerBody.SetAttributeRaw("type", hclwrite.TokensForIdentifier(DefaultType))
	triggerBody.SetAttributeRaw("context", hclwrite.TokensForIdentifier(DefaultContext))

	triggerPath := filepath.Join(triggerDir, filename)

	if err := os.WriteFile(triggerPath, gen.Bytes(), 0666); err != nil {
		return errors.E(ErrTrigger, err, "creating trigger file")
	}

	log.Debug().
		Str("action", "trigger.Create").
		Int64("ctime", ctime).
		Str("reason", reason).
		Msg("trigger file created")

	return nil
}<|MERGE_RESOLUTION|>--- conflicted
+++ resolved
@@ -170,22 +170,14 @@
 		switch attribute.Name {
 		case "ctime":
 			if val.Type() != cty.Number {
-<<<<<<< HEAD
-				errs.Append(errors.E("trigger: %s must be a number", attribute.Name))
-=======
 				errs.Append(errors.E(ErrParsing, "trigger: %s must be a number", attribute.Name))
->>>>>>> f9296e4a
 				continue
 			}
 			v, _ := val.AsBigFloat().Int64()
 			info.Ctime = v
 		case "reason":
 			if val.Type() != cty.String {
-<<<<<<< HEAD
-				errs.Append(errors.E("trigger: %s must be a string", attribute.Name))
-=======
 				errs.Append(errors.E(ErrParsing, "trigger: %s must be a string", attribute.Name))
->>>>>>> f9296e4a
 				continue
 			}
 			info.Reason = val.AsString()
@@ -194,7 +186,10 @@
 		}
 	}
 
-<<<<<<< HEAD
+	if err := errs.AsError(); err != nil {
+		return Info{}, err
+	}
+
 	// for backward compatibility (<= v0.2.7)
 	if info.Type == "" {
 		info.Type = DefaultType
@@ -204,11 +199,6 @@
 		info.Context = DefaultContext
 	}
 
-=======
-	if err := errs.AsError(); err != nil {
-		return Info{}, err
-	}
->>>>>>> f9296e4a
 	return info, nil
 }
 
