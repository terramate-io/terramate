--- conflicted
+++ resolved
@@ -777,11 +777,7 @@
 					),
 				},
 			},
-<<<<<<< HEAD
-			wantErr: errors.E(globals.ErrGlobalEval),
-=======
 			wantErr: errors.E(globals.ErrEval),
->>>>>>> 6a65ab8e
 		},
 		{
 			name:   "global interpolating list with space fails",
@@ -795,11 +791,7 @@
 					),
 				},
 			},
-<<<<<<< HEAD
-			wantErr: errors.E(globals.ErrGlobalEval),
-=======
 			wantErr: errors.E(globals.ErrEval),
->>>>>>> 6a65ab8e
 		},
 		{
 			// This tests double check that interpolation on a single object/map
@@ -835,11 +827,7 @@
 					),
 				},
 			},
-<<<<<<< HEAD
-			wantErr: errors.E(globals.ErrGlobalEval),
-=======
 			wantErr: errors.E(globals.ErrEval),
->>>>>>> 6a65ab8e
 		},
 		{
 			name:   "global interpolating object with space fails",
@@ -853,11 +841,7 @@
 					),
 				},
 			},
-<<<<<<< HEAD
-			wantErr: errors.E(globals.ErrGlobalEval),
-=======
 			wantErr: errors.E(globals.ErrEval),
->>>>>>> 6a65ab8e
 		},
 		{
 			name:   "global interpolating undefined reference fails",
@@ -870,11 +854,7 @@
 					),
 				},
 			},
-<<<<<<< HEAD
-			wantErr: errors.E(globals.ErrGlobalEval),
-=======
 			wantErr: errors.E(globals.ErrEval),
->>>>>>> 6a65ab8e
 		},
 		{
 			// This tests double check that interpolation on a single number
@@ -1031,11 +1011,7 @@
 					add:  Globals(Str("stack", "whatever")),
 				},
 			},
-<<<<<<< HEAD
-			wantErr: errors.E(globals.ErrGlobalEval),
-=======
 			wantErr: errors.E(globals.ErrEval),
->>>>>>> 6a65ab8e
 		},
 		{
 			name:   "global undefined reference on stack",
@@ -1046,11 +1022,7 @@
 					add:  Globals(Expr("field", "global.unknown")),
 				},
 			},
-<<<<<<< HEAD
-			wantErr: errors.E(globals.ErrGlobalEval),
-=======
 			wantErr: errors.E(globals.ErrEval),
->>>>>>> 6a65ab8e
 		},
 		{
 			name:   "global undefined references mixed on stack",
@@ -1066,11 +1038,7 @@
 					),
 				},
 			},
-<<<<<<< HEAD
-			wantErr: errors.E(globals.ErrGlobalEval),
-=======
 			wantErr: errors.E(globals.ErrEval),
->>>>>>> 6a65ab8e
 		},
 		{
 			name:   "global cyclic reference on stack",
@@ -1085,11 +1053,7 @@
 					),
 				},
 			},
-<<<<<<< HEAD
-			wantErr: errors.E(globals.ErrGlobalEval),
-=======
 			wantErr: errors.E(globals.ErrEval),
->>>>>>> 6a65ab8e
 		},
 		{
 			name:   "global cyclic references across hierarchy",
@@ -1108,11 +1072,7 @@
 					add:  Globals(Expr("c", "global.a")),
 				},
 			},
-<<<<<<< HEAD
-			wantErr: errors.E(globals.ErrGlobalEval),
-=======
 			wantErr: errors.E(globals.ErrEval),
->>>>>>> 6a65ab8e
 		},
 		{
 			name:   "global redefined on different file on stack",
@@ -1455,11 +1415,7 @@
 					),
 				},
 			},
-<<<<<<< HEAD
-			wantErr: errors.E(globals.ErrGlobalEval),
-=======
 			wantErr: errors.E(globals.ErrEval),
->>>>>>> 6a65ab8e
 		},
 		{
 			name:   "operating unset and other type fails",
@@ -1472,11 +1428,7 @@
 					),
 				},
 			},
-<<<<<<< HEAD
-			wantErr: errors.E(globals.ErrGlobalEval),
-=======
 			wantErr: errors.E(globals.ErrEval),
->>>>>>> 6a65ab8e
 		},
 		{
 			name:   "interpolating unset fails",
@@ -1489,11 +1441,7 @@
 					),
 				},
 			},
-<<<<<<< HEAD
-			wantErr: errors.E(globals.ErrGlobalEval),
-=======
 			wantErr: errors.E(globals.ErrEval),
->>>>>>> 6a65ab8e
 		},
 		{
 			name:   "unset on list fails",
@@ -1506,11 +1454,7 @@
 					),
 				},
 			},
-<<<<<<< HEAD
-			wantErr: errors.E(globals.ErrGlobalEval),
-=======
 			wantErr: errors.E(globals.ErrEval),
->>>>>>> 6a65ab8e
 		},
 		{
 			name:   "unset on obj fails",
@@ -1523,11 +1467,7 @@
 					),
 				},
 			},
-<<<<<<< HEAD
-			wantErr: errors.E(globals.ErrGlobalEval),
-=======
 			wantErr: errors.E(globals.ErrEval),
->>>>>>> 6a65ab8e
 		},
 		{
 			name:   "global with tm_ternary returning literals",
@@ -1579,11 +1519,7 @@
 					),
 				},
 			},
-<<<<<<< HEAD
-			wantErr: errors.E(globals.ErrGlobalEval),
-=======
 			wantErr: errors.E(globals.ErrEval),
->>>>>>> 6a65ab8e
 		},
 	}
 
@@ -1768,11 +1704,7 @@
 					`,
 				},
 			},
-<<<<<<< HEAD
-			want: errors.E(globals.ErrGlobalRedefined),
-=======
 			want: errors.E(globals.ErrRedefined),
->>>>>>> 6a65ab8e
 		},
 		{
 			name:   "root config has global redefinition on multiple blocks",
@@ -1790,11 +1722,7 @@
 					`,
 				},
 			},
-<<<<<<< HEAD
-			want: errors.E(globals.ErrGlobalRedefined),
-=======
 			want: errors.E(globals.ErrRedefined),
->>>>>>> 6a65ab8e
 		},
 	}
 
