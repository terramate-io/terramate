// Copyright 2021 Mineiros GmbH
//
// Licensed under the Apache License, Version 2.0 (the "License");
// you may not use this file except in compliance with the License.
// You may obtain a copy of the License at
//
//      http://www.apache.org/licenses/LICENSE-2.0
//
// Unless required by applicable law or agreed to in writing, software
// distributed under the License is distributed on an "AS IS" BASIS,
// WITHOUT WARRANTIES OR CONDITIONS OF ANY KIND, either express or implied.
// See the License for the specific language governing permissions and
// limitations under the License.

package stack

import (
	"fmt"
	"io/fs"
	"os"
	"path/filepath"
	"sort"
	"strings"

	"github.com/mineiros-io/terramate/errors"
	"github.com/mineiros-io/terramate/hcl"
	"github.com/mineiros-io/terramate/project"
	"github.com/rs/zerolog/log"
)

type (
	// S represents a stack
	S struct {
		// hostpath is the file system absolute path of the stack.
		hostpath string

		// path is the absolute path of the stack relative to project's root.
		path project.Path

		// relPathToRoot is the relative path from the stack to root.
		relPathToRoot string

		// ID of the stack.
		id hcl.StackID

		// name of the stack.
		name string

		// desc is the description of the stack.
		desc string

		// after is a list of stack paths that must run before this stack.
		after []string

		// before is a list of stack paths that must run after this stack.
		before []string

		// wants is the list of stacks that must be selected whenever this stack
		// is selected.
		wants []string

		// wantedBy is the list of stacks that must select this stack
		// whenever they are selected.
		wantedBy []string

		// watch is the list of files to be watched for changes.
		watch []project.Path

		// changed tells if this is a changed stack.
		changed bool
	}

	// Metadata has all metadata loaded per stack
	Metadata interface {
		// ID of the stack if it has any. Empty string and false otherwise.
		ID() (string, bool)
		// Name of the stack.
		Name() string
		// HostPath is the absolute path of the stack on the host file system.
		HostPath() string
		// Path is the absolute path of the stack (relative to project root).
		Path() project.Path
		// RelPath is the relative path of the from root.
		RelPath() string
		// PathBase is the basename of the stack path.
		PathBase() string
		// Desc is the description of the stack (relative to project root).
		Desc() string
		// RelPathToRoot is the relative path from the stack to root.
		RelPathToRoot() string
	}

	// List of stacks.
	List []*S
)

const (
	// ErrDuplicatedID indicates that two or more stacks have the same ID.
	ErrDuplicatedID errors.Kind = "duplicated ID found on stacks"

	// ErrInvalidWatch indicates the stack.watch attribute contains invalid values.
	ErrInvalidWatch errors.Kind = "invalid stack.watch attribute"
)

// New creates a new stack from configuration cfg.
func New(root string, cfg hcl.Config) (*S, error) {
	name := cfg.Stack.Name
	if name == "" {
		name = filepath.Base(cfg.AbsDir())
	}

	rel, err := filepath.Rel(cfg.AbsDir(), root)
	if err != nil {
		// This is an invariant on Terramate, stacks must always be
		// inside the root dir.
		panic(errors.E(
			"No relative path from stack %q to root %q",
			cfg.AbsDir(), root, err))
	}

	watchFiles, err := validateWatchPaths(root, cfg.AbsDir(), cfg.Stack.Watch)
	if err != nil {
		return nil, errors.E(err, ErrInvalidWatch)
	}

	return &S{
		name:          name,
		id:            cfg.Stack.ID,
		desc:          cfg.Stack.Description,
		after:         cfg.Stack.After,
		before:        cfg.Stack.Before,
		wants:         cfg.Stack.Wants,
		wantedBy:      cfg.Stack.WantedBy,
		watch:         watchFiles,
		hostpath:      cfg.AbsDir(),
		path:          project.PrjAbsPath(root, cfg.AbsDir()),
		relPathToRoot: filepath.ToSlash(rel),
	}, nil
}

// ID of the stack if it has one, or empty string and false otherwise.
func (s *S) ID() (string, bool) {
	return s.id.Value()
}

// Name of the stack.
func (s *S) Name() string {
	if s.name != "" {
		return s.name
	}
	return s.Path().String()
}

// Desc is the description of the stack.
func (s *S) Desc() string { return s.desc }

// After specifies the list of stacks that must run before this stack.
func (s S) After() []string { return s.after }

// Before specifies the list of stacks that must run after this stack.
func (s S) Before() []string { return s.before }

// AppendBefore appends the path to the list of stacks that must run after this
// stack.
func (s *S) AppendBefore(path string) {
	s.before = append(s.before, path)
}

// Wants specifies the list of wanted stacks.
func (s S) Wants() []string { return s.wants }

// WantedBy specifies the list of stacks that wants this stack.
func (s S) WantedBy() []string { return s.wantedBy }

// Watch returns the list of watched files.
func (s *S) Watch() []project.Path { return s.watch }

// IsChanged tells if the stack is marked as changed.
func (s *S) IsChanged() bool { return s.changed }

// SetChanged sets the changed flag of the stack.
func (s *S) SetChanged(b bool) { s.changed = b }

// String representation of the stack.
func (s *S) String() string { return s.Path().String() }

// Path returns the project's absolute path of stack.
func (s *S) Path() project.Path { return s.path }

// PathBase returns the base name of the stack path.
func (s *S) PathBase() string { return filepath.Base(s.path.String()) }

// RelPath returns the project's relative path of stack.
func (s *S) RelPath() string { return s.path.String()[1:] }

// RelPathToRoot returns the relative path from the stack to root.
func (s *S) RelPathToRoot() string { return s.relPathToRoot }

// HostPath returns the file system absolute path of stack.
func (s *S) HostPath() string { return s.hostpath }

func validateWatchPaths(rootdir string, stackpath string, paths []string) (project.Paths, error) {
	var projectPaths project.Paths
	for _, path := range paths {
		var abspath string
		if filepath.IsAbs(path) {
			abspath = filepath.Join(rootdir, path)
		} else {
			abspath = filepath.Join(stackpath, path)
		}
		if !strings.HasPrefix(abspath, rootdir) {
			return nil, errors.E("path %q is outside project root", path)
		}
		st, err := os.Stat(abspath)
		if err == nil {
			if st.IsDir() {
				return nil, errors.E("stack.watch must be a list of regular files "+
					"but directory %q was provided", path)
			}

			if !st.Mode().IsRegular() {
				return nil, errors.E("stack.watch must be a list of regular files "+
					"but file %q has mode %s", path, st.Mode())
			}
		}
		projectPaths = append(projectPaths, project.PrjAbsPath(rootdir, abspath))
	}
	return projectPaths, nil
}

// LookupParent checks parent stack of given dir.
// Returns false, nil if the given dir has no parent stack.
func LookupParent(root, dir string) (*S, bool, error) {
	l := NewLoader(root)
	return l.lookupParentStack(dir)
}

// NewProjectMetadata creates project metadata from a given rootdir and a list of stacks.
func NewProjectMetadata(rootdir string, stacks List) project.Metadata {
	stackPaths := make(project.Paths, len(stacks))
	for i, st := range stacks {
		stackPaths[i] = st.Path()
	}
	return project.NewMetadata(rootdir, stackPaths)
}

// LoadAll loads all stacks inside the given rootdir.
func LoadAll(rootdir string) (List, error) {
	logger := log.With().
		Str("action", "stack.LoadAll()").
		Str("root", rootdir).
		Logger()

	stacks := List{}
	stacksIDs := map[string]*S{}

	logger.Trace().Msg("Walk project root directory.")
	err := filepath.Walk(rootdir,
		func(path string, info fs.FileInfo, err error) error {
			if err != nil {
				return err
			}

			if !info.IsDir() {
				return nil
			}

			if info.IsDir() && info.Name() == ".git" {
				return filepath.SkipDir
			}

			if strings.HasPrefix(info.Name(), ".") {
				return filepath.SkipDir
			}

			logger.Trace().Str("stack", path).Msg("Try load stack")
			stack, found, err := TryLoad(rootdir, path)
			if err != nil {
				return err
			}

			if !found {
				return nil
			}

			logger := logger.With().
				Stringer("stack", stack).
				Logger()

			logger.Debug().Msg("Found stack")
			stacks = append(stacks, stack)

			if id, ok := stack.ID(); ok {
				logger.Trace().Msg("stack has ID, checking for duplicate")
				if otherStack, ok := stacksIDs[id]; ok {
					return errors.E(ErrDuplicatedID,
						"stack %q and %q have same ID %q",
						stack.Path(),
						otherStack.Path(),
						id,
					)
				}
				stacksIDs[id] = stack
			}

			return nil
		},
	)

	if err != nil {
		return nil, errors.E("listing stacks", err)
	}

	return stacks, nil
}

// Load a single stack from dir.
func Load(root, dir string) (*S, error) {
	l := NewLoader(root)
	return l.Load(dir)
}

// TryLoad tries to load a single stack from dir. It sets found as true in case
// the stack was successfully loaded.
func TryLoad(root, absdir string) (stack *S, found bool, err error) {
	logger := log.With().
		Str("action", "TryLoad()").
		Str("dir", absdir).
		Logger()

	if !strings.HasPrefix(absdir, root) {
		return nil, false, errors.E(fmt.Sprintf("directory %q is not inside project root %q",
			absdir, root))
	}

	logger.Debug().Msg("Parsing configuration.")
	cfg, err := hcl.ParseDir(root, absdir)
	if err != nil {
		return nil, false, errors.E(err, "failed to parse directory %q", absdir)
	}

	if cfg.Stack == nil {
		return nil, false, nil
	}

	logger.Debug().Msg("Create a new stack")
	s, err := New(root, cfg)
	if err != nil {
		return nil, true, err
	}
	return s, true, nil
}

// Sort sorts the given stacks.
func Sort(stacks []*S) {
	sort.Sort(List(stacks))
}

// Reverse reverses the given stacks slice.
func Reverse(stacks List) {
	i, j := 0, len(stacks)-1
	for i < j {
		stacks[i], stacks[j] = stacks[j], stacks[i]
		i++
		j--
	}
}

// Paths returns the project paths from the stack list.
func (l List) Paths() project.Paths {
<<<<<<< HEAD
	strs := make(project.Paths, len(l))
	for i, s := range l {
		strs[i] = s.Path()
	}
	return strs
=======
	paths := make(project.Paths, len(l))
	for i, s := range l {
		paths[i] = s.Path()
	}
	return paths
>>>>>>> 176405cc
}

func (l List) Len() int           { return len(l) }
func (l List) Less(i, j int) bool { return l[i].Path() < l[j].Path() }
func (l List) Swap(i, j int)      { l[i], l[j] = l[j], l[i] }<|MERGE_RESOLUTION|>--- conflicted
+++ resolved
@@ -368,19 +368,11 @@
 
 // Paths returns the project paths from the stack list.
 func (l List) Paths() project.Paths {
-<<<<<<< HEAD
-	strs := make(project.Paths, len(l))
-	for i, s := range l {
-		strs[i] = s.Path()
-	}
-	return strs
-=======
 	paths := make(project.Paths, len(l))
 	for i, s := range l {
 		paths[i] = s.Path()
 	}
 	return paths
->>>>>>> 176405cc
 }
 
 func (l List) Len() int           { return len(l) }
