--- conflicted
+++ resolved
@@ -113,7 +113,6 @@
 			},
 		},
 		{
-<<<<<<< HEAD
 			name: "defining tags",
 			stack: config.Stack{
 				Dir:  project.NewPath("/stack-with-tags"),
@@ -121,6 +120,22 @@
 			},
 		},
 		{
+			name: "defining invalid after",
+			stack: config.Stack{
+				Dir:   project.NewPath("/stack-after"),
+				After: []string{"stack-1", "stack-1"},
+			},
+			want: want{err: errors.E(config.ErrStackValidation)},
+		},
+		{
+			name: "defining invalid before",
+			stack: config.Stack{
+				Dir:    project.NewPath("/stack-after"),
+				Before: []string{"stack-1", "stack-1"},
+			},
+			want: want{err: errors.E(config.ErrStackValidation)},
+		},
+		{
 			name: "defining duplicated tags - fails",
 			stack: config.Stack{
 				Dir:  project.NewPath("/stack-with-tags"),
@@ -131,13 +146,10 @@
 			},
 		},
 		{
-=======
->>>>>>> 658a591b
 			name: "defining invalid after",
 			stack: config.Stack{
 				Dir:   project.NewPath("/stack-after"),
 				After: []string{"stack-1", "stack-1"},
-<<<<<<< HEAD
 			},
 			want: want{err: errors.E(config.ErrStackValidation)},
 		},
@@ -148,18 +160,6 @@
 				Before: []string{"stack-1", "stack-1"},
 			},
 			want: want{err: errors.E(config.ErrStackValidation)},
-=======
-			},
-			want: want{err: errors.E(config.ErrStackValidation)},
-		},
-		{
-			name: "defining invalid before",
-			stack: config.Stack{
-				Dir:    project.NewPath("/stack-after"),
-				Before: []string{"stack-1", "stack-1"},
-			},
-			want: want{err: errors.E(config.ErrStackValidation)},
->>>>>>> 658a591b
 		},
 		{
 			name: "fails on invalid stack ID",
